--- conflicted
+++ resolved
@@ -62,13 +62,8 @@
             updateSessionLevelPrivileges(sectionName, sessionName, sessionLevelPrivilegesMap, instructorToUpdate);
         }
 
-<<<<<<< HEAD
         instructorToUpdate.getPrivileges().validatePrivileges();
-        updateToEnsureValidityOfInstructorsForTheCourse(courseId, instructorToUpdate);
-=======
-        instructorToUpdate.privileges.validatePrivileges();
         logic.updateToEnsureValidityOfInstructorsForTheCourse(courseId, instructorToUpdate);
->>>>>>> be2edf0d
 
         try {
             instructorToUpdate = logic.updateInstructor(
@@ -114,36 +109,4 @@
             toUpdate.getPrivileges().updatePrivilege(sectionName, sessionName, entry.getKey(), entry.getValue());
         }
     }
-<<<<<<< HEAD
-
-    /**
-     * Checks if there are any other registered instructors that can modify instructors.
-     * If there are none, the instructor currently being edited will be granted the privilege
-     * of modifying instructors automatically.
-     *
-     * @param courseId         Id of the course.
-     * @param instructorToEdit Instructor that will be edited.
-     *                         This may be modified within the method.
-     */
-    private void updateToEnsureValidityOfInstructorsForTheCourse(String courseId, InstructorAttributes instructorToEdit) {
-        List<InstructorAttributes> instructors = logic.getInstructorsForCourse(courseId);
-        int numOfInstrCanModifyInstructor = 0;
-        InstructorAttributes instrWithModifyInstructorPrivilege = null;
-        for (InstructorAttributes instructor : instructors) {
-            if (instructor.isAllowedForPrivilege(Const.InstructorPermissions.CAN_MODIFY_INSTRUCTOR)) {
-                numOfInstrCanModifyInstructor++;
-                instrWithModifyInstructorPrivilege = instructor;
-            }
-        }
-        boolean isLastRegInstructorWithPrivilege = numOfInstrCanModifyInstructor <= 1
-                && instrWithModifyInstructorPrivilege != null
-                && (!instrWithModifyInstructorPrivilege.isRegistered()
-                || instrWithModifyInstructorPrivilege.getGoogleId()
-                .equals(instructorToEdit.getGoogleId()));
-        if (isLastRegInstructorWithPrivilege) {
-            instructorToEdit.getPrivileges().updatePrivilege(Const.InstructorPermissions.CAN_MODIFY_INSTRUCTOR, true);
-        }
-    }
-=======
->>>>>>> be2edf0d
 }