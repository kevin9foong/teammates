package teammates.ui.controller;

import teammates.common.datatransfer.FeedbackSessionAttributes;
import teammates.common.datatransfer.FeedbackSessionQuestionsBundle;
import teammates.common.exception.EntityDoesNotExistException;
import teammates.common.util.Assumption;
import teammates.common.util.Const;

public abstract class FeedbackQuestionSubmissionEditPageAction extends Action {
    protected String courseId;
    protected String feedbackSessionName;
    protected String feedbackQuestionId;
    protected FeedbackSubmissionEditPageData data;
    
    @Override
    protected ActionResult execute() throws EntityDoesNotExistException {
        courseId = getRequestParamValue(Const.ParamsNames.COURSE_ID);
        Assumption.assertNotNull(courseId);
        
        feedbackSessionName = getRequestParamValue(Const.ParamsNames.FEEDBACK_SESSION_NAME);
        Assumption.assertNotNull(feedbackSessionName);
        
        feedbackQuestionId = getRequestParamValue(Const.ParamsNames.FEEDBACK_QUESTION_ID);
        Assumption.assertNotNull(feedbackQuestionId);
        
<<<<<<< HEAD
        String regKey = getRequestParamValue(Const.ParamsNames.REGKEY);
=======

        String regKey = getRequestParamValue(Const.ParamsNames.REGKEY);      
>>>>>>> b40b0328
        String email = getRequestParamValue(Const.ParamsNames.STUDENT_EMAIL);
        
        if (!isSpecificUserJoinedCourse()) {
            return createPleaseJoinCourseResponse(courseId);
        }
        
        verifyAccesibleForSpecificUser();
        
        String userEmailForCourse = getUserEmailForCourse();        
        data = new FeedbackSubmissionEditPageData(account, student);
        data.setShowRealQuestionNumber(true);
        data.setHeaderHidden(true);
        data.bundle = getDataBundle(userEmailForCourse);
        data.setSessionOpenForSubmission(isSessionOpenForSpecificUser(data.bundle.feedbackSession));
        
        if (!data.isSessionOpenForSubmission()) {
            statusToUser.add(Const.StatusMessages.FEEDBACK_SUBMISSIONS_NOT_OPEN);
        }
        
        setStatusToAdmin();
<<<<<<< HEAD
        data.init(regKey, email, courseId);
=======
        
        data.init(regKey, email, courseId);
        
>>>>>>> b40b0328
        return createSpecificShowPageResult();
    }

    protected abstract boolean isSpecificUserJoinedCourse();
    
    protected abstract void verifyAccesibleForSpecificUser();
    
    protected abstract String getUserEmailForCourse();

    protected abstract FeedbackSessionQuestionsBundle getDataBundle(String userEmailForCourse) throws EntityDoesNotExistException;
    
    protected abstract boolean isSessionOpenForSpecificUser(FeedbackSessionAttributes fs);
    
    protected abstract void setStatusToAdmin();
    
    protected abstract ShowPageResult createSpecificShowPageResult();
}<|MERGE_RESOLUTION|>--- conflicted
+++ resolved
@@ -23,12 +23,8 @@
         feedbackQuestionId = getRequestParamValue(Const.ParamsNames.FEEDBACK_QUESTION_ID);
         Assumption.assertNotNull(feedbackQuestionId);
         
-<<<<<<< HEAD
-        String regKey = getRequestParamValue(Const.ParamsNames.REGKEY);
-=======
 
         String regKey = getRequestParamValue(Const.ParamsNames.REGKEY);      
->>>>>>> b40b0328
         String email = getRequestParamValue(Const.ParamsNames.STUDENT_EMAIL);
         
         if (!isSpecificUserJoinedCourse()) {
@@ -49,13 +45,9 @@
         }
         
         setStatusToAdmin();
-<<<<<<< HEAD
-        data.init(regKey, email, courseId);
-=======
         
         data.init(regKey, email, courseId);
         
->>>>>>> b40b0328
         return createSpecificShowPageResult();
     }
 
