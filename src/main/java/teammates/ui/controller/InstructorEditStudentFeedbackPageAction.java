--- conflicted
+++ resolved
@@ -20,12 +20,9 @@
     protected ActionResult execute() throws EntityDoesNotExistException {
         String courseId = getRequestParamValue(Const.ParamsNames.COURSE_ID);
         String feedbackSessionName = getRequestParamValue(Const.ParamsNames.FEEDBACK_SESSION_NAME);
-<<<<<<< HEAD
         String moderatedEntityIdentifier = getRequestParamValue(Const.ParamsNames.FEEDBACK_SESSION_MODERATED_STUDENT);
-=======
-        String moderatedStudentEmail = getRequestParamValue(Const.ParamsNames.FEEDBACK_SESSION_MODERATED_STUDENT);
         String moderatedQuestionNumber = getRequestParamValue("moderatedquestion");
->>>>>>> 4e07a886
+
 
         Assumption.assertNotNull(String.format(Const.StatusMessages.NULL_POST_PARAMETER_MESSAGE, 
                                                Const.ParamsNames.COURSE_ID), 
@@ -41,7 +38,6 @@
         StudentAttributes studentUnderModeration = logic.getStudentForEmail(courseId, moderatedEntityIdentifier); 
         
         if (studentUnderModeration == null) {
-<<<<<<< HEAD
             List<TeamDetailsBundle> teams = logic.getTeamsForCourse(courseId);
             boolean isTeam = false;
             
@@ -58,11 +54,6 @@
                         + moderatedEntityIdentifier + " does not exist in " + courseId
                         + ".");
             }
-=======
-            throw new EntityDoesNotExistException("Student Email " +
-                    moderatedStudentEmail + " does not exist in " + courseId +
-                    ".");
->>>>>>> 4e07a886
         }
         
         new GateKeeper().verifyAccessible(logic.getInstructorForGoogleId(courseId, account.googleId),
