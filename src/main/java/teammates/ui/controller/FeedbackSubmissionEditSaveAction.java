--- conflicted
+++ resolved
@@ -212,20 +212,8 @@
         }
         
         
-<<<<<<< HEAD
         //This field can be null if the question is skipped
         String[] answer = HttpRequestHelper.getValuesFromParamMap(requestParameters, Const.ParamsNames.FEEDBACK_RESPONSE_TEXT+"-"+questionIndx+"-"+responseIndx);
-=======
-        boolean allAnswersEmpty = true;
-        if(answer!=null){
-            for(int i=0 ; i<answer.length ; i++){
-                if(!answer[i].trim().isEmpty()){
-                    allAnswersEmpty = false;
-                    break;
-                }
-            }
-        }
->>>>>>> 87bd06fd
         
         if(!questionDetails.isQuestionSkipped(answer)) {
             FeedbackResponseDetails responseDetails = 
