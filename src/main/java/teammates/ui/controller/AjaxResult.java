--- conflicted
+++ resolved
@@ -46,14 +46,12 @@
     public void send(HttpServletRequest req, HttpServletResponse resp) throws IOException, ServletException {
         
         req.setAttribute(Const.ParamsNames.ERROR, "" + isError);
-<<<<<<< HEAD
+
         addStatusMessagesToPageData(req);
-        clearStatusMessageForRequest(req);
-=======
+
         if (isClearingStatusMessage) {
             clearStatusMessageForRequest(req);
         }
->>>>>>> af2fc3c1
         
         resp.setContentType("application/json");
         resp.setCharacterEncoding("UTF-8");
@@ -72,7 +70,6 @@
         // If the list of status messages can be found in the session and it is not empty,
         // means there are status messages to be shown to the user, add them to the page data.
         if (statusMessagesToUser != null && !statusMessagesToUser.isEmpty()) {
-            req.getSession().removeAttribute(Const.ParamsNames.STATUS_MESSAGES_LIST);
             data.setStatusMessagesToUser(statusMessagesToUser);
         }
     }
