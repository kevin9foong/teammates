--- conflicted
+++ resolved
@@ -75,26 +75,18 @@
     }
 
     /**
-<<<<<<< HEAD
-     * Gets account request associated with the {@code registrationKey}.
-     */
-    public AccountRequest getAccountRequestByRegistrationKey(String registrationKey) {
-        return accountRequestDb.getAccountRequest(registrationKey);
-    }
-
-    /**
      * Updates an account request.
      */
     public AccountRequest updateAccountRequest(AccountRequest accountRequest)
             throws InvalidParametersException, EntityDoesNotExistException {
         return accountRequestDb.updateAccountRequest(accountRequest);
-=======
+    }
+
+    /**
      * Gets account request associated with the {@code regkey}.
      */
     public AccountRequest getAccountRequestByRegistrationKey(String regkey) {
-
         return accountRequestDb.getAccountRequestByRegistrationKey(regkey);
->>>>>>> 363a635d
     }
 
     /**
