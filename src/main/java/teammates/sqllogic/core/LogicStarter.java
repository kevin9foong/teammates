package teammates.sqllogic.core;

import javax.servlet.ServletContextEvent;
import javax.servlet.ServletContextListener;

import teammates.common.util.Logger;
<<<<<<< HEAD
import teammates.storage.sqlapi.AccountRequestsDb;
=======
import teammates.storage.sqlapi.AccountsDb;
>>>>>>> 52e09880
import teammates.storage.sqlapi.CoursesDb;
import teammates.storage.sqlapi.DeadlineExtensionsDb;
import teammates.storage.sqlapi.FeedbackSessionsDb;
import teammates.storage.sqlapi.NotificationsDb;
import teammates.storage.sqlapi.UsageStatisticsDb;
import teammates.storage.sqlapi.UsersDb;

/**
 * Setup in web.xml to register logic classes at application startup.
 */
public class LogicStarter implements ServletContextListener {

    private static final Logger log = Logger.getLogger();

    /**
     * Registers dependencies between different logic classes.
     */
    public static void initializeDependencies() {
<<<<<<< HEAD
        AccountRequestsLogic accountRequestsLogic = AccountRequestsLogic.inst();
=======
        AccountsLogic accountsLogic = AccountsLogic.inst();
>>>>>>> 52e09880
        CoursesLogic coursesLogic = CoursesLogic.inst();
        DeadlineExtensionsLogic deadlineExtensionsLogic = DeadlineExtensionsLogic.inst();
        FeedbackSessionsLogic fsLogic = FeedbackSessionsLogic.inst();
        NotificationsLogic notificationsLogic = NotificationsLogic.inst();
        UsageStatisticsLogic usageStatisticsLogic = UsageStatisticsLogic.inst();
        UsersLogic usersLogic = UsersLogic.inst();

<<<<<<< HEAD
        accountRequestsLogic.initLogicDependencies(AccountRequestsDb.inst());
=======
        accountsLogic.initLogicDependencies(AccountsDb.inst(), notificationsLogic);
>>>>>>> 52e09880
        coursesLogic.initLogicDependencies(CoursesDb.inst(), fsLogic);
        deadlineExtensionsLogic.initLogicDependencies(DeadlineExtensionsDb.inst());
        fsLogic.initLogicDependencies(FeedbackSessionsDb.inst());
        notificationsLogic.initLogicDependencies(NotificationsDb.inst());
        usageStatisticsLogic.initLogicDependencies(UsageStatisticsDb.inst());
        usersLogic.initLogicDependencies(UsersDb.inst());
        log.info("Initialized dependencies between logic classes");
    }

    @Override
    public void contextInitialized(ServletContextEvent event) {
        // Invoked by Jetty at application startup.
        initializeDependencies();
    }

    @Override
    public void contextDestroyed(ServletContextEvent event) {
        // Nothing to do
    }

}<|MERGE_RESOLUTION|>--- conflicted
+++ resolved
@@ -4,11 +4,8 @@
 import javax.servlet.ServletContextListener;
 
 import teammates.common.util.Logger;
-<<<<<<< HEAD
 import teammates.storage.sqlapi.AccountRequestsDb;
-=======
 import teammates.storage.sqlapi.AccountsDb;
->>>>>>> 52e09880
 import teammates.storage.sqlapi.CoursesDb;
 import teammates.storage.sqlapi.DeadlineExtensionsDb;
 import teammates.storage.sqlapi.FeedbackSessionsDb;
@@ -27,11 +24,9 @@
      * Registers dependencies between different logic classes.
      */
     public static void initializeDependencies() {
-<<<<<<< HEAD
+    
         AccountRequestsLogic accountRequestsLogic = AccountRequestsLogic.inst();
-=======
         AccountsLogic accountsLogic = AccountsLogic.inst();
->>>>>>> 52e09880
         CoursesLogic coursesLogic = CoursesLogic.inst();
         DeadlineExtensionsLogic deadlineExtensionsLogic = DeadlineExtensionsLogic.inst();
         FeedbackSessionsLogic fsLogic = FeedbackSessionsLogic.inst();
@@ -39,11 +34,8 @@
         UsageStatisticsLogic usageStatisticsLogic = UsageStatisticsLogic.inst();
         UsersLogic usersLogic = UsersLogic.inst();
 
-<<<<<<< HEAD
         accountRequestsLogic.initLogicDependencies(AccountRequestsDb.inst());
-=======
         accountsLogic.initLogicDependencies(AccountsDb.inst(), notificationsLogic);
->>>>>>> 52e09880
         coursesLogic.initLogicDependencies(CoursesDb.inst(), fsLogic);
         deadlineExtensionsLogic.initLogicDependencies(DeadlineExtensionsDb.inst());
         fsLogic.initLogicDependencies(FeedbackSessionsDb.inst());
