package teammates.sqllogic.api;

import java.time.Instant;
import java.util.List;
import java.util.UUID;

import teammates.common.datatransfer.NotificationStyle;
import teammates.common.datatransfer.NotificationTargetUser;
import teammates.common.exception.EntityAlreadyExistsException;
import teammates.common.exception.EntityDoesNotExistException;
import teammates.common.exception.InvalidParametersException;
<<<<<<< HEAD
import teammates.sqllogic.core.AccountRequestsLogic;
=======
import teammates.sqllogic.core.AccountsLogic;
>>>>>>> 52e09880
import teammates.sqllogic.core.CoursesLogic;
import teammates.sqllogic.core.DeadlineExtensionsLogic;
import teammates.sqllogic.core.FeedbackSessionsLogic;
import teammates.sqllogic.core.NotificationsLogic;
import teammates.sqllogic.core.UsageStatisticsLogic;
<<<<<<< HEAD
import teammates.storage.sqlentity.AccountRequest;
=======
import teammates.storage.sqlentity.Account;
>>>>>>> 52e09880
import teammates.storage.sqlentity.Course;
import teammates.storage.sqlentity.DeadlineExtension;
import teammates.storage.sqlentity.FeedbackSession;
import teammates.storage.sqlentity.Notification;
import teammates.storage.sqlentity.UsageStatistics;

/**
 * Provides the business logic for production usage of the system.
 *
 * <p>This is a Facade class which simply forwards the method to internal classes.
 */
public class Logic {
    private static final Logic instance = new Logic();

<<<<<<< HEAD
    final AccountRequestsLogic accountRequestLogic = AccountRequestsLogic.inst();
=======
    final AccountsLogic accountsLogic = AccountsLogic.inst();
>>>>>>> 52e09880
    final CoursesLogic coursesLogic = CoursesLogic.inst();
    final DeadlineExtensionsLogic deadlineExtensionsLogic = DeadlineExtensionsLogic.inst();
    final FeedbackSessionsLogic feedbackSessionsLogic = FeedbackSessionsLogic.inst();
    final UsageStatisticsLogic usageStatisticsLogic = UsageStatisticsLogic.inst();
    final NotificationsLogic notificationsLogic = NotificationsLogic.inst();

    Logic() {
        // prevent initialization
    }

    public static Logic inst() {
        return instance;
    }

<<<<<<< HEAD
    // AccountRequests

    /**
     * Creates an account request.
     *
     * @return newly created account request.
     * @throws InvalidParametersException if the account request details are invalid.
     * @throws EntityAlreadyExistsException if the account request already exists.
     * @throws InvalidOperationException if the account request cannot be created.
     */
    public AccountRequest createAccountRequest(String name, String email, String institute)
            throws InvalidParametersException, EntityAlreadyExistsException {

        return accountRequestLogic.createAccountRequest(name, email, institute);
    }

    /**
     * Gets the account request with the given email and institute.
     *
     * @return account request with the given email and institute.
     */
    public AccountRequest getAccountRequest(String email, String institute) {
        return accountRequestLogic.getAccountRequest(email, institute);
    }

    /**
     * Creates/Resets the account request with the given email and institute
     * such that it is not registered.
     *
     * @return account request that is unregistered with the
     *         email and institute.
     */
    public AccountRequest resetAccountRequest(String email, String institute)
            throws EntityDoesNotExistException, InvalidParametersException {
        return accountRequestLogic.resetAccountRequest(email, institute);
    }

    /**
     * Deletes account request by email and institute.
     *
     * <ul>
     * <li>Fails silently if no such account request.</li>
     * </ul>
     *
     * <p>Preconditions:</p>
     * All parameters are non-null.
     */
    public void deleteAccountRequest(String email, String institute) {
        accountRequestLogic.deleteAccountRequest(email, institute);
    }

    // Courses
=======
    /**
     * Gets an account.
     */
    public Account getAccount(UUID id) {
        return accountsLogic.getAccount(id);
    }

    /**
     * Creates an account.
     *
     * @return the created account
     * @throws InvalidParametersException if the account is not valid
     * @throws EntityAlreadyExistsException if the account already exists in the database.
     */
    public Account createAccount(Account account)
            throws InvalidParametersException, EntityAlreadyExistsException {
        return accountsLogic.createAccount(account);
    }
>>>>>>> 52e09880

    /**
     * Gets a course by course id.
     * @param courseId courseId of the course.
     * @return the specified course.
     */
    public Course getCourse(String courseId) {
        return coursesLogic.getCourse(courseId);
    }

    /**
     * Creates a course.
     * @param course the course to create.
     * @return the created course.
     * @throws InvalidParametersException if the course is not valid.
     * @throws EntityAlreadyExistsException if the course already exists.
     */
    public Course createCourse(Course course) throws InvalidParametersException, EntityAlreadyExistsException {
        return coursesLogic.createCourse(course);
    }

    /**
     * Creates a deadline extension.
     *
     * @return created deadline extension
     * @throws InvalidParametersException if the deadline extension is not valid
     * @throws EntityAlreadyExistsException if the deadline extension already exist
     */
    public DeadlineExtension createDeadlineExtension(DeadlineExtension deadlineExtension)
            throws InvalidParametersException, EntityAlreadyExistsException {
        return deadlineExtensionsLogic.createDeadlineExtension(deadlineExtension);
    }

    /**
     * Gets a feedback session.
     *
     * @return null if not found.
     */
    public FeedbackSession getFeedbackSession(UUID id) {
        assert id != null;
        return feedbackSessionsLogic.getFeedbackSession(id);
    }

    /**
     * Creates a feedback session.
     *
     * @return created feedback session
     * @throws InvalidParametersException if the session is not valid
     * @throws EntityAlreadyExistsException if the session already exist
     */
    public FeedbackSession createFeedbackSession(FeedbackSession session)
            throws InvalidParametersException, EntityAlreadyExistsException {
        assert session != null;
        return feedbackSessionsLogic.createFeedbackSession(session);
    }

    /**
     * Get usage statistics within a time range.
     */
    public List<UsageStatistics> getUsageStatisticsForTimeRange(Instant startTime, Instant endTime) {
        return usageStatisticsLogic.getUsageStatisticsForTimeRange(startTime, endTime);
    }

    /**
     * Calculate usage statistics within a time range.
     */
    public UsageStatistics calculateEntitiesStatisticsForTimeRange(Instant startTime, Instant endTime) {
        return usageStatisticsLogic.calculateEntitiesStatisticsForTimeRange(startTime, endTime);
    }

    /**
     * Create usage statistics within a time range.
     */
    public void createUsageStatistics(UsageStatistics attributes)
            throws EntityAlreadyExistsException, InvalidParametersException {
        usageStatisticsLogic.createUsageStatistics(attributes);
    }

    /**
     * Creates a notification.
     *
     * <p>Preconditions:</p>
     * * All parameters are non-null.
     *
     * @return created notification
     * @throws InvalidParametersException if the notification is not valid
     * @throws EntityAlreadyExistsException if the notification exists in the database
     */
    public Notification createNotification(Notification notification) throws
            InvalidParametersException, EntityAlreadyExistsException {
        return notificationsLogic.createNotification(notification);
    }

    /**
     * Gets a notification by ID.
     *
     * <p>Preconditions:</p>
     * * All parameters are non-null.
     *
     * @return Null if no match found.
     */
    public Notification getNotification(UUID notificationId) {
        return notificationsLogic.getNotification(notificationId);
    }

    /**
     * Updates a notification.
     *
     * <p>Preconditions:</p>
     * * All parameters are non-null.
     * @return updated notification
     * @throws InvalidParametersException if the notification is not valid
     * @throws EntityDoesNotExistException if the notification does not exist in the database
     */
    public Notification updateNotification(UUID notificationId, Instant startTime, Instant endTime,
                                           NotificationStyle style, NotificationTargetUser targetUser, String title,
                                           String message) throws
            InvalidParametersException, EntityDoesNotExistException {
        return notificationsLogic.updateNotification(notificationId, startTime, endTime, style, targetUser, title, message);
    }

    /**
     * Deletes notification by ID.
     *
     * <ul>
     * <li>Fails silently if no such notification.</li>
     * </ul>
     *
     * <p>Preconditions:</p>
     * * All parameters are non-null.
     */
    public void deleteNotification(UUID notificationId) {
        notificationsLogic.deleteNotification(notificationId);
    }

    /**
     * Get a list of IDs of the read notifications of the account.
     */
    public List<UUID> getReadNotificationsId(String id) {
        return accountsLogic.getReadNotificationsId(id);
    }

    /**
     * Updates user read status for notification with ID {@code notificationId} and expiry time {@code endTime}.
     *
     * <p>Preconditions:</p>
     * * All parameters are non-null. {@code endTime} must be after current moment.
     */
    public List<UUID> updateReadNotifications(String id, UUID notificationId, Instant endTime)
            throws InvalidParametersException, EntityDoesNotExistException {
        return accountsLogic.updateReadNotifications(id, notificationId, endTime);
    }
}<|MERGE_RESOLUTION|>--- conflicted
+++ resolved
@@ -9,21 +9,15 @@
 import teammates.common.exception.EntityAlreadyExistsException;
 import teammates.common.exception.EntityDoesNotExistException;
 import teammates.common.exception.InvalidParametersException;
-<<<<<<< HEAD
 import teammates.sqllogic.core.AccountRequestsLogic;
-=======
 import teammates.sqllogic.core.AccountsLogic;
->>>>>>> 52e09880
 import teammates.sqllogic.core.CoursesLogic;
 import teammates.sqllogic.core.DeadlineExtensionsLogic;
 import teammates.sqllogic.core.FeedbackSessionsLogic;
 import teammates.sqllogic.core.NotificationsLogic;
 import teammates.sqllogic.core.UsageStatisticsLogic;
-<<<<<<< HEAD
 import teammates.storage.sqlentity.AccountRequest;
-=======
 import teammates.storage.sqlentity.Account;
->>>>>>> 52e09880
 import teammates.storage.sqlentity.Course;
 import teammates.storage.sqlentity.DeadlineExtension;
 import teammates.storage.sqlentity.FeedbackSession;
@@ -38,11 +32,8 @@
 public class Logic {
     private static final Logic instance = new Logic();
 
-<<<<<<< HEAD
     final AccountRequestsLogic accountRequestLogic = AccountRequestsLogic.inst();
-=======
     final AccountsLogic accountsLogic = AccountsLogic.inst();
->>>>>>> 52e09880
     final CoursesLogic coursesLogic = CoursesLogic.inst();
     final DeadlineExtensionsLogic deadlineExtensionsLogic = DeadlineExtensionsLogic.inst();
     final FeedbackSessionsLogic feedbackSessionsLogic = FeedbackSessionsLogic.inst();
@@ -57,9 +48,7 @@
         return instance;
     }
 
-<<<<<<< HEAD
     // AccountRequests
-
     /**
      * Creates an account request.
      *
@@ -110,7 +99,6 @@
     }
 
     // Courses
-=======
     /**
      * Gets an account.
      */
@@ -129,7 +117,6 @@
             throws InvalidParametersException, EntityAlreadyExistsException {
         return accountsLogic.createAccount(account);
     }
->>>>>>> 52e09880
 
     /**
      * Gets a course by course id.
