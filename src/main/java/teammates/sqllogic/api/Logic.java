package teammates.sqllogic.api;

import java.time.Instant;
import java.util.List;
import java.util.Map;
import java.util.UUID;

import javax.annotation.Nullable;

import teammates.common.datatransfer.FeedbackQuestionRecipient;
import teammates.common.datatransfer.NotificationStyle;
import teammates.common.datatransfer.NotificationTargetUser;
import teammates.common.datatransfer.SqlDataBundle;
import teammates.common.exception.EntityAlreadyExistsException;
import teammates.common.exception.EntityDoesNotExistException;
import teammates.common.exception.InvalidParametersException;
import teammates.sqllogic.core.AccountRequestsLogic;
import teammates.sqllogic.core.AccountsLogic;
import teammates.sqllogic.core.CoursesLogic;
import teammates.sqllogic.core.DataBundleLogic;
import teammates.sqllogic.core.DeadlineExtensionsLogic;
import teammates.sqllogic.core.FeedbackQuestionsLogic;
import teammates.sqllogic.core.FeedbackSessionsLogic;
import teammates.sqllogic.core.NotificationsLogic;
import teammates.sqllogic.core.UsageStatisticsLogic;
import teammates.sqllogic.core.UsersLogic;
import teammates.storage.sqlentity.Account;
import teammates.storage.sqlentity.AccountRequest;
import teammates.storage.sqlentity.Course;
import teammates.storage.sqlentity.DeadlineExtension;
import teammates.storage.sqlentity.FeedbackQuestion;
import teammates.storage.sqlentity.FeedbackSession;
import teammates.storage.sqlentity.Instructor;
import teammates.storage.sqlentity.Notification;
import teammates.storage.sqlentity.Section;
import teammates.storage.sqlentity.Student;
import teammates.storage.sqlentity.UsageStatistics;
import teammates.storage.sqlentity.User;

/**
 * Provides the business logic for production usage of the system.
 *
 * <p>This is a Facade class which simply forwards the method to internal classes.
 */
public class Logic {
    private static final Logic instance = new Logic();

    final AccountsLogic accountsLogic = AccountsLogic.inst();
    final AccountRequestsLogic accountRequestLogic = AccountRequestsLogic.inst();
    final CoursesLogic coursesLogic = CoursesLogic.inst();
    final DeadlineExtensionsLogic deadlineExtensionsLogic = DeadlineExtensionsLogic.inst();
    final FeedbackQuestionsLogic feedbackQuestionsLogic = FeedbackQuestionsLogic.inst();
    final FeedbackSessionsLogic feedbackSessionsLogic = FeedbackSessionsLogic.inst();
    final UsageStatisticsLogic usageStatisticsLogic = UsageStatisticsLogic.inst();
    final UsersLogic usersLogic = UsersLogic.inst();
    final NotificationsLogic notificationsLogic = NotificationsLogic.inst();
    final DataBundleLogic dataBundleLogic = DataBundleLogic.inst();

    Logic() {
        // prevent initialization
    }

    public static Logic inst() {
        return instance;
    }

    /**
     * Creates an account request.
     *
     * @return newly created account request.
     * @throws InvalidParametersException if the account request details are invalid.
     * @throws EntityAlreadyExistsException if the account request already exists.
     */
    public AccountRequest createAccountRequest(String name, String email, String institute)
            throws InvalidParametersException, EntityAlreadyExistsException {

        return accountRequestLogic.createAccountRequest(name, email, institute);
    }

    /**
     * Gets the account request with the given email and institute.
     *
     * @return account request with the given email and institute.
     */
    public AccountRequest getAccountRequest(String email, String institute) {
        return accountRequestLogic.getAccountRequest(email, institute);
    }

    /**
     * Creates/Resets the account request with the given email and institute
     * such that it is not registered.
     *
     * @return account request that is unregistered with the
     *         email and institute.
     */
    public AccountRequest resetAccountRequest(String email, String institute)
            throws EntityDoesNotExistException, InvalidParametersException {
        return accountRequestLogic.resetAccountRequest(email, institute);
    }

    /**
     * Deletes account request by email and institute.
     *
     * <ul>
     * <li>Fails silently if no such account request.</li>
     * </ul>
     *
     * <p>Preconditions:</p>
     * All parameters are non-null.
     */
    public void deleteAccountRequest(String email, String institute) {
        accountRequestLogic.deleteAccountRequest(email, institute);
    }

    /**
     * Gets an account.
     */
    public Account getAccount(UUID id) {
        return accountsLogic.getAccount(id);
    }

    /**
     * Gets an account by googleId.
     */
    public Account getAccountForGoogleId(String googleId) {
        return accountsLogic.getAccountForGoogleId(googleId);
    }

    /**
     * Get a list of accounts associated with email provided.
     */
    public List<Account> getAccountsForEmail(String email) {
        return accountsLogic.getAccountsForEmail(email);
    }

    /**
     * Creates an account.
     *
     * @return the created account
     * @throws InvalidParametersException if the account is not valid
     * @throws EntityAlreadyExistsException if the account already exists in the database.
     */
    public Account createAccount(Account account)
            throws InvalidParametersException, EntityAlreadyExistsException {
        return accountsLogic.createAccount(account);
    }

    /**
     * Deletes account by googleId.
     *
     * <ul>
     * <li>Fails silently if no such account.</li>
     * </ul>
     *
     * <p>Preconditions:</p>
     * All parameters are non-null.
     */
    public void deleteAccount(String googleId) {
        accountsLogic.deleteAccount(googleId);
    }

    /**
     * Deletes account and all users by googleId.
     *
     * <ul>
     * <li>Fails silently if no such account.</li>
     * </ul>
     *
     * <p>Preconditions:</p>
     * All parameters are non-null.
     */
    public void deleteAccountCascade(String googleId) {
        accountsLogic.deleteAccountCascade(googleId);
    }

    /**
     * Gets a course by course id.
     * @param courseId courseId of the course.
     * @return the specified course.
     */
    public Course getCourse(String courseId) {
        return coursesLogic.getCourse(courseId);
    }

    /**
     * Creates a course.
     * @param course the course to create.
     * @return the created course.
     * @throws InvalidParametersException if the course is not valid.
     * @throws EntityAlreadyExistsException if the course already exists.
     */
    public Course createCourse(Course course) throws InvalidParametersException, EntityAlreadyExistsException {
        return coursesLogic.createCourse(course);
    }

    /**
     * Deletes a course by course id.
     * @param courseId of course.
     */
    public void deleteCourseCascade(String courseId) {
        coursesLogic.deleteCourseCascade(courseId);
    }

    /**
     * Moves a course to Recycle Bin by its given corresponding ID.
     * @return the deletion timestamp assigned to the course.
     */
    public Course moveCourseToRecycleBin(String courseId) throws EntityDoesNotExistException {
        return coursesLogic.moveCourseToRecycleBin(courseId);
    }

    /**
     * Restores a course and all data related to the course from Recycle Bin by
     * its given corresponding ID.
     */
    public void restoreCourseFromRecycleBin(String courseId) throws EntityDoesNotExistException {
        coursesLogic.restoreCourseFromRecycleBin(courseId);
    }

    /**
     * Updates a course.
     *
     * @return updated course
     * @throws InvalidParametersException if attributes to update are not valid
     * @throws EntityDoesNotExistException if the course cannot be found
     */
    public Course updateCourse(String courseId, String name, String timezone)
            throws InvalidParametersException, EntityDoesNotExistException {
        return coursesLogic.updateCourse(courseId, name, timezone);
    }

    /**
     * Gets a list of section names for the given {@code courseId}.
     */
    public List<String> getSectionNamesForCourse(String courseId)
            throws EntityDoesNotExistException {
        return coursesLogic.getSectionNamesForCourse(courseId);
    }

    /**
     * Get section by {@code courseId} and {@code teamName}.
     */
    public Section getSectionByCourseIdAndTeam(String courseId, String teamName) {
        return coursesLogic.getSectionByCourseIdAndTeam(courseId, teamName);
    }

    /**
     * Creates a deadline extension.
     *
     * @return created deadline extension
     * @throws InvalidParametersException if the deadline extension is not valid
     * @throws EntityAlreadyExistsException if the deadline extension already exist
     */
    public DeadlineExtension createDeadlineExtension(DeadlineExtension deadlineExtension)
            throws InvalidParametersException, EntityAlreadyExistsException {
        return deadlineExtensionsLogic.createDeadlineExtension(deadlineExtension);
    }

    /**
     * Fetch the deadline extension for a given user and session feedback.
     *
     * @return deadline extension instant if exists, else the default end time instant
     *         for the session feedback.
     */
    public Instant getDeadlineForUser(FeedbackSession session, User user) {
        return deadlineExtensionsLogic.getDeadlineForUser(session, user);
    }

    /**
     * Gets a feedback session.
     *
     * @return null if not found.
     */
    public FeedbackSession getFeedbackSession(UUID id) {
        return feedbackSessionsLogic.getFeedbackSession(id);
    }

    /**
     * Gets a feedback session for {@code feedbackSessionName} and {@code courseId}.
     *
     * @return null if not found.
     */
    public FeedbackSession getFeedbackSession(String feedbackSessionName, String courseId) {
        return feedbackSessionsLogic.getFeedbackSession(feedbackSessionName, courseId);
    }

    /**
<<<<<<< HEAD
     * Gets a feedback session from the recycle bin.
     *
     * <br/>Preconditions: <br/>
     * * All parameters are non-null.
     *
     * @return null if not found.
     */
    public FeedbackSession getFeedbackSessionFromRecycleBin(String feedbackSessionName, String courseId) {
        assert feedbackSessionName != null;
        assert courseId != null;

        return feedbackSessionsLogic.getFeedbackSessionFromRecycleBin(feedbackSessionName, courseId);
    }

    /**
=======
>>>>>>> 5e59f1c8
     * Creates a feedback session.
     *
     * @return created feedback session
     * @throws InvalidParametersException if the session is not valid
     * @throws EntityAlreadyExistsException if the session already exist
     */
    public FeedbackSession createFeedbackSession(FeedbackSession session)
            throws InvalidParametersException, EntityAlreadyExistsException {
        return feedbackSessionsLogic.createFeedbackSession(session);
    }

    /**
     * Unpublishes a feedback session.
     * @return the unpublished feedback session
     * @throws EntityDoesNotExistException if the feedback session cannot be found
     * @throws InvalidParametersException
     *             if the feedback session is not ready to be unpublished.
     */
    public FeedbackSession unpublishFeedbackSession(String feedbackSessionName, String courseId)
            throws EntityDoesNotExistException, InvalidParametersException {

        assert feedbackSessionName != null;
        assert courseId != null;

        return feedbackSessionsLogic.unpublishFeedbackSession(feedbackSessionName, courseId);
    }

    /**
     * Creates a new feedback question.
     *
     * <br/>Preconditions: <br/>
     * * All parameters are non-null.
     *
     * @return the created question
     * @throws InvalidParametersException if the question is invalid
     */
    public FeedbackQuestion createFeedbackQuestion(FeedbackQuestion feedbackQuestion) throws InvalidParametersException {
        return feedbackQuestionsLogic.createFeedbackQuestion(feedbackQuestion);
    }

    /**
     * Publishes a feedback session.
     * @return the published feedback session
     * @throws EntityDoesNotExistException if the feedback session cannot be found
     * @throws InvalidParametersException if session is already published
     */
    public FeedbackSession publishFeedbackSession(String feedbackSessionName, String courseId)
            throws EntityDoesNotExistException, InvalidParametersException {
<<<<<<< HEAD
        assert feedbackSessionName != null;
        assert courseId != null;

        return feedbackSessionsLogic.publishFeedbackSession(feedbackSessionName, courseId);
    }

    /**
     * Deletes a feedback session cascade to its associated questions, responses, deadline extensions and comments.
     *
     * <br/>Preconditions: <br/>
     * * All parameters are non-null.
     */
    public void deleteFeedbackSessionCascade(String feedbackSessionName, String courseId) {
        feedbackSessionsLogic.deleteFeedbackSessionCascade(feedbackSessionName, courseId);
    }

    /**
     * Soft-deletes a specific  session to Recycle Bin.
     */
    public void moveFeedbackSessionToRecycleBin(String feedbackSessionName, String courseId)
            throws EntityDoesNotExistException {
=======
>>>>>>> 5e59f1c8

        assert feedbackSessionName != null;
        assert courseId != null;

<<<<<<< HEAD
        feedbackSessionsLogic.moveFeedbackSessionToRecycleBin(feedbackSessionName, courseId);
=======
        return feedbackSessionsLogic.publishFeedbackSession(feedbackSessionName, courseId);
>>>>>>> 5e59f1c8
    }

    /**
     * Get usage statistics within a time range.
     */
    public List<UsageStatistics> getUsageStatisticsForTimeRange(Instant startTime, Instant endTime) {
        return usageStatisticsLogic.getUsageStatisticsForTimeRange(startTime, endTime);
    }

    /**
     * Calculate usage statistics within a time range.
     */
    public UsageStatistics calculateEntitiesStatisticsForTimeRange(Instant startTime, Instant endTime) {
        return usageStatisticsLogic.calculateEntitiesStatisticsForTimeRange(startTime, endTime);
    }

    /**
     * Create usage statistics within a time range.
     */
    public void createUsageStatistics(UsageStatistics attributes)
            throws EntityAlreadyExistsException, InvalidParametersException {
        usageStatisticsLogic.createUsageStatistics(attributes);
    }

    /**
     * Creates a notification.
     *
     * <p>Preconditions:</p>
     * * All parameters are non-null.
     *
     * @return created notification
     * @throws InvalidParametersException if the notification is not valid
     * @throws EntityAlreadyExistsException if the notification exists in the database
     */
    public Notification createNotification(Notification notification) throws
            InvalidParametersException, EntityAlreadyExistsException {
        return notificationsLogic.createNotification(notification);
    }

    /**
     * Gets a notification by ID.
     *
     * <p>Preconditions:</p>
     * * All parameters are non-null.
     *
     * @return Null if no match found.
     */
    public Notification getNotification(UUID notificationId) {
        return notificationsLogic.getNotification(notificationId);
    }

    /**
     * Updates a notification.
     *
     * <p>Preconditions:</p>
     * * All parameters are non-null.
     * @return updated notification
     * @throws InvalidParametersException if the notification is not valid
     * @throws EntityDoesNotExistException if the notification does not exist in the database
     */
    public Notification updateNotification(UUID notificationId, Instant startTime, Instant endTime,
                                           NotificationStyle style, NotificationTargetUser targetUser, String title,
                                           String message) throws
            InvalidParametersException, EntityDoesNotExistException {
        return notificationsLogic.updateNotification(notificationId, startTime, endTime, style, targetUser, title, message);
    }

    /**
     * Deletes notification by ID.
     *
     * <ul>
     * <li>Fails silently if no such notification.</li>
     * </ul>
     *
     * <p>Preconditions:</p>
     * * All parameters are non-null.
     */
    public void deleteNotification(UUID notificationId) {
        notificationsLogic.deleteNotification(notificationId);
    }

    /**
     * Get a list of IDs of the read notifications of the account.
     */
    public List<UUID> getReadNotificationsId(String id) {
        return accountsLogic.getReadNotificationsId(id);
    }

    /**
     * Updates user read status for notification with ID {@code notificationId} and expiry time {@code endTime}.
     *
     * <p>Preconditions:</p>
     * * All parameters are non-null. {@code endTime} must be after current moment.
     */
    public List<UUID> updateReadNotifications(String id, UUID notificationId, Instant endTime)
            throws InvalidParametersException, EntityDoesNotExistException {
        return accountsLogic.updateReadNotifications(id, notificationId, endTime);
    }

    /**
     * Gets instructor associated with {@code id}.
     *
     * @param id    Id of Instructor.
     * @return      Returns Instructor if found else null.
     */
    public Instructor getInstructor(UUID id) {
        return usersLogic.getInstructor(id);
    }

    /**
     * Gets instructor associated with {@code courseId} and {@code email}.
     */
    public Instructor getInstructorForEmail(String courseId, String email) {
        return usersLogic.getInstructorForEmail(courseId, email);
    }

    /**
     * Gets an instructor by associated {@code regkey}.
     */
    public Instructor getInstructorByRegistrationKey(String regKey) {
        return usersLogic.getInstructorByRegistrationKey(regKey);
    }

    /**
     * Gets an instructor by associated {@code googleId}.
     */
    public Instructor getInstructorByGoogleId(String courseId, String googleId) {
        return usersLogic.getInstructorByGoogleId(courseId, googleId);
    }

    /**
     * Gets list of instructors by {@code googleId}.
     */
    public List<Instructor> getInstructorsForGoogleId(String googleId) {
        return usersLogic.getInstructorsForGoogleId(googleId);
    }

    /**
     * Gets instructors by associated {@code courseId}.
     */
    public List<Instructor> getInstructorsByCourse(String courseId) {
        return usersLogic.getInstructorsForCourse(courseId);
    }

    /**
     * Creates an instructor.
     */
    public Instructor createInstructor(Instructor instructor)
            throws InvalidParametersException, EntityAlreadyExistsException {
        return usersLogic.createInstructor(instructor);
    }

    /**
     * Checks if an instructor with {@code googleId} can create a course with {@code institute}.
     */
    public boolean canInstructorCreateCourse(String googleId, String institute) {
        return usersLogic.canInstructorCreateCourse(googleId, institute);
    }

    /**
     * Gets student associated with {@code id}.
     *
     * @param id    Id of Student.
     * @return      Returns Student if found else null.
     */
    public Student getStudent(UUID id) {
        return usersLogic.getStudent(id);
    }

    /**
     * Gets student associated with {@code courseId} and {@code email}.
     */
    public Student getStudentForEmail(String courseId, String email) {
        return usersLogic.getStudentForEmail(courseId, email);
    }

    /**
     * Preconditions: <br>
     * * All parameters are non-null.
     * @return Empty list if none found.
     */
    public List<Student> getStudentsForCourse(String courseId) {
        assert courseId != null;
        return usersLogic.getStudentsForCourse(courseId);
    }

    /**
     * Gets a student by associated {@code regkey}.
     */
    public Student getStudentByRegistrationKey(String regKey) {
        return usersLogic.getStudentByRegistrationKey(regKey);
    }

    /**
     * Gets a student by associated {@code googleId}.
     */
    public Student getStudentByGoogleId(String courseId, String googleId) {
        return usersLogic.getStudentByGoogleId(courseId, googleId);
    }

    /**
     * Gets students by associated {@code teamName} and {@code courseId}.
     */
    public List<Student> getStudentsByTeamName(String teamName, String courseId) {
        return usersLogic.getStudentsForTeam(teamName, courseId);
    }

    /**
     * Creates a student.
     *
     * @return the created student
     * @throws InvalidParametersException if the student is not valid
     * @throws EntityAlreadyExistsException if the student already exists in the database.
     */
    public Student createStudent(Student student) throws InvalidParametersException, EntityAlreadyExistsException {
        return usersLogic.createStudent(student);
    }

    /**
     * Gets all instructors and students by associated {@code googleId}.
     */
    public List<User> getAllUsersByGoogleId(String googleId) {
        return usersLogic.getAllUsersByGoogleId(googleId);
    }

    /**
     * Deletes a user.
     *
     * <p>Fails silently if the user does not exist.</p>
     */
    public <T extends User> void deleteUser(T user) {
        usersLogic.deleteUser(user);
    }

    public List<Notification> getAllNotifications() {
        return notificationsLogic.getAllNotifications();
    }

    /**
     * Resets the googleId associated with the instructor.
     *
     * <br/>Preconditions: <br/>
     * * All parameters are non-null.
     *
     * @throws EntityDoesNotExistException If instructor cannot be found with given email and courseId.
     */
    public void resetInstructorGoogleId(String email, String courseId, String googleId)
            throws EntityDoesNotExistException {
        usersLogic.resetInstructorGoogleId(email, courseId, googleId);
    }

    /**
     * Resets the googleId associated with the student.
     *
     * <br/>Preconditions: <br/>
     * * All parameters are non-null.
     *
     * @throws EntityDoesNotExistException If student cannot be found with given email and courseId.
     */
    public void resetStudentGoogleId(String email, String courseId, String googleId)
            throws EntityDoesNotExistException {
        usersLogic.resetStudentGoogleId(email, courseId, googleId);
    }

    /**
     * Returns active notification for general users and the specified {@code targetUser}.
     */
    public List<Notification> getActiveNotificationsByTargetUser(NotificationTargetUser targetUser) {
        return notificationsLogic.getActiveNotificationsByTargetUser(targetUser);
    }

    /**
     * Gets all questions for a feedback session.<br>
     * Returns an empty list if they are no questions
     * for the session.
     * Preconditions: <br>
     * * All parameters are non-null.
     */
    public List<FeedbackQuestion> getFeedbackQuestionsForSession(FeedbackSession feedbackSession) {
        assert feedbackSession != null;

        return feedbackQuestionsLogic.getFeedbackQuestionsForSession(feedbackSession);
    }

    /**
     * Gets a list of all questions for the given session that
     * students can view/submit.
     */
    public List<FeedbackQuestion> getFeedbackQuestionsForStudents(FeedbackSession feedbackSession) {
        assert feedbackSession != null;

        return feedbackQuestionsLogic.getFeedbackQuestionsForStudents(feedbackSession);
    }

    /**
     * Gets a {@code List} of all questions for the given session that
     * instructor can view/submit.
     */
    public List<FeedbackQuestion> getFeedbackQuestionsForInstructors(
            FeedbackSession feedbackSession, String instructorEmail) {
        assert feedbackSession != null;

        return feedbackQuestionsLogic.getFeedbackQuestionsForInstructors(feedbackSession, instructorEmail);
    }

    /**
     * Persists the given data bundle to the database.
     */
    public SqlDataBundle persistDataBundle(SqlDataBundle dataBundle)
            throws InvalidParametersException, EntityAlreadyExistsException {
        return dataBundleLogic.persistDataBundle(dataBundle);
    }

    /**
     * Populates fields that need dynamic generation in a question.
     *
     * <p>Currently, only MCQ/MSQ needs to generate choices dynamically.</p>
     *
     * @param feedbackQuestion the question to populate
     * @param courseId the ID of the course
     * @param emailOfEntityDoingQuestion the email of the entity doing the question
     * @param teamOfEntityDoingQuestion the team of the entity doing the question. If the entity is an instructor,
     *                                  it can be {@code null}.
     */
    public void populateFieldsToGenerateInQuestion(FeedbackQuestion feedbackQuestion,
            String courseId, String emailOfEntityDoingQuestion,
            String teamOfEntityDoingQuestion) {
        assert feedbackQuestion != null;
        assert courseId != null;
        assert emailOfEntityDoingQuestion != null;

        feedbackQuestionsLogic.populateFieldsToGenerateInQuestion(
                feedbackQuestion, courseId, emailOfEntityDoingQuestion, teamOfEntityDoingQuestion);
    }

    /**
     * Gets a feedback question.
     *
     * @return null if not found.
     */
    public FeedbackQuestion getFeedbackQuestion(UUID id) {
        return feedbackQuestionsLogic.getFeedbackQuestion(id);
    }

    /**
     * Gets the recipients of a feedback question for student.
     *
     * @see FeedbackQuestionsLogic#getRecipientsOfQuestion
     */
    public Map<String, FeedbackQuestionRecipient> getRecipientsOfQuestion(
            FeedbackQuestion question,
            @Nullable Instructor instructorGiver, @Nullable Student studentGiver) {
        assert question != null;

        return feedbackQuestionsLogic.getRecipientsOfQuestion(question, instructorGiver, studentGiver, null);
    }

}<|MERGE_RESOLUTION|>--- conflicted
+++ resolved
@@ -285,7 +285,6 @@
     }
 
     /**
-<<<<<<< HEAD
      * Gets a feedback session from the recycle bin.
      *
      * <br/>Preconditions: <br/>
@@ -301,8 +300,15 @@
     }
 
     /**
-=======
->>>>>>> 5e59f1c8
+     * Gets a feedback session for {@code feedbackSessionName} and {@code courseId}.
+     *
+     * @return null if not found.
+     */
+    public FeedbackSession getFeedbackSession(String feedbackSessionName, String courseId) {
+        return feedbackSessionsLogic.getFeedbackSession(feedbackSessionName, courseId);
+    }
+
+    /**
      * Creates a feedback session.
      *
      * @return created feedback session
@@ -351,7 +357,6 @@
      */
     public FeedbackSession publishFeedbackSession(String feedbackSessionName, String courseId)
             throws EntityDoesNotExistException, InvalidParametersException {
-<<<<<<< HEAD
         assert feedbackSessionName != null;
         assert courseId != null;
 
@@ -373,17 +378,55 @@
      */
     public void moveFeedbackSessionToRecycleBin(String feedbackSessionName, String courseId)
             throws EntityDoesNotExistException {
-=======
->>>>>>> 5e59f1c8
 
         assert feedbackSessionName != null;
         assert courseId != null;
 
-<<<<<<< HEAD
         feedbackSessionsLogic.moveFeedbackSessionToRecycleBin(feedbackSessionName, courseId);
-=======
+    }
+
+    /**
+     * Unpublishes a feedback session.
+     * @return the unpublished feedback session
+     * @throws EntityDoesNotExistException if the feedback session cannot be found
+     * @throws InvalidParametersException
+     *             if the feedback session is not ready to be unpublished.
+     */
+    public FeedbackSession unpublishFeedbackSession(String feedbackSessionName, String courseId)
+            throws EntityDoesNotExistException, InvalidParametersException {
+
+        assert feedbackSessionName != null;
+        assert courseId != null;
+
+        return feedbackSessionsLogic.unpublishFeedbackSession(feedbackSessionName, courseId);
+    }
+
+    /**
+     * Creates a new feedback question.
+     *
+     * <br/>Preconditions: <br/>
+     * * All parameters are non-null.
+     *
+     * @return the created question
+     * @throws InvalidParametersException if the question is invalid
+     */
+    public FeedbackQuestion createFeedbackQuestion(FeedbackQuestion feedbackQuestion) throws InvalidParametersException {
+        return feedbackQuestionsLogic.createFeedbackQuestion(feedbackQuestion);
+    }
+
+    /**
+     * Publishes a feedback session.
+     * @return the published feedback session
+     * @throws EntityDoesNotExistException if the feedback session cannot be found
+     * @throws InvalidParametersException if session is already published
+     */
+    public FeedbackSession publishFeedbackSession(String feedbackSessionName, String courseId)
+            throws EntityDoesNotExistException, InvalidParametersException {
+
+        assert feedbackSessionName != null;
+        assert courseId != null;
+
         return feedbackSessionsLogic.publishFeedbackSession(feedbackSessionName, courseId);
->>>>>>> 5e59f1c8
     }
 
     /**
