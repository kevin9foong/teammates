--- conflicted
+++ resolved
@@ -97,11 +97,7 @@
         String delim = ",";
         int counter = 0;
         for (StudentAttributes student:relatedStudents){
-<<<<<<< HEAD
-            if (counter == 50) break;//in case of exceeding size limit for document
-=======
-            if(counter == 50) break; //in case of exceeding size limit for document
->>>>>>> ce0ae4b7
+            if (counter == 50) break; //in case of exceeding size limit for document
             recipientsBuilder.append(student.email).append(delim)
                 .append(student.name).append(delim)
                 .append(student.team).append(delim)
@@ -114,21 +110,12 @@
         //courseId, courseName, giverEmail, giverName, 
         //recipientEmails/Teams/Sections, and commentText
         StringBuilder searchableTextBuilder = new StringBuilder("");
-<<<<<<< HEAD
-        searchableTextBuilder.append(comment.courseId).append(delim);
-        searchableTextBuilder.append(course != null ? course.name : "").append(delim);
-        searchableTextBuilder.append(comment.giverEmail).append(delim);
-        searchableTextBuilder.append(giverAsInstructor != null ? giverAsInstructor.name : "").append(delim);
-        searchableTextBuilder.append(recipientsBuilder.toString()).append(delim);
-        searchableTextBuilder.append(comment.commentText.getValue());
-=======
         searchableTextBuilder.append(comment.courseId).append(delim)
-                             .append(course != null? course.name : "").append(delim)
+                             .append(course != null ? course.name : "").append(delim)
                              .append(comment.giverEmail).append(delim)
-                             .append(giverAsInstructor != null? giverAsInstructor.name : "").append(delim)
+                             .append(giverAsInstructor != null ? giverAsInstructor.name : "").append(delim)
                              .append(recipientsBuilder.toString()).append(delim)
                              .append(comment.commentText.getValue());
->>>>>>> ce0ae4b7
         
         Document doc = Document.newBuilder()
             //this is used to filter documents visible to certain instructor
