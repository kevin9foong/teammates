package teammates.storage.search;

import teammates.common.datatransfer.CourseAttributes;
import teammates.common.datatransfer.InstructorAttributes;
import teammates.common.util.Const;
import teammates.common.util.StringHelper;

import com.google.appengine.api.search.Document;
import com.google.appengine.api.search.Field;
import com.google.gson.Gson;

public class InstructorSearchDocument extends SearchDocument {
    
    private InstructorAttributes instructor;
    private CourseAttributes course;
    
    public InstructorSearchDocument(InstructorAttributes instructor){
        this.instructor = instructor;
    }
    
    @Override
    protected void prepareData() {
        if(instructor == null){
            return;
        }
        
        course = logic.getCourse(instructor.courseId);
    }

    @Override
    protected Document toDocument() {
        
        String delim = ",";
        
        //produce searchableText for this instructor document:
        //it contains
        //courseId, courseName, instructorName, instructorEmail,
        // instructorGoogleId, instructorRole
        StringBuilder searchableTextBuilder = new StringBuilder("");
<<<<<<< HEAD
        searchableTextBuilder.append(instructor.courseId).append(delim);
        searchableTextBuilder.append(course != null ? course.getName() : "").append(delim);
        searchableTextBuilder.append(instructor.name).append(delim);
        searchableTextBuilder.append(instructor.email).append(delim);
        searchableTextBuilder.append(instructor.googleId != null ? instructor.googleId : "").append(delim);
        searchableTextBuilder.append(instructor.role).append(delim);
        searchableTextBuilder.append(instructor.displayedName).append(delim);
=======
        searchableTextBuilder.append(instructor.courseId).append(delim)
                             .append(course != null ? course.name : "").append(delim)
                             .append(instructor.name).append(delim)
                             .append(instructor.email).append(delim)
                             .append(instructor.googleId != null ? instructor.googleId : "").append(delim)
                             .append(instructor.role).append(delim)
                             .append(instructor.displayedName).append(delim);
>>>>>>> 231fad56
        
        Document doc = Document.newBuilder()
                       //searchableText is used to match the query string
                       .addField(Field.newBuilder().setName(Const.SearchDocumentField.SEARCHABLE_TEXT).setText(searchableTextBuilder.toString()))
                       //attribute field is used to convert a doc back to attribute
                       .addField(Field.newBuilder().setName(Const.SearchDocumentField.INSTRUCTOR_ATTRIBUTE).setText(new Gson().toJson(instructor)))
                       .setId(StringHelper.encrypt(instructor.key))
                       .build();
                
        return doc;
    }

}<|MERGE_RESOLUTION|>--- conflicted
+++ resolved
@@ -37,23 +37,13 @@
         //courseId, courseName, instructorName, instructorEmail,
         // instructorGoogleId, instructorRole
         StringBuilder searchableTextBuilder = new StringBuilder("");
-<<<<<<< HEAD
-        searchableTextBuilder.append(instructor.courseId).append(delim);
-        searchableTextBuilder.append(course != null ? course.getName() : "").append(delim);
-        searchableTextBuilder.append(instructor.name).append(delim);
-        searchableTextBuilder.append(instructor.email).append(delim);
-        searchableTextBuilder.append(instructor.googleId != null ? instructor.googleId : "").append(delim);
-        searchableTextBuilder.append(instructor.role).append(delim);
-        searchableTextBuilder.append(instructor.displayedName).append(delim);
-=======
         searchableTextBuilder.append(instructor.courseId).append(delim)
-                             .append(course != null ? course.name : "").append(delim)
+                             .append(course != null ? course.getName() : "").append(delim)
                              .append(instructor.name).append(delim)
                              .append(instructor.email).append(delim)
                              .append(instructor.googleId != null ? instructor.googleId : "").append(delim)
                              .append(instructor.role).append(delim)
                              .append(instructor.displayedName).append(delim);
->>>>>>> 231fad56
         
         Document doc = Document.newBuilder()
                        //searchableText is used to match the query string
