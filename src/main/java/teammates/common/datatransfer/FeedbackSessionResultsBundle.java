--- conflicted
+++ resolved
@@ -179,18 +179,10 @@
                 if(studentResult != null){
                     int pc = studentResult.perceivedToInstructor;
                     String pcHtml = ((FeedbackContributionQuestionDetails) questionDetails).convertToEqualShareFormatHtml(pc);
-<<<<<<< HEAD
-                    responseAnswerHtml += "&nbsp;&nbsp;["
-                            + "<abbr title=\"Percived Contribution\">PC:</abbr>"
-                            + "&nbsp;"
-                            + pcHtml
-                            + "]";
-=======
                     responseAnswerHtml += "<span>&nbsp;&nbsp;["
                             + "Perceived Contribution: "
                             + pcHtml
                             + "]</span>";
->>>>>>> 7a17ad72
                 }
             }
             return responseAnswerHtml;
