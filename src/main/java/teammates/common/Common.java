--- conflicted
+++ resolved
@@ -268,11 +268,8 @@
 	public static final String JSP_EVAL_SUBMISSION_EDIT = "/jsp/evalSubmissionEdit.jsp"; // Done
 
 	public static final String JSP_ADMIN_HOME = "/jsp/adminHome.jsp";
-<<<<<<< HEAD
 	public static final String JSP_ADMIN_SEARCH = "/jsp/adminSearch.jsp";
-=======
 	public static final String JSP_ADMIN_ACTIVITY_LOG = "/jsp/adminActivityLog.jsp";
->>>>>>> 6a6c71a2
 	public static final String JSP_LOGOUT = "/logout.jsp"; // Done
 	public static final String JSP_SHOW_MESSAGE = "/showMessage.jsp"; // Done
 	public static final String JSP_UNAUTHORIZED = "/unauthorized.jsp"; // Done
