--- conflicted
+++ resolved
@@ -217,11 +217,7 @@
                     .getParameter(PARAMETER_DATABUNDLE_JSON);
             DataBundle dataBundle = Utils.getTeammatesGson().fromJson(
                     dataBundleJsonString, DataBundle.class);
-<<<<<<< HEAD
-            backDoorLogic.deleteExistingData(dataBundle);
-=======
             //backDoorLogic.deleteExistingData(dataBundle);
->>>>>>> 7a17ad72
             backDoorLogic.persistDataBundle(dataBundle);
         } else if (action.equals(OPERATION_REMOVE_DATABUNDLE)) {
             String dataBundleJsonString = req
