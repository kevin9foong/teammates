--- conflicted
+++ resolved
@@ -1,265 +1,262 @@
-package teammates.logic.backdoor;
-
-import java.io.IOException;
-import java.util.ArrayList;
-import java.util.Collections;
-import java.util.Comparator;
-import java.util.Date;
-import java.util.HashMap;
-import java.util.List;
-import java.util.logging.Logger;
-
-import javax.jdo.JDOHelper;
-import javax.mail.MessagingException;
-import javax.mail.internet.MimeMessage;
-
-import teammates.common.Assumption;
-import teammates.common.Common;
-import teammates.common.datatransfer.AccountData;
-import teammates.common.datatransfer.InstructorData;
-import teammates.common.datatransfer.CourseData;
-import teammates.common.datatransfer.DataBundle;
-import teammates.common.datatransfer.EvaluationData;
-import teammates.common.datatransfer.StudentData;
-import teammates.common.datatransfer.SubmissionData;
-import teammates.common.exception.EntityAlreadyExistsException;
-import teammates.common.exception.EntityDoesNotExistException;
-import teammates.common.exception.InvalidParametersException;
-import teammates.logic.AccountsLogic;
-import teammates.logic.CoursesLogic;
-import teammates.logic.Emails;
-import teammates.logic.EvaluationsLogic;
-import teammates.logic.api.Logic;
-import teammates.storage.entity.Account;
-import teammates.storage.entity.Course;
-import teammates.storage.entity.Evaluation;
-import teammates.storage.entity.Instructor;
-
-public class BackDoorLogic extends Logic {
-	
-	private static Logger log = Common.getLogger();
-	
-	/**
-	 * Persists given data in the datastore Works ONLY if the data is correct
-	 * and new (i.e. these entities do not already exist in the datastore). The
-	 * behavior is undefined if incorrect or not new.
-	 * 
-	 * @param dataBundleJsonString
-	 * @return status of the request in the form 'status meassage'+'additional
-	 *         info (if any)' e.g., "[BACKEND_STATUS_SUCCESS]" e.g.,
-	 *         "[BACKEND_STATUS_FAILURE]NullPointerException at ..."
-	 * @throws EntityAlreadyExistsException
-	 * @throws InvalidParametersException
-	 * @throws Exception
-	 */
-
-	public String persistNewDataBundle(DataBundle dataBundle)
-			throws InvalidParametersException, EntityAlreadyExistsException {
-
-		if (dataBundle == null) {
-			throw new InvalidParametersException(
-					Common.ERRORCODE_NULL_PARAMETER, "Null data bundle");
-		}
-		
-		HashMap<String, AccountData> accounts = dataBundle.accounts;
-		for (AccountData account : accounts.values()) {
-			log.fine("API Servlet adding account :" + account.googleId);
-			super.createAccount(account.googleId, account.name, account.isInstructor,
-									account.email, account.institute);
-		}
-
-		HashMap<String, CourseData> courses = dataBundle.courses;
-		for (CourseData course : courses.values()) {
-			log.fine("API Servlet adding course :" + course.id);
-			this.createCourse(course.id, course.name);
-		}
-
-		HashMap<String, InstructorData> instructors = dataBundle.instructors;
-		for (InstructorData instructor : instructors.values()) {
-			log.fine("API Servlet adding instructor :" + instructor.googleId);
-			super.createInstructor(instructor.googleId, instructor.courseId, instructor.name, instructor.email);
-		}
-
-		HashMap<String, StudentData> students = dataBundle.students;
-		for (StudentData student : students.values()) {
-			log.fine("API Servlet adding student :" + student.email
-					+ " to course " + student.course);
-			super.createStudent(student);
-		}
-
-		HashMap<String, EvaluationData> evaluations = dataBundle.evaluations;
-		for (EvaluationData evaluation : evaluations.values()) {
-			log.fine("API Servlet adding evaluation :" + evaluation.name
-					+ " to course " + evaluation.course);
-			createEvaluation(evaluation);
-		}
-
-		// processing is slightly different for submissions because we are
-		// adding all submissions in one go
-		HashMap<String, SubmissionData> submissionsMap = dataBundle.submissions;
-		List<SubmissionData> submissionsList = new ArrayList<SubmissionData>();
-		for (SubmissionData submission : submissionsMap.values()) {
-			log.fine("API Servlet adding submission for "
-					+ submission.evaluation + " from " + submission.reviewer
-					+ " to " + submission.reviewee);
-			submissionsList.add(submission);
-		}
-		EvaluationsLogic.inst().getSubmissionsDb().editSubmissions(submissionsList);
-		log.fine("API Servlet added " + submissionsList.size() + " submissions");
-
-		return Common.BACKEND_STATUS_SUCCESS;
-	}
-	
-	public String getAccountAsJson(String googleId) {
-		AccountData accountData = getAccount(googleId);
-		return Common.getTeammatesGson().toJson(accountData);
-	}
-	
-	public String getInstructorAsJson(String instructorID, String courseId) {
-		InstructorData instructorData = getInstructor(instructorID, courseId);
-		return Common.getTeammatesGson().toJson(instructorData);
-	}
-
-	public String getCourseAsJson(String courseId) {
-		CourseData course = getCourse(courseId);
-		return Common.getTeammatesGson().toJson(course);
-	}
-
-	public String getStudentAsJson(String courseId, String email) {
-		StudentData student = getStudent(courseId, email);
-		return Common.getTeammatesGson().toJson(student);
-	}
-
-	public String getEvaluationAsJson(String courseId, String evaluationName) {
-		EvaluationData evaluation = getEvaluation(courseId, evaluationName);
-		return Common.getTeammatesGson().toJson(evaluation);
-	}
-
-	public String getSubmissionAsJson(String courseId, String evaluationName,
-			String reviewerEmail, String revieweeEmail) {
-		SubmissionData target = getSubmission(courseId, evaluationName,
-				reviewerEmail, revieweeEmail);
-		return Common.getTeammatesGson().toJson(target);
-	}
-
-	public void editAccountAsJson(String newValues)
-			throws InvalidParametersException, EntityDoesNotExistException {
-		AccountData account = Common.getTeammatesGson().fromJson(newValues,
-				AccountData.class);
-		updateAccount(account);
-	}
-	
-	public void editStudentAsJson(String originalEmail, String newValues)
-			throws InvalidParametersException, EntityDoesNotExistException {
-		StudentData student = Common.getTeammatesGson().fromJson(newValues,
-				StudentData.class);
-		editStudent(originalEmail, student);
-	}
-
-	public void editEvaluationAsJson(String evaluationJson)
-			throws InvalidParametersException, EntityDoesNotExistException {
-		EvaluationData evaluation = Common.getTeammatesGson().fromJson(
-				evaluationJson, EvaluationData.class);
-		editEvaluation(evaluation);
-	}
-
-	public void editSubmissionAsJson(String submissionJson) throws InvalidParametersException, EntityDoesNotExistException {
-		SubmissionData submission = Common.getTeammatesGson().fromJson(
-				submissionJson, SubmissionData.class);
-		ArrayList<SubmissionData> submissionList = new ArrayList<SubmissionData>();
-		submissionList.add(submission);
-		editSubmissions(submissionList);
-	}
-	
-	public ArrayList<MimeMessage> activateReadyEvaluations() throws EntityDoesNotExistException, MessagingException, InvalidParametersException, IOException{
-		ArrayList<MimeMessage> messagesSent = new ArrayList<MimeMessage>();
-		List<EvaluationData> evaluations = EvaluationsLogic.inst().getEvaluationsDb().getReadyEvaluations(); 
-		
-		for (EvaluationData ed: evaluations) {
-			
-			CourseData course = getCourse(ed.course);
-			List<StudentData> students = getStudentListForCourse(ed.course);
-			
-			Emails emails = new Emails();
-			List<MimeMessage> messages = emails.generateEvaluationOpeningEmails(course, ed, students);
-			emails.sendEmails(messages);
-			messagesSent.addAll(messages);
-			
-			//mark evaluation as activated
-			ed.activated=true;
-			editEvaluation(ed);
-		}
-		return messagesSent;
-	}
-	
-	
-	@Override
-	protected boolean isInternalCall() {
-		//back door calls are considered internal calls
-		return true;
-	}
-
-	public ArrayList<MimeMessage> sendRemindersForClosingEvaluations() throws MessagingException, IOException {
-		ArrayList<MimeMessage> emailsSent = new ArrayList<MimeMessage>();
-		
-		EvaluationsLogic evaluations = EvaluationsLogic.inst();
-		List<EvaluationData> evaluationDataList = evaluations.getEvaluationsDb().getEvaluationsClosingWithinTimeLimit(Common.NUMBER_OF_HOURS_BEFORE_CLOSING_ALERT);
-
-		for (EvaluationData ed : evaluationDataList) {
-
-			List<StudentData> studentDataList = AccountsLogic.inst().getDb().getStudentListForCourse(ed.course);
-
-			List<StudentData> studentToRemindList = new ArrayList<StudentData>();
-
-			for (StudentData sd : studentDataList) {
-				if (!evaluations.isEvaluationSubmitted(ed, sd.email)) {
-					studentToRemindList.add(sd);
-				}
-			}
-			
-			CourseData c = getCourse(ed.course);
-			
-			Emails emailMgr = new Emails();
-			List<MimeMessage> emails = emailMgr.generateEvaluationClosingEmails(c, ed, studentToRemindList);
-			emailMgr.sendEmails(emails);
-			emailsSent.addAll(emails);
-		}
-		return emailsSent;
-	}
-	
-	public void editEvaluation(EvaluationData evaluation) throws InvalidParametersException, EntityDoesNotExistException{
-		EvaluationsLogic.inst().getEvaluationsDb().editEvaluation(evaluation);
-	}
-
-	/**
-	 * Creates a COURSE without an INSTRUCTOR relation
-	 * Used in persisting DataBundles for Test cases
-	 * 
-	 * @param courseId
-	 * @param courseName
-	 * @throws EntityAlreadyExistsException
-	 * @throws InvalidParametersException
-	 */
-	public void createCourse(String courseId, String courseName) 
-			throws EntityAlreadyExistsException, InvalidParametersException {
-		Assumption.assertNotNull(ERROR_NULL_PARAMETER, courseId);
-		Assumption.assertNotNull(ERROR_NULL_PARAMETER, courseName);
-
-		CourseData courseToAdd = new CourseData(courseId, courseName);
-
-		if (!courseToAdd.isValid()) {
-			throw new InvalidParametersException(
-					courseToAdd.getInvalidStateInfo());
-		}
-
-		CoursesLogic.inst().getDb().createCourse(courseToAdd);
-	}
-<<<<<<< HEAD
-	
-	@SuppressWarnings("unchecked")
-	public void appendTimestampForAccount() throws EntityDoesNotExistException {
-		AccountsLogic.inst().getDb().appendTimestampForAccount();
-	}
-=======
->>>>>>> 32e758f3
-}
+package teammates.logic.backdoor;
+
+import java.io.IOException;
+import java.util.ArrayList;
+import java.util.Collections;
+import java.util.Comparator;
+import java.util.Date;
+import java.util.HashMap;
+import java.util.List;
+import java.util.logging.Logger;
+
+import javax.jdo.JDOHelper;
+import javax.mail.MessagingException;
+import javax.mail.internet.MimeMessage;
+
+import teammates.common.Assumption;
+import teammates.common.Common;
+import teammates.common.datatransfer.AccountData;
+import teammates.common.datatransfer.InstructorData;
+import teammates.common.datatransfer.CourseData;
+import teammates.common.datatransfer.DataBundle;
+import teammates.common.datatransfer.EvaluationData;
+import teammates.common.datatransfer.StudentData;
+import teammates.common.datatransfer.SubmissionData;
+import teammates.common.exception.EntityAlreadyExistsException;
+import teammates.common.exception.EntityDoesNotExistException;
+import teammates.common.exception.InvalidParametersException;
+import teammates.logic.AccountsLogic;
+import teammates.logic.CoursesLogic;
+import teammates.logic.Emails;
+import teammates.logic.EvaluationsLogic;
+import teammates.logic.api.Logic;
+import teammates.storage.entity.Account;
+import teammates.storage.entity.Course;
+import teammates.storage.entity.Evaluation;
+import teammates.storage.entity.Instructor;
+
+public class BackDoorLogic extends Logic {
+	
+	private static Logger log = Common.getLogger();
+	
+	/**
+	 * Persists given data in the datastore Works ONLY if the data is correct
+	 * and new (i.e. these entities do not already exist in the datastore). The
+	 * behavior is undefined if incorrect or not new.
+	 * 
+	 * @param dataBundleJsonString
+	 * @return status of the request in the form 'status meassage'+'additional
+	 *         info (if any)' e.g., "[BACKEND_STATUS_SUCCESS]" e.g.,
+	 *         "[BACKEND_STATUS_FAILURE]NullPointerException at ..."
+	 * @throws EntityAlreadyExistsException
+	 * @throws InvalidParametersException
+	 * @throws Exception
+	 */
+
+	public String persistNewDataBundle(DataBundle dataBundle)
+			throws InvalidParametersException, EntityAlreadyExistsException {
+
+		if (dataBundle == null) {
+			throw new InvalidParametersException(
+					Common.ERRORCODE_NULL_PARAMETER, "Null data bundle");
+		}
+		
+		HashMap<String, AccountData> accounts = dataBundle.accounts;
+		for (AccountData account : accounts.values()) {
+			log.fine("API Servlet adding account :" + account.googleId);
+			super.createAccount(account.googleId, account.name, account.isInstructor,
+									account.email, account.institute);
+		}
+
+		HashMap<String, CourseData> courses = dataBundle.courses;
+		for (CourseData course : courses.values()) {
+			log.fine("API Servlet adding course :" + course.id);
+			this.createCourse(course.id, course.name);
+		}
+
+		HashMap<String, InstructorData> instructors = dataBundle.instructors;
+		for (InstructorData instructor : instructors.values()) {
+			log.fine("API Servlet adding instructor :" + instructor.googleId);
+			super.createInstructor(instructor.googleId, instructor.courseId, instructor.name, instructor.email);
+		}
+
+		HashMap<String, StudentData> students = dataBundle.students;
+		for (StudentData student : students.values()) {
+			log.fine("API Servlet adding student :" + student.email
+					+ " to course " + student.course);
+			super.createStudent(student);
+		}
+
+		HashMap<String, EvaluationData> evaluations = dataBundle.evaluations;
+		for (EvaluationData evaluation : evaluations.values()) {
+			log.fine("API Servlet adding evaluation :" + evaluation.name
+					+ " to course " + evaluation.course);
+			createEvaluation(evaluation);
+		}
+
+		// processing is slightly different for submissions because we are
+		// adding all submissions in one go
+		HashMap<String, SubmissionData> submissionsMap = dataBundle.submissions;
+		List<SubmissionData> submissionsList = new ArrayList<SubmissionData>();
+		for (SubmissionData submission : submissionsMap.values()) {
+			log.fine("API Servlet adding submission for "
+					+ submission.evaluation + " from " + submission.reviewer
+					+ " to " + submission.reviewee);
+			submissionsList.add(submission);
+		}
+		EvaluationsLogic.inst().getSubmissionsDb().editSubmissions(submissionsList);
+		log.fine("API Servlet added " + submissionsList.size() + " submissions");
+
+		return Common.BACKEND_STATUS_SUCCESS;
+	}
+	
+	public String getAccountAsJson(String googleId) {
+		AccountData accountData = getAccount(googleId);
+		return Common.getTeammatesGson().toJson(accountData);
+	}
+	
+	public String getInstructorAsJson(String instructorID, String courseId) {
+		InstructorData instructorData = getInstructor(instructorID, courseId);
+		return Common.getTeammatesGson().toJson(instructorData);
+	}
+
+	public String getCourseAsJson(String courseId) {
+		CourseData course = getCourse(courseId);
+		return Common.getTeammatesGson().toJson(course);
+	}
+
+	public String getStudentAsJson(String courseId, String email) {
+		StudentData student = getStudent(courseId, email);
+		return Common.getTeammatesGson().toJson(student);
+	}
+
+	public String getEvaluationAsJson(String courseId, String evaluationName) {
+		EvaluationData evaluation = getEvaluation(courseId, evaluationName);
+		return Common.getTeammatesGson().toJson(evaluation);
+	}
+
+	public String getSubmissionAsJson(String courseId, String evaluationName,
+			String reviewerEmail, String revieweeEmail) {
+		SubmissionData target = getSubmission(courseId, evaluationName,
+				reviewerEmail, revieweeEmail);
+		return Common.getTeammatesGson().toJson(target);
+	}
+
+	public void editAccountAsJson(String newValues)
+			throws InvalidParametersException, EntityDoesNotExistException {
+		AccountData account = Common.getTeammatesGson().fromJson(newValues,
+				AccountData.class);
+		updateAccount(account);
+	}
+	
+	public void editStudentAsJson(String originalEmail, String newValues)
+			throws InvalidParametersException, EntityDoesNotExistException {
+		StudentData student = Common.getTeammatesGson().fromJson(newValues,
+				StudentData.class);
+		editStudent(originalEmail, student);
+	}
+
+	public void editEvaluationAsJson(String evaluationJson)
+			throws InvalidParametersException, EntityDoesNotExistException {
+		EvaluationData evaluation = Common.getTeammatesGson().fromJson(
+				evaluationJson, EvaluationData.class);
+		editEvaluation(evaluation);
+	}
+
+	public void editSubmissionAsJson(String submissionJson) throws InvalidParametersException, EntityDoesNotExistException {
+		SubmissionData submission = Common.getTeammatesGson().fromJson(
+				submissionJson, SubmissionData.class);
+		ArrayList<SubmissionData> submissionList = new ArrayList<SubmissionData>();
+		submissionList.add(submission);
+		editSubmissions(submissionList);
+	}
+	
+	public ArrayList<MimeMessage> activateReadyEvaluations() throws EntityDoesNotExistException, MessagingException, InvalidParametersException, IOException{
+		ArrayList<MimeMessage> messagesSent = new ArrayList<MimeMessage>();
+		List<EvaluationData> evaluations = EvaluationsLogic.inst().getEvaluationsDb().getReadyEvaluations(); 
+		
+		for (EvaluationData ed: evaluations) {
+			
+			CourseData course = getCourse(ed.course);
+			List<StudentData> students = getStudentListForCourse(ed.course);
+			
+			Emails emails = new Emails();
+			List<MimeMessage> messages = emails.generateEvaluationOpeningEmails(course, ed, students);
+			emails.sendEmails(messages);
+			messagesSent.addAll(messages);
+			
+			//mark evaluation as activated
+			ed.activated=true;
+			editEvaluation(ed);
+		}
+		return messagesSent;
+	}
+	
+	
+	@Override
+	protected boolean isInternalCall() {
+		//back door calls are considered internal calls
+		return true;
+	}
+
+	public ArrayList<MimeMessage> sendRemindersForClosingEvaluations() throws MessagingException, IOException {
+		ArrayList<MimeMessage> emailsSent = new ArrayList<MimeMessage>();
+		
+		EvaluationsLogic evaluations = EvaluationsLogic.inst();
+		List<EvaluationData> evaluationDataList = evaluations.getEvaluationsDb().getEvaluationsClosingWithinTimeLimit(Common.NUMBER_OF_HOURS_BEFORE_CLOSING_ALERT);
+
+		for (EvaluationData ed : evaluationDataList) {
+
+			List<StudentData> studentDataList = AccountsLogic.inst().getDb().getStudentListForCourse(ed.course);
+
+			List<StudentData> studentToRemindList = new ArrayList<StudentData>();
+
+			for (StudentData sd : studentDataList) {
+				if (!evaluations.isEvaluationSubmitted(ed, sd.email)) {
+					studentToRemindList.add(sd);
+				}
+			}
+			
+			CourseData c = getCourse(ed.course);
+			
+			Emails emailMgr = new Emails();
+			List<MimeMessage> emails = emailMgr.generateEvaluationClosingEmails(c, ed, studentToRemindList);
+			emailMgr.sendEmails(emails);
+			emailsSent.addAll(emails);
+		}
+		return emailsSent;
+	}
+	
+	public void editEvaluation(EvaluationData evaluation) throws InvalidParametersException, EntityDoesNotExistException{
+		EvaluationsLogic.inst().getEvaluationsDb().editEvaluation(evaluation);
+	}
+
+	/**
+	 * Creates a COURSE without an INSTRUCTOR relation
+	 * Used in persisting DataBundles for Test cases
+	 * 
+	 * @param courseId
+	 * @param courseName
+	 * @throws EntityAlreadyExistsException
+	 * @throws InvalidParametersException
+	 */
+	public void createCourse(String courseId, String courseName) 
+			throws EntityAlreadyExistsException, InvalidParametersException {
+		Assumption.assertNotNull(ERROR_NULL_PARAMETER, courseId);
+		Assumption.assertNotNull(ERROR_NULL_PARAMETER, courseName);
+
+		CourseData courseToAdd = new CourseData(courseId, courseName);
+
+		if (!courseToAdd.isValid()) {
+			throw new InvalidParametersException(
+					courseToAdd.getInvalidStateInfo());
+		}
+
+		CoursesLogic.inst().getDb().createCourse(courseToAdd);
+	}
+	
+	@SuppressWarnings("unchecked")
+	public void appendTimestampForAccount() throws EntityDoesNotExistException {
+		AccountsLogic.inst().getDb().appendTimestampForAccount();
+	}
+}