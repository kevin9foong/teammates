--- conflicted
+++ resolved
@@ -505,11 +505,7 @@
     public void deleteStudentsForGoogleIdAndCascade(String googleId) {
         List<StudentAttributes> students = studentsDb.getStudentsForGoogleId(googleId);
         
-<<<<<<< HEAD
         // cascade to students comments
-=======
-        //Cascade delete students
->>>>>>> 50093a8d
         for (StudentAttributes student : students) {
             deleteStudentCascade(student.course, student.email);
         }
