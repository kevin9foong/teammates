--- conflicted
+++ resolved
@@ -414,14 +414,6 @@
             return;
         }
 
-<<<<<<< HEAD
-        for (StudentAttributes student : studentsInCourse) {
-            if (!isInEnrollList(student, mergedList)) {
-                mergedList.add(student);
-            }
-        }
-
-=======
         String errorMessage = "";
         errorMessage += getSectionInvalidityInfo(mergedList);
         errorMessage += getTeamInvalidityInfo(mergedList);
@@ -443,7 +435,6 @@
 
         List<StudentAttributes> mergedList = getMergedList(studentList, courseId);
 
->>>>>>> 9e400eed
         if (mergedList.size() < 2) { // no conflicts
             return;
         }
@@ -451,11 +442,7 @@
         String errorMessage = "";
         errorMessage += getTeamInvalidityInfo(mergedList);
 
-<<<<<<< HEAD
-        if (!errorMessage.equals("")) {
-=======
         if (!errorMessage.isEmpty()) {
->>>>>>> 9e400eed
             throw new EnrollException(errorMessage);
         }
 
@@ -466,9 +453,6 @@
         List<StudentAttributes> mergedList = new ArrayList<StudentAttributes>();
         List<StudentAttributes> studentsInCourse = getStudentsForCourse(courseId);
 
-<<<<<<< HEAD
-    public String getSectionForTeam(String courseId, String teamName) {
-=======
         for (StudentAttributes student : studentList) {
             mergedList.add(student);
         }
@@ -481,8 +465,7 @@
         return mergedList;
     }
     
-    public String getSectionForTeam(String courseId, String teamName){
->>>>>>> 9e400eed
+    public String getSectionForTeam(String courseId, String teamName) {
 
         List<StudentAttributes> students = getStudentsForTeam(teamName, courseId);
         if (students.isEmpty()) {
