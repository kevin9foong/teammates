<?xml version="1.0" encoding="utf-8"?>
<web-app xmlns:xsi="http://www.w3.org/2001/XMLSchema-instance"
	xmlns="http://java.sun.com/xml/ns/javaee" xmlns:web="http://java.sun.com/xml/ns/javaee/web-app_2_5.xsd"
	xsi:schemaLocation="http://java.sun.com/xml/ns/javaee
http://java.sun.com/xml/ns/javaee/web-app_2_5.xsd"
	version="2.5">
	<filter>
		<filter-name>DatastoreFilter</filter-name>
		<filter-class>teammates.storage.datastore.DatastoreFilter</filter-class>
	</filter>
	<filter-mapping>
		<filter-name>DatastoreFilter</filter-name>
		<url-pattern>/*</url-pattern>
	</filter-mapping>
	<filter>
	    <description>Filter that do the login part for each JSP page</description>
	    <filter-name>LoginFilter</filter-name>
	    <filter-class>teammates.ui.controller.LoginFilter</filter-class>
	    <init-param>
	        <description>Files excluded from login check. "|"-separated</description>
	        <param-name>ExcludedFiles</param-name>
	        <param-value></param-value>
	    </init-param>
	</filter>
	<filter-mapping>
	    <filter-name>LoginFilter</filter-name>
	    <url-pattern>/page/*</url-pattern>
	</filter-mapping>

	<servlet>
		<servlet-name>LoginServlet</servlet-name>
		<servlet-class>teammates.ui.controller.LoginServlet</servlet-class>
	</servlet>
	<servlet-mapping>
		<servlet-name>LoginServlet</servlet-name>
		<url-pattern>/login</url-pattern>
	</servlet-mapping>
	
	<servlet>
		<servlet-name>BackDoorServlet</servlet-name>
		<servlet-class>teammates.logic.backdoor.BackDoorServlet</servlet-class>
	</servlet>
	<servlet-mapping>
		<servlet-name>BackDoorServlet</servlet-name>
		<url-pattern>/backdoor</url-pattern>
	</servlet-mapping>
	
	<welcome-file-list>
		<welcome-file>index.html</welcome-file>
	</welcome-file-list>
	
	<servlet>
		<servlet-name>EvaluationOpeningReminders</servlet-name>
		<servlet-class>teammates.logic.automated.EvaluationOpeningRemindersServlet</servlet-class>
	</servlet>
	<servlet-mapping>
		<servlet-name>EvaluationOpeningReminders</servlet-name>
		<url-pattern>/evaluationopeningreminders</url-pattern>
	</servlet-mapping>
	
	<servlet>
		<servlet-name>EvaluationClosingReminders</servlet-name>
		<servlet-class>teammates.logic.automated.EvaluationClosingRemindersServlet</servlet-class>
	</servlet>
	<servlet-mapping>
		<servlet-name>EvaluationClosingReminders</servlet-name>
		<url-pattern>/evaluationclosingreminders</url-pattern>
	</servlet-mapping>
	
	<servlet>
	    	<servlet-name>AdminHome</servlet-name>
	    	<servlet-class>teammates.ui.controller.AdminHomeServlet</servlet-class>
	</servlet>
	<servlet-mapping>
	    <servlet-name>AdminHome</servlet-name>
	    <url-pattern>/page/adminHome</url-pattern>
	</servlet-mapping>
	<servlet>
		<servlet-name>AdminSearchTask</servlet-name>
		<servlet-class>teammates.ui.controller.AdminSearchTaskServlet</servlet-class>
	</servlet>
	<servlet-mapping>
        <servlet-name>AdminSearchTask</servlet-name>
        <url-pattern>/page/searchTask</url-pattern>
    </servlet-mapping>
	<servlet>
        <servlet-name>AdminSearch</servlet-name>
        <servlet-class>teammates.ui.controller.AdminSearchServlet</servlet-class>
    </servlet>
	<servlet-mapping>
        <servlet-name>AdminSearch</servlet-name>
        <url-pattern>/page/adminSearch</url-pattern>
    </servlet-mapping>
	<servlet>
	    	<servlet-name>AdminActivityLog</servlet-name>
	    	<servlet-class>teammates.ui.controller.AdminActivityLogServlet</servlet-class>
	</servlet>
	<servlet-mapping>
	    <servlet-name>AdminActivityLog</servlet-name>
	    <url-pattern>/page/adminActivityLog</url-pattern>
	</servlet-mapping>
	
	<servlet>
	    <description>Servlet that handles Coordinator homepage</description>
	    <servlet-name>CoordHome</servlet-name>
	    <servlet-class>teammates.ui.controller.CoordHomeServlet</servlet-class>
	</servlet>
	<servlet-mapping>
	    <servlet-name>CoordHome</servlet-name>
	    <url-pattern>/page/coordHome</url-pattern>
	</servlet-mapping>
	<servlet>
	    <description>Servlet that handles Coordinator Course page (including add course)</description>
	    <servlet-name>CoordCourse</servlet-name>
	    <servlet-class>teammates.ui.controller.CoordCourseServlet</servlet-class>
	</servlet>
	<servlet-mapping>
	    <servlet-name>CoordCourse</servlet-name>
	    <url-pattern>/page/coordCourse</url-pattern>
	</servlet-mapping>
	<servlet>
	    <description>Servlet that handles course deletion action</description>
	    <servlet-name>CoordCourseDelete</servlet-name>
	    <servlet-class>teammates.ui.controller.CoordCourseDeleteServlet</servlet-class>
	</servlet>
	<servlet-mapping>
	    <servlet-name>CoordCourseDelete</servlet-name>
	    <url-pattern>/page/coordCourseDelete</url-pattern>
	</servlet-mapping>
	<servlet>
	    <description>Servlet that handles coordinator remind students to join course action</description>
	    <servlet-name>CoordCourseRemind</servlet-name>
	    <servlet-class>teammates.ui.controller.CoordCourseRemindServlet</servlet-class>
	</servlet>
	<servlet-mapping>
	    <servlet-name>CoordCourseRemind</servlet-name>
	    <url-pattern>/page/coordCourseRemind</url-pattern>
	</servlet-mapping>
	<servlet>
	    <description>Servlet that handles course enroll page (includes enroll result page)</description>
	    <servlet-name>CoordCourseEnroll</servlet-name>
	    <servlet-class>teammates.ui.controller.CoordCourseEnrollServlet</servlet-class>
	</servlet>
	<servlet-mapping>
	    <servlet-name>CoordCourseEnroll</servlet-name>
	    <url-pattern>/page/coordCourseEnroll</url-pattern>
	</servlet-mapping>
	<servlet>
	    <description>Servlet that handles course details page</description>
	    <servlet-name>CoordCourseDetails</servlet-name>
	    <servlet-class>teammates.ui.controller.CoordCourseDetailsServlet</servlet-class>
	</servlet>
	<servlet-mapping>
	    <servlet-name>CoordCourseDetails</servlet-name>
	    <url-pattern>/page/coordCourseDetails</url-pattern>
	</servlet-mapping>
	<servlet>
	    <description>Servlet that handles the details page of a student in a course</description>
	    <servlet-name>CoordCourseStudentDetails</servlet-name>
	    <servlet-class>teammates.ui.controller.CoordCourseStudentDetailsServlet</servlet-class>
	</servlet>
	<servlet-mapping>
	    <servlet-name>CoordCourseStudentDetails</servlet-name>
	    <url-pattern>/page/coordCourseStudentDetails</url-pattern>
	</servlet-mapping>
	<servlet>
	    <description>Servlet that handles the edit page of a student in a course</description>
	    <servlet-name>CoordCourseStudentEdit</servlet-name>
	    <servlet-class>teammates.ui.controller.CoordCourseStudentEditServlet</servlet-class>
	</servlet>
	<servlet-mapping>
	    <servlet-name>CoordCourseStudentEdit</servlet-name>
	    <url-pattern>/page/coordCourseStudentEdit</url-pattern>
	</servlet-mapping>
	<servlet>
	    <description>Servlet that handles course student delete page</description>
	    <servlet-name>CoordCourseStudentDelete</servlet-name>
	    <servlet-class>teammates.ui.controller.CoordCourseStudentDeleteServlet</servlet-class>
	</servlet>
	<servlet-mapping>
	    <servlet-name>CoordCourseStudentDelete</servlet-name>
	    <url-pattern>/page/coordCourseStudentDelete</url-pattern>
	</servlet-mapping>
	<servlet>
	    <description>Servlet that handles evaluation page (includes evaluation add)</description>
	    <servlet-name>CoordEval</servlet-name>
	    <servlet-class>teammates.ui.controller.CoordEvalServlet</servlet-class>
	</servlet>
	<servlet-mapping>
	    <servlet-name>CoordEval</servlet-name>
	    <url-pattern>/page/coordEval</url-pattern>
	</servlet-mapping>
	<servlet>
	    <description>Servlet that handles evaluation edit page</description>
	    <servlet-name>CoordEvalEdit</servlet-name>
	    <servlet-class>teammates.ui.controller.CoordEvalEditServlet</servlet-class>
	</servlet>
	<servlet-mapping>
	    <servlet-name>CoordEvalEdit</servlet-name>
	    <url-pattern>/page/coordEvalEdit</url-pattern>
	</servlet-mapping>
	<servlet>
	    <description>Servlet that handles evaluation deletion</description>
	    <servlet-name>CoordEvalDelete</servlet-name>
	    <servlet-class>teammates.ui.controller.CoordEvalDeleteServlet</servlet-class>
	</servlet>
	<servlet-mapping>
	    <servlet-name>CoordEvalDelete</servlet-name>
	    <url-pattern>/page/coordEvalDelete</url-pattern>
	</servlet-mapping>
	<servlet>
	    <description>Servlet that handles evaluation publish action</description>
	    <servlet-name>CoordEvalPublish</servlet-name>
	    <servlet-class>teammates.ui.controller.CoordEvalPublishServlet</servlet-class>
	</servlet>
	<servlet-mapping>
	    <servlet-name>CoordEvalPublish</servlet-name>
	    <url-pattern>/page/coordEvalPublish</url-pattern>
	</servlet-mapping>
	<servlet>
	    <description>Servlet that handles evaluation unpublish action</description>
	    <servlet-name>CoordEvalUnpublish</servlet-name>
	    <servlet-class>teammates.ui.controller.CoordEvalUnpublishServlet</servlet-class>
	</servlet>
	<servlet-mapping>
	    <servlet-name>CoordEvalUnpublish</servlet-name>
	    <url-pattern>/page/coordEvalUnpublish</url-pattern>
	</servlet-mapping>
	<servlet>
	    <description>Servlet that handles evaluation remind action</description>
	    <servlet-name>CoordEvalRemind</servlet-name>
	    <servlet-class>teammates.ui.controller.CoordEvalRemindServlet</servlet-class>
	</servlet>
	<servlet-mapping>
	    <servlet-name>CoordEvalRemind</servlet-name>
	    <url-pattern>/page/coordEvalRemind</url-pattern>
	</servlet-mapping>
	<servlet>
	    <description>Servlet that handles evaluation submission edit page to edit student's submission</description>
	    <servlet-name>CoordEvalSubmissionEdit</servlet-name>
	    <servlet-class>teammates.ui.controller.CoordEvalSubmissionEditServlet</servlet-class>
	</servlet>
	<servlet-mapping>
	    <servlet-name>CoordEvalSubmissionEdit</servlet-name>
	    <url-pattern>/page/coordEvalSubmissionEdit</url-pattern>
	</servlet-mapping>
	<servlet>
	    <description>Servlet that handles coordinator edit student's submission page</description>
	    <servlet-name>CoordEvalSubmissionEditHandler</servlet-name>
	    <servlet-class>teammates.ui.controller.CoordEvalSubmissionEditHandlerServlet</servlet-class>
	</servlet>
	<servlet-mapping>
	    <servlet-name>CoordEvalSubmissionEditHandler</servlet-name>
	    <url-pattern>/page/coordEvalSubmissionEditHandler</url-pattern>
	</servlet-mapping>
	<servlet>
	    <description>Servlet that handles evaluation results page</description>
	    <servlet-name>CoordEvalResults</servlet-name>
	    <servlet-class>teammates.ui.controller.CoordEvalResultsServlet</servlet-class>
	</servlet>
	<servlet-mapping>
	    <servlet-name>CoordEvalResults</servlet-name>
	    <url-pattern>/page/coordEvalResults</url-pattern>
	</servlet-mapping>
	<servlet>
	    <description>Servlet that handles evaluation individual result page</description>
	    <servlet-name>CoordEvalSubmissionView</servlet-name>
	    <servlet-class>teammates.ui.controller.CoordEvalSubmissionViewServlet</servlet-class>
	</servlet>
	<servlet-mapping>
	    <servlet-name>CoordEvalSubmissionView</servlet-name>
	    <url-pattern>/page/coordEvalSubmissionView</url-pattern>
	</servlet-mapping>
	
	<servlet>
	    <description>Servlet that handles student home page</description>
	    <servlet-name>StudentHome</servlet-name>
	    <servlet-class>teammates.ui.controller.StudentHomeServlet</servlet-class>
	</servlet>
	<servlet-mapping>
	    <servlet-name>StudentHome</servlet-name>
	    <url-pattern>/page/studentHome</url-pattern>
	</servlet-mapping>
	<servlet>
	    <description>Servlet that handles student course details action</description>
	    <servlet-name>StudentCourseDetails</servlet-name>
	    <servlet-class>teammates.ui.controller.StudentCourseDetailsServlet</servlet-class>
	</servlet>
	<servlet-mapping>
	    <servlet-name>StudentCourseDetails</servlet-name>
	    <url-pattern>/page/studentCourseDetails</url-pattern>
	</servlet-mapping>
	<servlet>
	    <description>Servlet that handles student join course action</description>
	    <servlet-name>StudentCourseJoin</servlet-name>
	    <servlet-class>teammates.ui.controller.StudentCourseJoinServlet</servlet-class>
	</servlet>
	<servlet-mapping>
	    <servlet-name>StudentCourseJoin</servlet-name>
	    <url-pattern>/page/studentCourseJoin</url-pattern>
	</servlet-mapping>
	<servlet>
	    <description>Servlet that handles student edit/submit evaluation page</description>
	    <servlet-name>StudentEvalEdit</servlet-name>
	    <servlet-class>teammates.ui.controller.StudentEvalEditServlet</servlet-class>
	</servlet>
	<servlet-mapping>
	    <servlet-name>StudentEvalEdit</servlet-name>
	    <url-pattern>/page/studentEvalEdit</url-pattern>
	</servlet-mapping>
	<servlet>
	    <description>Servlet that handles student edit/submit evaluation page</description>
	    <servlet-name>StudentEvalEditHandler</servlet-name>
	    <servlet-class>teammates.ui.controller.StudentEvalEditHandlerServlet</servlet-class>
	</servlet>
	<servlet-mapping>
	    <servlet-name>StudentEvalEditHandler</servlet-name>
	    <url-pattern>/page/studentEvalEditHandler</url-pattern>
	</servlet-mapping>
	<servlet>
	    <description>Servlet that handles student evaluation results page</description>
	    <servlet-name>StudentEvalResults</servlet-name>
	    <servlet-class>teammates.ui.controller.StudentEvalResultsServlet</servlet-class>
	</servlet>
	<servlet-mapping>
	    <servlet-name>StudentEvalResults</servlet-name>
	    <url-pattern>/page/studentEvalResults</url-pattern>
	</servlet-mapping>
	
    <security-constraint>
        <web-resource-collection>
            <web-resource-name>AutomatedEmails</web-resource-name>
            <url-pattern>/evaluationopeningreminders</url-pattern>
            <url-pattern>/evaluationclosingreminders</url-pattern>
        </web-resource-collection>
        <auth-constraint>
            <role-name>admin</role-name>
        </auth-constraint>
    </security-constraint>
    <security-constraint>
        <web-resource-collection>
            <web-resource-name>DisallowDirectAccess</web-resource-name>
            <description>Pages that should not be accessed directly</description>
            <url-pattern>/jsp/*</url-pattern>
        </web-resource-collection>
        <auth-constraint>
            <role-name>admin</role-name>
        </auth-constraint>
    </security-constraint>
    <security-constraint>
        <web-resource-collection>
            <web-resource-name>AdminPages</web-resource-name>
            <description>Page for admin use only</description>
            <url-pattern>/page/adminHome</url-pattern>
<<<<<<< HEAD
            <url-pattern>/page/adminSearch</url-pattern>
=======
            <url-pattern>/page/adminActivityLog</url-pattern>
>>>>>>> 6a6c71a2
        </web-resource-collection>
        <auth-constraint>
            <role-name>admin</role-name>
        </auth-constraint>
    </security-constraint>
    <error-page>
        <error-code>403</error-code>
        <location>/unauthorized.jsp</location>
    </error-page>
    <error-page>
        <error-code>404</error-code>
        <location>/pageNotFound.jsp</location>
    </error-page>
    <error-page>
        <error-code>500</error-code>
        <location>/errorPage.jsp</location>
    </error-page>
</web-app><|MERGE_RESOLUTION|>--- conflicted
+++ resolved
@@ -352,11 +352,8 @@
             <web-resource-name>AdminPages</web-resource-name>
             <description>Page for admin use only</description>
             <url-pattern>/page/adminHome</url-pattern>
-<<<<<<< HEAD
             <url-pattern>/page/adminSearch</url-pattern>
-=======
             <url-pattern>/page/adminActivityLog</url-pattern>
->>>>>>> 6a6c71a2
         </web-resource-collection>
         <auth-constraint>
             <role-name>admin</role-name>
