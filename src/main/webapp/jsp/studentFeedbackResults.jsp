--- conflicted
+++ resolved
@@ -130,7 +130,6 @@
                     	ListIterator<FeedbackResponseAttributes> itr = questionWithResponses
                     				.getValue().listIterator();
                     		String previousRecipientEmail = null;
-<<<<<<< HEAD
                     		if (question.questionType != FeedbackQuestionType.CONTRIB) {
                         		while (itr.hasNext()) {
                         			FeedbackResponseAttributes singleResponse = itr.next();
@@ -175,65 +174,13 @@
                         					recipientName = data.bundle
                         							.getNameForEmail(singleResponse.recipientEmail);
                         				}
-=======
-                    		while (itr.hasNext()) {
-                    			FeedbackResponseAttributes singleResponse = itr.next();
-
-                    			String giverName = data.bundle.getGiverNameForResponse(
-                    					questionWithResponses.getKey(), singleResponse);
-
-                    			if (questionWithResponses.getKey().giverType == FeedbackParticipantType.TEAMS) {
-                    				if (data.student.team.equals(giverName)) {
-                    					giverName = "Your Team (" + giverName + ")";
-                    				}
-                    			} else if (data.student.email
-                    					.equals(singleResponse.giverEmail)) {
-                    				giverName = "You";
-                    			}
-
-                    			// New table if previous recipient != current or is first response                    
-                    			if (previousRecipientEmail == null
-                    					|| previousRecipientEmail
-                    							.equals(singleResponse.recipientEmail) == false) {
-                    				previousRecipientEmail = singleResponse.recipientEmail;
-                    				String recipientName = data.bundle
-                    						.getRecipientNameForResponse(
-                    								questionWithResponses.getKey(),
-                    								singleResponse);
-
-                    				if (questionWithResponses.getKey().recipientType == FeedbackParticipantType.TEAMS) {
-                    					if (data.student.team
-                    							.equals(singleResponse.recipientEmail)) {
-                    						recipientName = "Your Team (" + recipientName
-                    								+ ")";
-                    					}
-                    				} else if (data.student.email
-                    						.equals(singleResponse.recipientEmail)
-                    						&& data.student.name.equals(recipientName)) {
-                    					recipientName = "You";
-                    				}
-
-                    				//if the giver is the same user, show the real name of the receiver. 
-                    				if (giverName.equals("You")
-                    						&& (!recipientName.equals("You"))) {
-                    					recipientName = data.bundle
-                    							.getNameForEmail(singleResponse.recipientEmail);
-                    				}
-                                    
-                                    String panelHeaderClass = giverName.equals("You")
-                                                              ? "panel-info"
-                                                              : "panel-primary";
-               
-                    %>
-                    <div class="panel <%= panelHeaderClass %>">
-                        <div class="panel-heading"><b>To:</b> <%=recipientName%></div>
-                        <table class="table">
-                            <tbody>    
-                        <%
-                            }
->>>>>>> 1b68ff38
+                                        
+                                        String panelHeaderClass = giverName.equals("You")
+                                                                  ? "panel-info"
+                                                                  : "panel-primary";
+                   
                         %>
-                        <div class="panel panel-primary">
+                        <div class="panel <%= panelHeaderClass %>">
                             <div class="panel-heading"><b>To:</b> <%=recipientName%></div>
                             <table class="table">
                                 <tbody>    
@@ -289,7 +236,7 @@
                         <%
                                 }
                             }
-                    	}
+                        }
                     %>
                     </div>
                 </div>
@@ -302,7 +249,7 @@
             <% 
                 } 
             %>
-        </div>
+        </div>  
     </div>
 
     <div id="frameBottom">
