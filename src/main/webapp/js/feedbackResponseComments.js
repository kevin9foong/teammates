var addCount = 0;

function isInCommentsPage(){
	return $(location).attr('href').indexOf('instructorCommentsPage') != -1;
}

var addCommentHandler = function(e) {
    var submitButton = $(this);
    var formObject = $(this).parent().parent();
    var addFormRow = $(this).parent().parent().parent();
    var formData = formObject.serialize();
    
    e.preventDefault();
    
    $.ajax({
        type : 'POST',
        url :   submitButton.attr('href') + "?" + formData,
        beforeSend : function() {
            formObject.find("textarea").prop("disabled", true);
            submitButton.html("<img src='/images/ajax-loader.gif'/>");
        },
        error : function() {
            formObject.find("textarea").prop("disabled", false);
            setFormErrorMessage(submitButton, "Failed to save comment. Please try again.");
            submitButton.text("Add");
        },
        success : function(data) {
            setTimeout(function(){
                if (!data.isError) {
                    if(isInCommentsPage()){
                        location.reload();
                    }
                    
                    // Inject new comment row
                    addFormRow.parent().attr("class", "list-group");
                    addFormRow.before(generateNewCommentRow(data));
                    var newCommentRow = addFormRow.prev();
                    newCommentRow.find("form[class*='responseCommentEditForm'] > div > a").click(editCommentHandler);
                    newCommentRow.find("form[class*='responseCommentDeleteForm'] > a").click(deleteCommentHandler);
                    addCount++;
                    newCommentRow.find("[data-toggle='tooltip']").tooltip({html: true});
                    
                    // Reset add comment form
                    formObject.find("textarea").prop("disabled", false);
                    formObject.find("textarea").val("");
                    submitButton.text("Add");
                    removeFormErrorMessage(submitButton);
                    addFormRow.prev().find("div[id^=plainCommentText]").css("margin-left","15px");
                    addFormRow.prev().show();
                    addFormRow.hide();
                } else {
                    formObject.find("textarea").prop("disabled", false);
                    setFormErrorMessage(submitButton, data.errorMessage);
                    submitButton.text("Add");
                }
            },500);
        }
    });
};

var editCommentHandler = function(e) {
    var submitButton = $(this);
    var formObject = $(this).parent().parent();
    var displayedText = $(this).parent().parent().prev();
    var commentBar = displayedText.parent().find("div[id^=commentBar]");
    var formData = formObject.serialize();
    
    e.preventDefault();
    
    $.ajax({
        type : 'POST',
        url :   submitButton.attr('href') + "?" + formData,
        beforeSend : function() {
            formObject.find("textarea").prop("disabled", true);
            submitButton.html("<img src='/images/ajax-loader.gif'/>");
        },
        error : function() {
            formObject.find("textarea").prop("disabled", false);
            setFormErrorMessage(submitButton, "Failed to save changes. Please try again.");
            submitButton.text("Save");
        },
        success : function(data) {
            setTimeout(function(){
                if (!data.isError) {
                    if(isInCommentsPage()){
                        location.reload();
                    }
                    
                    // Update editted comment
                    displayedText.html(data.comment.commentText.value);
                    commentBar.show();
                    
                    // Reset edit comment form
                    formObject.find("textarea").prop("disabled", false);
                    formObject.find("textarea").val(data.comment.commentText.value);
                    submitButton.text("Save");
                    removeFormErrorMessage(submitButton);
                    formObject.hide();
                    displayedText.show();
                } else {
                    formObject.find("textarea").prop("disabled", false);
                    setFormErrorMessage(submitButton, data.errorMessage);
                    submitButton.text("Save");
                }
            },500);
        }
    });
};

var deleteCommentHandler = function(e) {
    var submitButton = $(this);
    var formObject = $(this).parent();
    var deletedCommentRow = $(this).parent().parent().parent();
    var formData = formObject.serialize();
    var editForm = submitButton.parent().next().next().next();
    var frCommentList = submitButton.parent().parent().parent().parent();
    
    e.preventDefault();
    
    $.ajax({
        type : 'POST',
        url :   submitButton.attr('href') + "?" + formData,
        beforeSend : function() {
            submitButton.html("<img src='/images/ajax-loader.gif'/>");
        },
        error : function() {
            if (editForm.is(':visible')) {
                setFormErrorMessage(editForm.find("div > a"), "Failed to delete comment. Please try again.");
            } else if (frCommentList.parent().find("div.delete_error_msg").length == 0) {
                frCommentList.after("<div class=\"delete_error_msg alert alert-danger\">Failed to delete comment. Please try again.</div>");
            }
            submitButton.html("<span class=\"glyphicon glyphicon-trash glyphicon-primary\"></span>");
        },
        success : function(data) {
            setTimeout(function(){
                if (!data.isError) {
                    if(isInCommentsPage()){
                        location.reload();
                    }
                    
                    var numberOfItemInFrCommentList = deletedCommentRow.parent().children('li');
                    if(numberOfItemInFrCommentList.length <= 2){
                        deletedCommentRow.parent().hide();
                    }
                    if(frCommentList.find("li").length <= 1){
                        frCommentList.hide();
                    }
                    deletedCommentRow.remove();
                    frCommentList.parent().find("div.delete_error_msg").remove();
                } else {
                    if (editForm.is(':visible')) {
                        setFormErrorMessage(editForm.find("div > a"), data.errorMessage);
                    } else if (frCommentList.parent().find("div.delete_error_msg").length == 0) {
                        frCommentList.after("<div class=\"delete_error_msg alert alert-danger\">" + data.errorMessage + "</div>");
                    }
                    submitButton.html("<span class=\"glyphicon glyphicon-trash glyphicon-primary\"></span>");
                }
            },500);
        }
    });
};

$(document).ready(function(){
    $("form[class*='responseCommentAddForm'] > div > a").click(addCommentHandler);
    $("form[class*='responseCommentEditForm'] > div > a").click(editCommentHandler);
    $("form[class*='responseCommentDeleteForm'] > a").click(deleteCommentHandler);
    
    $("input[type=checkbox]").click(function(){
    	var table = $(this).parent().parent().parent().parent();
    	var form = table.parent().parent().parent();
    	var visibilityOptions = [];
    	table.find('.answerCheckbox:checked').each(function () {
			visibilityOptions.push($(this).val());
	    });
    	form.find("input[name='showresponsecommentsto']").val(visibilityOptions.toString());
	    
	    visibilityOptions = [];
	    table.find('.giverCheckbox:checked').each(function () {
			visibilityOptions.push($(this).val());
	    });
	    form.find("input[name='showresponsegiverto']").val(visibilityOptions.toString());
    });
<<<<<<< HEAD
=======
    
    $("div[id^=plainCommentText]").css("margin-left","15px");
>>>>>>> 7a17ad72
});

function generateNewCommentRow(data) {
	var commentDate = new Date(data.comment.createdAt);
	var commentDateStr = commentDate.toString();
	var thisYear = commentDate.getFullYear();
	var indexOfYear = commentDateStr.indexOf(thisYear, 0);
	var formattedDate = commentDateStr.substring(0, indexOfYear - 1);
	var formattedTime = commentDateStr.substring(indexOfYear + 5, indexOfYear + 14);
	var commentTime = formattedDate + " " + formattedTime + " UTC " + thisYear;
	
	var classNameForRow = isInCommentsPage()? "list-group-item list-group-item-warning giver_display-by-you":
			"list-group-item list-group-item-warning";
	
    var newRow =
    // Comment Row
	"<li class=\"" + classNameForRow + "\" id=\"responseCommentRow-" + addCount + "\">"
	+ "<div id=\"commentBar-" + addCount + "\">"
    + "<span class=\"text-muted\">From: <b>you</b> [" + commentTime + "]</span>"
	// Delete form
    + "<form class=\"responseCommentDeleteForm pull-right\">"
    + 		"<a href=\"/page/instructorFeedbackResponseCommentDelete\" type=\"button\" id=\"commentdelete-" + data.comment.feedbackResponseCommentId + "\" class=\"btn btn-default btn-xs icon-button\"" 
    +    		" data-toggle=\"tooltip\" data-placement=\"top\" title=\"Delete this comment\">" 
    +    		"<span class=\"glyphicon glyphicon-trash glyphicon-primary\"></span>"
    +    	"</a>"
    +   "<input type=\"hidden\" name=\"" + FEEDBACK_RESPONSE_ID + "\" value=\"" + data.comment.feedbackResponseId + "\">"
    + 	"<input type=\"hidden\" name=\"" + FEEDBACK_RESPONSE_COMMENT_ID + "\" value=\"" + data.comment.feedbackResponseCommentId + "\">"
    + 	"<input type=\"hidden\" name=\"" + COURSE_ID + "\" value=\"" + data.comment.courseId + "\">"
    + 	"<input type=\"hidden\" name=\"" + FEEDBACK_SESSION_NAME + "\" value=\"" + data.comment.feedbackSessionName + "\">"
    + 	"<input type=\"hidden\" name=\"" + USER_ID + "\" value=\"" + data.account.googleId + "\">"
    + "</form>"
    + "<a type=\"button\" id=\"commentedit-" + addCount + "\" class=\"btn btn-default btn-xs icon-button pull-right\""
    + 		" onclick=\"showResponseCommentEditForm(" + addCount + ")\""
    + 		" data-toggle=\"tooltip\" data-placement=\"top\" title=\"Edit this comment\">"
    + 	"<span class=\"glyphicon glyphicon-pencil glyphicon-primary\"></span>"
    + "</a>"
    + "</div>"
    // Display Saved Comment
    + "<div id=\"plainCommentText-" + addCount + "\">" + data.comment.commentText.value + "</div>"
    // Edit form
    + "<form style=\"display:none;\" id=\"responseCommentEditForm-" + addCount + "\" class=\"responseCommentEditForm\">"
	+    "<div class=\"form-group form-inline\">"
	+	    "<div class=\"form-group text-muted\">"
	+	        "To change this comment's visibility, kindly reload the current webpage."
	+	    "</div>"
	+	"</div>"
    + 	"<div class=\"form-group\">"
    + 		"<textarea class=\"form-control\" rows=\"3\" placeholder=\"Your comment about this response\""
    + 			" name=\"" + FEEDBACK_RESPONSE_COMMENT_TEXT + "\""
    + 			" id=\"" + FEEDBACK_RESPONSE_COMMENT_TEXT + "\"-" + addCount + "\">" + data.comment.commentText.value + "</textarea>"
    +	 "</div>"
    + 	 "<div class=\"col-sm-offset-5\">"
    + 		"<a href=\"/page/instructorFeedbackResponseCommentEdit\" type=\"button\" class=\"btn btn-primary\" id=\"button_save_comment_for_edit-" + addCount + "\">"
    + 			"Save"
    + 		"</a><span> </span>"
    +    	"<input type=\"button\" class=\"btn btn-default\" value=\"Cancel\" onclick=\"return hideResponseCommentEditForm(" + addCount + ");\">"
    + 	 "</div>"
    +   "<input type=\"hidden\" name=\"" + FEEDBACK_RESPONSE_ID + "\" value=\"" + data.comment.feedbackResponseId + "\">"
    + 	 "<input type=\"hidden\" name=\"" + FEEDBACK_RESPONSE_COMMENT_ID + "\" value=\"" + data.comment.feedbackResponseCommentId + "\">"
    + 	 "<input type=\"hidden\" name=\"" + COURSE_ID + "\" value=\"" + data.comment.courseId + "\">"
    + 	 "<input type=\"hidden\" name=\"" + FEEDBACK_SESSION_NAME + "\" value=\"" + data.comment.feedbackSessionName + "\">"
    + 	 "<input type=\"hidden\" name=\"" + USER_ID + "\" value=\"" + data.account.googleId + "\">"
    + "</form>"
    + "</li>";
    return newRow;
}

function removeFormErrorMessage(submitButton) {
    if (submitButton.next().next().attr("id") == "errorMessage") {
        submitButton.next().next().remove();
    }
}

function setFormErrorMessage(submitButton, msg){
    if (submitButton.next().next().attr("id") == "errorMessage") {
        submitButton.next().next().text(msg);
    } else {
        submitButton.next().after("<span id=\"errorMessage\" class=\"pull-right \"> " + msg + "</span>");
    }
}

function showResponseCommentAddForm(recipientIndex, giverIndex, qnIndx) {
    var id = "-"+recipientIndex+"-"+giverIndex+"-"+qnIndx;
    $("#responseCommentTable"+id).show();
    if($("#responseCommentTable"+ id + " > li").length <= 1){
    	$("#responseCommentTable"+id).css('margin-top', '15px');
    }
    $("#showResponseCommentAddForm"+id).show();
    $("#responseCommentAddForm"+id).focus();
}

function hideResponseCommentAddForm(recipientIndex, giverIndex, qnIndx) {
    var id = "-"+recipientIndex+"-"+giverIndex+"-"+qnIndx;
    if($("#responseCommentTable"+ id + " > li").length <= 1){
    	$("#responseCommentTable"+id).css('margin-top', '0');
    	$("#responseCommentTable"+id).hide();
    }
    $("#showResponseCommentAddForm"+id).hide();
    removeFormErrorMessage($("#button_save_comment_for_add" + id));
}

function showResponseCommentEditForm(recipientIndex, giverIndex, qnIndex, commentIndex) {
	var id;
	if(giverIndex || qnIndex || commentIndex){
		id = "-"+recipientIndex+"-"+giverIndex+"-"+qnIndex+"-"+commentIndex;
	} else {
		id = "-"+recipientIndex;
	}
	var commentBar = $("#plainCommentText"+id).parent().find("#commentBar"+id);
	commentBar.hide();
    $("#plainCommentText"+id).hide();
    $("#responseCommentEditForm"+id+" > div > textarea").val($("#plainCommentText"+id).text());
    $("#responseCommentEditForm"+id).show();
    $("#responseCommentEditForm"+id+" > div > textarea").focus();
}

function toggleVisibilityEditForm(sessionIdx, questionIdx, responseIdx, commentIndex) {
	var id;
	if(questionIdx || responseIdx || commentIndex){
		if(commentIndex){
			id = "-"+sessionIdx+"-"+questionIdx+"-"+responseIdx+"-"+commentIndex;
		} else {
			id = "-"+sessionIdx+"-"+questionIdx+"-"+responseIdx;
		}
	} else {
		id = "-"+sessionIdx;
	}
	var visibilityEditForm = $("#visibility-options"+id);
	if(visibilityEditForm.is(':visible')){
		visibilityEditForm.hide();
		$("#frComment-visibility-options-trigger"+id).html('<span class="glyphicon glyphicon-eye-close"></span> Show Visibility Options');
		
	} else {
		visibilityEditForm.show();
		$("#frComment-visibility-options-trigger"+id).html('<span class="glyphicon glyphicon-eye-close"></span> Hide Visibility Options');
	}
}

function hideResponseCommentEditForm(recipientIndex, giverIndex, qnIndex, commentIndex) {
    var id;
    if(giverIndex || qnIndex || commentIndex){
    	id = "-"+recipientIndex+"-"+giverIndex+"-"+qnIndex+"-"+commentIndex;
    } else {
    	id = "-"+recipientIndex;
    }
    var commentBar = $("#plainCommentText"+id).parent().find("#commentBar"+id);
    commentBar.show();
    $("#plainCommentText"+id).show();
    $("#responseCommentEditForm"+id).hide();
    removeFormErrorMessage($("#button_save_comment_for_edit" + id));
}

function showNewlyAddedResponseCommentEditForm(addedIndex) {
    $("#responseCommentRow-"+addedIndex).hide();
    if ($("#responseCommentEditForm-"+addedIndex).prev().is(':visible')) {
        $("#responseCommentEditForm-"+addedIndex).prev().remove();
    }
    $("#responseCommentEditForm-"+addedIndex).show();
}<|MERGE_RESOLUTION|>--- conflicted
+++ resolved
@@ -180,11 +180,8 @@
 	    });
 	    form.find("input[name='showresponsegiverto']").val(visibilityOptions.toString());
     });
-<<<<<<< HEAD
-=======
     
     $("div[id^=plainCommentText]").css("margin-left","15px");
->>>>>>> 7a17ad72
 });
 
 function generateNewCommentRow(data) {
