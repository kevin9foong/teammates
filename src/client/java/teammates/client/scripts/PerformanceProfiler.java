--- conflicted
+++ resolved
@@ -149,11 +149,7 @@
                     System.out.print("Name: " +name + "\tTime: " + duration +  "\tVal: " + retVal.toString() +"\n");
                 } else if (type.equals(Long.class) && customTimer)
                 {
-<<<<<<< HEAD
-                    duration = (float) (((Long)(method.invoke(this))) / 1000000.0);
-=======
-                    duration = (float) (((Long) (method.invoke(this)))/1000000.0);
->>>>>>> 98cbd994
+                    duration = (float) (((Long) (method.invoke(this))) / 1000000.0);
                     System.out.print("Name: " +name + "\tTime: " + duration + "\n");
                 }
                 // Add new duration to the arrayList of the test.
