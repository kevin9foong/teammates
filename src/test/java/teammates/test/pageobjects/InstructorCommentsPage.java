--- conflicted
+++ resolved
@@ -124,13 +124,6 @@
     }
     
     public void clickStudentCommentVisibilityEdit(int row) {
-<<<<<<< HEAD
-        browser.driver.findElement(By.id("visibility-options-trigger" + row)).click();
-    }
-    
-    public void clickResponseCommentVisibilityEdit(String suffix) {
-        browser.driver.findElement(By.id("frComment-visibility-options-trigger-" + suffix)).click();
-=======
         WebElement visibilityEditButton = browser.driver.findElement(By.id("visibility-options-trigger" + row));
         waitForElementVisibility(visibilityEditButton);
         visibilityEditButton.click();
@@ -140,7 +133,6 @@
         WebElement visibilityEditButton = browser.driver.findElement(By.id("frComment-visibility-options-trigger-" + suffix));
         waitForElementVisibility(visibilityEditButton);
         visibilityEditButton.click();
->>>>>>> 54a0aeec
     }
     
     public void clickAllCheckboxes(int row) {
