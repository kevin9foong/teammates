package teammates.test.pageobjects;

import static org.openqa.selenium.support.ui.ExpectedConditions.presenceOfElementLocated;
import static org.testng.AssertJUnit.assertEquals;

import java.io.BufferedReader;
import java.io.File;
import java.io.FileInputStream;
import java.io.FileNotFoundException;
import java.io.FileReader;
import java.io.FileWriter;
import java.io.IOException;
import java.lang.reflect.Constructor;
import java.net.URL;
import java.text.SimpleDateFormat;
import java.util.Date;
import java.util.logging.Logger;

import org.apache.commons.codec.digest.DigestUtils;
import org.apache.commons.io.FileUtils;
import org.apache.http.HttpResponse;
import org.apache.http.client.methods.HttpGet;
import org.apache.http.client.params.ClientPNames;
import org.apache.http.impl.client.CloseableHttpClient;
import org.apache.http.impl.client.DefaultHttpClient;
import org.apache.http.params.HttpParams;
import org.cyberneko.html.parsers.DOMParser;
import org.openqa.selenium.Alert;
import org.openqa.selenium.By;
import org.openqa.selenium.JavascriptExecutor;
import org.openqa.selenium.Keys;
import org.openqa.selenium.NoAlertPresentException;
import org.openqa.selenium.NoSuchElementException;
import org.openqa.selenium.WebElement;
import org.openqa.selenium.remote.RemoteWebElement;
import org.openqa.selenium.remote.UselessFileDetector;
import org.openqa.selenium.support.FindBy;
import org.openqa.selenium.support.PageFactory;
import org.openqa.selenium.support.ui.ExpectedConditions;
import org.openqa.selenium.support.ui.Select;
import org.openqa.selenium.support.ui.WebDriverWait;
import org.testng.Assert;
import org.xml.sax.InputSource;
import org.xml.sax.SAXException;

import teammates.common.util.Assumption;
import teammates.common.util.Config;
import teammates.common.util.Const;
import teammates.common.util.FileHelper;
import teammates.common.util.ThreadHelper;
import teammates.common.util.Url;
import teammates.common.util.Utils;
import teammates.test.driver.AssertHelper;
import teammates.test.driver.HtmlHelper;
import teammates.test.driver.TestProperties;

/**
 * An abstract class that represents a browser-loaded page of the app and
 * provides ways to interact with it. Also contains methods to validate some
 * aspects of the page. .e.g, html page source. <br>
 * 
 * Note: We are using the PageObjects pattern here. 
 * https://code.google.com/p/selenium/wiki/PageObjects
 * 
 */
@SuppressWarnings("deprecation")
public abstract class AppPage {
    protected static Logger log = Utils.getLogger();
    /**Home page of the application, as per test.properties file*/
    protected static final String HOMEPAGE = TestProperties.inst().TEAMMATES_URL;
    /** Browser instance the page is loaded into */
    protected Browser browser;
    
    /** These are elements common to most pages in our app */
    @SuppressWarnings("unused")
    private void ____Common_page_elements___________________________________() {
    }
    @FindBy(id = "statusMessage")
    protected WebElement statusMessage;
    
    @FindBy(xpath = "//*[@id=\"contentLinks\"]/ul[1]/li[1]/a")
    protected WebElement instructorHomeTab;
    
    @FindBy(xpath = "//*[@id=\"contentLinks\"]/ul[1]/li[2]/a")
    protected WebElement instructorCoursesTab;
    
    @FindBy(xpath = "//*[@id=\"contentLinks\"]/ul[1]/li[3]/a")
    protected WebElement instructorEvaluationsTab;
    
    @FindBy(xpath = "//*[@id=\"contentLinks\"]/ul[1]/li[4]/a")
    protected WebElement instructorStudentsTab;
    
    @FindBy(xpath = "//*[@id=\"contentLinks\"]/ul[1]/li[6]/a")
    protected WebElement instructorHelpTab;
    
    @FindBy(xpath = "//*[@id=\"contentLinks\"]/ul[2]/li[1]/a")
    protected WebElement instructorLogoutLink;
    
    @FindBy(id = "studentHomeLink")
    protected WebElement studentHomeTab;
    
    @FindBy(id = "studentProfileLink")
    protected WebElement studentProfileTab;
    
    @FindBy(id = "studentHelpLink")
    protected WebElement studentHelpTab;
    
    @FindBy(xpath = "//*[@id=\"contentLinks\"]/ul[2]/li[1]/a")
    protected WebElement studentLogoutLink;
    
    @SuppressWarnings("unused")
    private void ____creation_and_navigation_______________________________() {
    }
    
    /**
     * Used by subclasses to create a {@code AppPage} object to wrap around the
     * given {@code browser} object. Fails if the page content does not match
     * the page type, as defined by the sub-class.
     */
    public AppPage(Browser browser) {
        this.browser = browser;
        boolean isCorrectPageType = containsExpectedPageContents();
        
        if (isCorrectPageType) { return; }
        
        // To minimize test failures due to eventual consistency, we try to
        //  reload the page and compare once more.
        System.out.println("#### Incorrect page type: going to try reloading the page.");
        
        ThreadHelper.waitFor(2000);
        
        this.reloadPage();
        isCorrectPageType = containsExpectedPageContents();
        
        if (isCorrectPageType) { return; }
        
        System.out.println("######### Not in the correct page! ##########");
        throw new IllegalStateException("Not in the correct page!");
    }
    

    /**
     * Fails if the new page content does not match content expected in a page of
     * the type indicated by the parameter {@code typeOfPage}.
     */
    public static <T extends AppPage> T getNewPageInstance(Browser currentBrowser, Url url, Class<T> typeOfPage){
        currentBrowser.driver.get(url.toString());
        return createNewPage(currentBrowser, typeOfPage);
    }

    /**
     * Fails if the new page content does not match content expected in a page of
     * the type indicated by the parameter {@code typeOfPage}.
     */
    public static <T extends AppPage> T getNewPageInstance(Browser currentBrowser, Class<T> typeOfPage){
        return createNewPage(currentBrowser, typeOfPage);
    }
    
    /**
     * Gives an AppPage instance based on the given Browser.
     */
    public static AppPage getNewPageInstance(Browser currentBrowser){
        return getNewPageInstance(currentBrowser, GenericAppPage.class);
    }

    /**
     * Fails if the new page content does not match content expected in a page of
     * the type indicated by the parameter {@code typeOfPage}.
     */
    public static <T extends AppPage> T getNewPageInstance(String url, Class<T> typeOfPage){
        Browser b = new Browser();
        b.driver.get(url);
        return createNewPage(b, typeOfPage);
    }

    /**
     * Fails if the new page content does not match content expected in a page of
     * the type indicated by the parameter {@code typeOfDestinationPage}.
     */
    public <T extends AppPage> T navigateTo(Url url, Class<T> typeOfDestinationPage){
        return getNewPageInstance(browser, url, typeOfDestinationPage);
    }
    
    /**
     * Simply loads the given URL. 
     */
    public AppPage navigateTo(Url url){
        browser.driver.get(url.toString());
        return this;
    }

    /**
     * Fails if the new page content does not match content expected in a page of
     * the type indicated by the parameter {@code newPageType}.
     */
    public <T extends AppPage> T changePageType(Class<T> newPageType) {
        return createNewPage(browser, newPageType);
    }

    /**
     * Waits until the page is fully loaded. Times out after 15 seconds.
     */
    protected void waitForPageToLoad() {
        browser.selenium.waitForPageToLoad("15000");
    }
    
    protected void waitForElementToBecomeVisible(String elementId) throws Exception {
        int timeOut = 3000;
        while (!browser.driver.findElement(By.id(elementId)).isDisplayed()
                && timeOut > 0) {
            Thread.sleep(100);
            timeOut -= 100;
        }
        return;
    }
    
    public void waitForElementVisible(WebElement element){
        WebDriverWait wait = new WebDriverWait(browser.driver, 10);
        wait.until(ExpectedConditions.visibilityOf(element));
    }
    
    /**
     * Waits for element to be invisible or not present, or timeout.
     */
    public void waitForElementToDisappear(By by){
        WebDriverWait wait = new WebDriverWait(browser.driver, 30);
        wait.until(ExpectedConditions.invisibilityOfElementLocated(by));
    }
    
    /**
     * Waits for the element to appear in the page, up to the timeout specified.
     */
    public void waitForElementPresence(By element, int timeOutInSeconds){
        WebDriverWait wait = new WebDriverWait(browser.driver, timeOutInSeconds);
        wait.until(presenceOfElementLocated(element));
    }
    
    /**
     * Switches to the new browser window just opened.
     */
    protected void switchToNewWindow() {
        String curWin = browser.driver.getWindowHandle();
        for (String handle : browser.driver.getWindowHandles()) {
            if (handle.equals(curWin))
                continue;
            browser.selenium.selectWindow(handle);
            browser.selenium.windowFocus();
        }
    }
    
    public void closeCurrentWindowAndSwitchToParentWindow() {
        browser.selenium.close();
        switchToParentWindow();
    }
    
    public void switchToParentWindow() {
        browser.selenium.selectWindow("null");
        browser.selenium.windowFocus();
    }

    public void reloadPage() {
        browser.driver.get(browser.driver.getCurrentUrl());
    }

    /** Equivalent to pressing the 'back' button of the browser. <br>
     * Fails if the page content does not match content expected in a page of
     * the type indicated by the parameter {@code typeOfPreviousPage}.
     */
    public <T extends AppPage> T goToPreviousPage(Class<T> typeOfPreviousPage) {
        browser.driver.navigate().back();
        waitForPageToLoad();
        return changePageType(typeOfPreviousPage);
    }

    /**
     * Equivalent to clicking the 'Courses' tab on the top menu of the page.
     * @return the loaded page.
     */
    public AppPage loadCoursesTab() {
        instructorCoursesTab.click();
        waitForPageToLoad();
        return this;
    }

    /**
     * Equivalent to clicking the 'Evaluations' tab on the top menu of the page.
     * @return the loaded page.
     */
    public AppPage loadEvaluationsTab() {
        instructorEvaluationsTab.click();
        waitForPageToLoad();
        return this;
    }
    
    /**
     * Equivalent of clicking the 'Profile' tab on the top menu of the page.
     * @return the loaded page
     */
    public AppPage loadProfileTab() {
        studentProfileTab.click();
        waitForPageToLoad();
        return this;
    }

    /**
     * Equivalent to clicking the 'logout' link in the top menu of the page.
     * @return 
     */
    public AppPage logout(){
        logout(browser);
        return this;
    }
    
    /**
     * Equivalent to clicking the 'logout' link in the top menu of the page.
     */
    public static void logout(Browser currentBrowser){
        currentBrowser.driver.get(TestProperties.inst().TEAMMATES_URL + Const.ViewURIs.LOGOUT);
        currentBrowser.isAdminLoggedIn = false;
    }
    
    @SuppressWarnings("unused")
    private void ____accessing_elements___________________________________() {
    }
    
    /**
     * @return the HTML source of the currently loaded page.
     */
    public String getPageSource() {
        return browser.driver.getPageSource();
    }

    
    /**
     * This can be used to save pages which can later be used as the 'expected'
     * in UI test cases. After saving the file, remember to edit it manually and
     *  replace the version number in the page footer with the string 
     * "{$version}". so that the test can insert the correct version number 
     * before comparing the 'expected' with the 'actual.
     *  e.g., replace "V4.55" in the page footer by "V{$version}".
     *  @param filePath If the full path is not given, it will be saved in the
     *  {@code Common.TEST_PAGES_FOLDER} folder. In that case, the parameter
     *  value should start with "/". e.g., "/instructorHomePage.html".
     */
    public void saveCurrentPage(String filePath, String content) throws Exception {
        
        try {
            FileWriter output = new FileWriter(new File(filePath));
            output.write(content);
            output.close();
        } catch (Exception e) {
            throw e;
        }
    }

    public void click(By by) {
        WebElement element = browser.driver.findElement(by);
        element.click();
    }
    
    public String getElementAttribute(By locator, String attrName) {
        return browser.driver.findElement(locator).getAttribute(attrName);
    }
    
    protected void fillTextBox(WebElement textBoxElement, String value) {
        textBoxElement.click();
        textBoxElement.clear();
        textBoxElement.sendKeys(value + Keys.TAB + Keys.TAB + Keys.TAB);
    }
    
    protected void fillFileBox(RemoteWebElement fileBoxElement, String fileName) throws Exception {
        if (fileName.isEmpty()) return;
        fileBoxElement.setFileDetector(new UselessFileDetector());
        String newFilePath = new File(fileName).getAbsolutePath();
        fileBoxElement.sendKeys(newFilePath);
    }

    protected String getTextBoxValue(WebElement textBox) {
        return textBox.getAttribute("value");
    }

    /** 'check' the check box, if it is not already 'checked'.
     * No action taken if it is already 'checked'.
     */
    protected void markCheckBoxAsChecked(WebElement checkBox) {
        if(!checkBox.isSelected()){
            checkBox.click();
        }
    }

    /** 'uncheck' the check box, if it is already 'checked'.
     * No action taken if it is not already 'checked'.
     */
    protected void markCheckBoxAsUnchecked(WebElement checkBox) {
        if(checkBox.isSelected()){
            checkBox.click();
        }
    }

    /** 
     * Selection is based on the value shown to the user. 
     * Since selecting an option by clicking on the option doesn't work sometimes
     * in Firefox, we simulate a user typing the value to select the option
     * instead (i.e., we use the {@code sendKeys()} method). <br>
     * <br>
     * The method will fail with an AssertionError if the selected value is
     * not the one we wanted to select.
     */
    public void selectDropdownByVisibleValue(WebElement element, String value) {
        Select select = new Select(element);
        select.selectByVisibleText(value);
        String selectedVisibleValue = select.getFirstSelectedOption().getText();
        assertEquals(value, selectedVisibleValue);
        element.sendKeys(Keys.RETURN);
    }
    
    /** 
     * Selection is based on the actual value. 
     * Since selecting an option by clicking on the option doesn't work sometimes
     * in Firefox, we simulate a user typing the value to select the option
     * instead (i.e., we use the {@code sendKeys()} method). <br>
     * <br>
     * The method will fail with an AssertionError if the selected value is
     * not the one we wanted to select.
     */
    public void selectDropdownByActualValue(WebElement element, String value) {
        Select select = new Select(element);
        select.selectByValue(value);
        String selectedVisibleValue = select.getFirstSelectedOption().getAttribute("value");
        assertEquals(value, selectedVisibleValue);
        element.sendKeys(Keys.RETURN);
    }

    /**
     * @return the status message in the page. Returns "" if there is no 
     * status message in the page.
     */
    public String getStatus() {
        return statusMessage == null? "" : statusMessage.getText();
    }

    /** 
     * @return the value of the cell located at {@code (row,column)} 
     * from the first table (which is of type {@code class=table}) in the page.
     */
    public String getCellValueFromDataTable(int row, int column) {
        return browser.selenium.getTable("css=table[class~='table']." + row + "." + column);
    }
    
    /** 
     * @return the value of the cell located at {@code (row,column)} 
     * from the nth(0-index-based) table (which is of type {@code class=table}) in the page.
     */
    public String getCellValueFromDataTable(int tableNum, int row, int column) {
        WebElement tableElement = browser.driver.findElements(By.className("table")).get(tableNum);
        WebElement trElement = tableElement.findElements(By.tagName("tr")).get(row);
        WebElement tdElement = trElement.findElements(By.tagName("td")).get(column);
        return tdElement.getText();
    }
    
    /** 
     * @return the number of rows from the nth(0-index-based) table 
     * (which is of type {@code class=table}) in the page.
     */
    public int getNumberOfRowsFromDataTable(int tableNum) {
        WebElement tableElement = browser.driver.findElements(By.className("table")).get(tableNum);
       return tableElement.findElements(By.tagName("tr")).size();
    }

    /**
     * Clicks the element and clicks 'Yes' in the follow up dialog box. 
     * Fails if there is no dialog box.
     * @return the resulting page.
     */
    public AppPage clickAndConfirm(WebElement elementToClick) {
        respondToAlertWithRetry(elementToClick, true);
        waitForPageToLoad();
        return this;
    }
    
    /**
     * Clicks the hidden element and clicks 'Yes' in the follow up dialog box. 
     * Fails if there is no dialog box.
     * @return the resulting page.
     */
    public AppPage clickHiddenElementAndConfirm(String elementId) {
        respondToAlertWithRetryForHiddenElement(elementId, true);
        waitForPageToLoad();
        return this;
    }
    
    /**
     * Clicks the element and clicks 'No' in the follow up dialog box. 
     * Fails if there is no dialog box.
     * @return the resulting page.
     */
    public void clickAndCancel(WebElement elementToClick){
        respondToAlertWithRetry(elementToClick, false);
        waitForPageToLoad();
    }
    
    /**
     * Clicks the hidden element and clicks 'No' in the follow up dialog box. 
     * Fails if there is no dialog box.
     * @return the resulting page.
     */
    public void clickHiddenElementAndCancel(String elementId){
        respondToAlertWithRetryForHiddenElement(elementId, false);
        waitForPageToLoad();
    }
    
    @SuppressWarnings("unused")
    private void ____verification_methods___________________________________() {
    }

    /** @return True if the page contains some basic elements expected in a page of the
     * specific type. e.g., the top heading. 
     */
    protected abstract boolean containsExpectedPageContents() ;

    /**
     * @return True if there is a corresponding element for the given locator.
     */
    public boolean isElementPresent(By by) {
        return browser.driver.findElements(by).size() != 0;
    }
    
    /**
     * @return True if there is a corresponding element for the given id or name.
     */
    public boolean isElementPresent(String elementId) {
        try{
            browser.driver.findElement(By.id(elementId));
            return true;
        } catch (NoSuchElementException e) {
            return false;
        }
    }
    
    public boolean isElementVisible(String elementId) {
        try{
            return browser.driver.findElement(By.id(elementId)).isDisplayed();
        } catch (NoSuchElementException e) {
            return false;
        }
    }
    
    public boolean isNamedElementVisible(String elementName) {
        try{
            return browser.driver.findElement(By.name(elementName)).isDisplayed();
        } catch (NoSuchElementException e) {
            return false;
        }
    }
    
    public boolean isElementEnabled(String elementId) {
        try{
            return browser.driver.findElement(By.id(elementId)).isEnabled();
        } catch (NoSuchElementException e) {
            return false;
        }
    }
    
    public boolean isNamedElementEnabled(String elementName) {
        try{
            return browser.driver.findElement(By.name(elementName)).isEnabled();
        } catch (NoSuchElementException e) {
            return false;
        }
    }
    
    public boolean isElementSelected(String elementId) {
        try{
            return browser.driver.findElement(By.id(elementId)).isSelected();
        } catch (NoSuchElementException e) {
            return false;
        }
    }

    public void verifyUnclickable(WebElement element){
        try {
            respondToAlertWithRetry(element, false);
            Assert.fail("This should not give an alert when clicked");
        } catch (NoAlertPresentException e) {
            return;
        }
    }

    /**
     * Compares selected column's rows with patternString to check the order of rows.
     * This can be useful in checking if the table is sorted in a particular order.
     * Separate rows using {*}
     * e.g., {@code "value 1{*}value 2{*}value 3" }
     * The header row will be ignored
     */
    public void verifyTablePattern(int column, String patternString){
        verifyTablePattern(0, column, patternString);
    }
    
    /**
     * Compares selected column's rows with patternString to check the order of rows.
     * This can be useful in checking if the table is sorted in a particular order.
     * Separate rows using {*}
     * e.g., {@code "value 1{*}value 2{*}value 3" }
     * The header row will be ignored
     */
    public void verifyTablePattern(int tableNum, int column, String patternString){
        String[] splitString = patternString.split(java.util.regex.Pattern.quote("{*}"));
        int expectedNumberOfRowsInTable = splitString.length + 1;
        assertEquals(expectedNumberOfRowsInTable, getNumberOfRowsFromDataTable(tableNum));
        for(int row=1;row < splitString.length;row++){
            String tableCellString = this.getCellValueFromDataTable(tableNum, row, column);
            assertEquals(splitString[row - 1], tableCellString);
        }
    }
    
    /**
     * Verifies that the currently loaded page has the same HTML content as 
     * the content given in the file at {@code filePath}. <br>
     * The HTML is checked for logical equivalence, not text equivalence. 
     * @param filePath If this starts with "/" (e.g., "/expected.html"), the 
     * folder is assumed to be {@link Const.TEST_PAGES_FOLDER}. 
     * @return The page (for chaining method calls).
     */
    public AppPage verifyHtml(String filePath) {
        // TODO: improve this method by insert header and footer
        //       to the file specified by filePath
        if(filePath.startsWith("/")){
            filePath = TestProperties.TEST_PAGES_FOLDER + filePath;
        }
        String actual = getPageSource();
        
        boolean runTest = testAndRunGodMode(filePath, actual);
        
        if (runTest) {
            try {
                String expected = FileHelper.readFile(filePath);
                HtmlHelper.assertSameHtml(actual, expected);
                
            } catch (Exception e) {
                throw new RuntimeException(e);
            }
        }
        
        return this;
    }

    private boolean testAndRunGodMode(String filePath, String content) {        
        
        if (System.getProperty("godmode") != null && System.getProperty("godmode").equals("true")) {
            assert(TestProperties.inst().isDevServer());
            if (areTestAccountsDefaultValues()) {
                Assumption.fail("Please change ALL the default accounts in test.properties in order to use GodMode."
                        + "eg: change test.student1.account from alice.tmms to alice.tmms.example");
            }
            try {
                String processedPageSource = processPageSourceForGodMode(content);                
                saveCurrentPage(filePath, processedPageSource);
            } catch (Exception e) {
                e.printStackTrace();
            }
            return false;
        } else {
            return true;
        }
    }

    private String processPageSourceForGodMode(String content) {
        return content
                .replaceAll("<#comment[ ]*</#comment>", "<!---->")
                .replace(Config.APP_URL, "{$app.url}")
                .replaceAll("V[0-9]\\.[0-9]+", "V{\\$version}")
                // photo from instructor
                .replaceAll("studentemail=([a-zA-Z0-9]){1,}\\&amp;courseid=([a-zA-Z0-9]){1,}", 
                            "studentemail={*}\\&amp;courseid={*}")
                //responseid
                .replaceAll("([a-zA-Z0-9-_]){30,}%"
                        + "[\\w+-][\\w+!#$%&'*/=?^_`{}~-]*+(\\.[\\w+!#$%&'*/=?^_`{}~-]+)*+@([A-Za-z0-9-]+\\.)*[A-Za-z]+%"
                        + "[\\w+-][\\w+!#$%&'*/=?^_`{}~-]*+(\\.[\\w+!#$%&'*/=?^_`{}~-]+)*+@([A-Za-z0-9-]+\\.)*[A-Za-z]+", "{*}")
                //questionid
                .replaceAll("([a-zA-Z0-9-_]){62,}","{*}")
                //commentid
                .replaceAll("\\\"([0-9]){16}\\\"", "\\\"{*}\\\"")
                // the test accounts/ email
                .replace(TestProperties.inst().TEST_STUDENT1_ACCOUNT, "{$test.student1}")
                .replace(TestProperties.inst().TEST_STUDENT2_ACCOUNT, "{$test.student2}")
                .replace(TestProperties.inst().TEST_INSTRUCTOR_ACCOUNT, "{$test.instructor}")
                .replace(TestProperties.inst().TEST_ADMIN_ACCOUNT, "{$test.admin}")
                .replace(TestProperties.inst().TEST_UNREG_ACCOUNT, "{$test.unreg}")
                .replace(Config.SUPPORT_EMAIL, "{$support.email}")
                // today's date
                .replace("\""+ new SimpleDateFormat("dd/MM/yyyy").format(new Date()) + "\"", "\"{*}\"");
    }

    private boolean areTestAccountsDefaultValues() {
        return TestProperties.inst().TEST_STUDENT1_ACCOUNT == "alice.tmms"
                || TestProperties.inst().TEST_STUDENT2_ACCOUNT == "charlie.tmms" 
                || TestProperties.inst().TEST_UNREG_ACCOUNT == "teammates.unreg"
                || TestProperties.inst().TEST_INSTRUCTOR_ACCOUNT == "teammates.coord"
                || TestProperties.inst().TEST_ADMIN_ACCOUNT == "yourGoogleId";
    }
    
    /**
     * Verifies that element specified in currently loaded page has the same HTML content as 
     * the content given in the file at {@code filePath}. <br>
     * The HTML is checked for logical equivalence, not text equivalence. 
     * @param filePath If this starts with "/" (e.g., "/expected.html"), the 
     * folder is assumed to be {@link Const.TEST_PAGES_FOLDER}. 
     * @return The page (for chaining method calls).
     */
    public AppPage verifyHtmlPart(By by, String filePath) {
        WebElement element = browser.driver.findElement(by);
        if(filePath.startsWith("/")){
            filePath = TestProperties.TEST_PAGES_FOLDER + filePath;
        }
        String actual = element.getAttribute("outerHTML");
        
        boolean runTest = testAndRunGodMode(filePath, actual);
        
        if (runTest) {
            try {
                String expected = extractHtmlPartFromFile(by, filePath);
                
                HtmlHelper.assertSameHtmlPart(actual, expected);            
            } catch (Exception e) {
                throw new RuntimeException(e);
            }
        }
        return this;
    }

    private String extractHtmlPartFromFile(By by, String filePath)
            throws SAXException, IOException {
        String byId = by.toString().split(":")[1].trim();
        
        DOMParser parser = new DOMParser();
        parser.parse(new InputSource(new BufferedReader(new FileReader(filePath))));
        org.w3c.dom.Document htmlDoc = parser.getDocument();
        org.w3c.dom.Element expectedElement = htmlDoc.getElementById(byId);
        StringBuilder expectedHtml = new StringBuilder();
        HtmlHelper.convertToStandardHtmlRecursively(expectedElement, "", expectedHtml, true);
        
        return expectedHtml.toString().replace("%20", " ")
                .replace("%27", "'")
                .replace("<#document", "")
                .replace("   <html   </html>", "")
                .replace("</#document>", "");
    }
    
    /**
     * Verifies that main content specified id "frameBodyWrapper" in currently 
     * loaded page has the same HTML content as 
     * the content given in the file at {@code filePath}. <br>
     * The HTML is checked for logical equivalence, not text equivalence. 
     * @param filePath If this starts with "/" (e.g., "/expected.html"), the 
     * folder is assumed to be {@link Const.TEST_PAGES_FOLDER}. 
     * @return The page (for chaining method calls).
     */
    public AppPage verifyHtmlMainContent(String filePath) {
        verifyHtmlPart(By.id("frameBodyWrapper"), filePath);
        
        return this;
    }
    
    /**
     * Verifies that the currently loaded page has the same HTML content as 
     * the content given in the file at {@code filePath}. <br>
     * Since the verification is done after making an Ajax Request, the HTML is checked
     * after "waitDuration", for "maxRetryCount" number of times.
     * @param filePath If this starts with "/" (e.g., "/expected.html"), the 
     * folder is assumed to be {@link Const.TEST_PAGES_FOLDER}. 
     * @return The page (for chaining method calls).
     */
    public AppPage verifyHtmlAjax(String filePath) {
        int maxRetryCount = 5;
        int waitDuration = 1000;
        
        //Wait for loader gif loader to disappear.
        waitForElementToDisappear(By.cssSelector("img[src='/images/ajax-loader.gif']"));
        waitForElementToDisappear(By.cssSelector("img[src='/images/ajax-preload.gif']"));
        
        if(filePath.startsWith("/")){
            filePath = TestProperties.TEST_PAGES_FOLDER + filePath;
        }
        
        String expectedString = "";
        
        try {
            expectedString = extractHtmlPartFromFile(By.id("frameBodyWrapper"), filePath);
        } catch (FileNotFoundException e1) {
            e1.printStackTrace();
        } catch (SAXException e) {
            e.printStackTrace();
        } catch (IOException e) {
            e.printStackTrace();
        }
        
        for(int i =0; i < maxRetryCount; i++) {
            ThreadHelper.waitFor(waitDuration);    
            try {
                String actual = browser.driver.findElement(By.id("frameBodyWrapper")).getAttribute("outerHTML");
                if(HtmlHelper.areSameHtml(actual, expectedString)) {
                    break;
                }
                
            } catch (Exception e) {
                throw new RuntimeException(e);
            }
        }
        
        
        return verifyHtmlMainContent(filePath);
    }
    
    /**
     * Also supports the expression "{*}" which will match any text.
     * e.g. "team 1{*}team 2" will match "team 1 xyz team 2"
     */
    public AppPage verifyContains(String searchString) {
        AssertHelper.assertContainsRegex(searchString, getPageSource());
        return this;
    }
        
    /**
     * Verifies the status message in the page is same as the one specified.
     * @return The page (for chaining method calls).
     */
    public AppPage verifyStatus(String expectedStatus){
        
        try{
<<<<<<< HEAD
            boolean isSameStatus = expectedStatus.equals(this.getStatus());
            assertEquals(true, isSameStatus);
        } catch(Exception e){
            if(!expectedStatus.equals("")){
                this.waitForElementPresence(By.id("statusMessage"), 10);
=======
            assertEquals(expectedStatus, this.getStatus());
        } catch(Exception e){
            if(!expectedStatus.equals("")){
                this.waitForElementPresence(By.id("statusMessage"), 15);
>>>>>>> 7a17ad72
                if(!statusMessage.isDisplayed()){
                    this.waitForElementVisible(statusMessage);
                }
            }
        }
        assertEquals(expectedStatus, this.getStatus());
        return this;
    }

    /**
     * As of now, this simply verifies that the link is not broken. It does
     * not verify whether the file content is as expected. To be improved.
     */
    public void verifyDownloadLink(Url url) {
        //TODO: implement a better way to download a file and check content 
        // (may be using HtmlUnit as the Webdriver?)
        String beforeReportDownloadUrl = browser.driver.getCurrentUrl();
        browser.driver.get(url.toString());
        String afterReportDownloadUrl = browser.driver.getCurrentUrl();
        assertEquals(beforeReportDownloadUrl, afterReportDownloadUrl);
    }
    
    /**
     * Verify if a file is downloadable based on the given url. If its downloadable,
     * download the file and get the SHA-1 hex of it and verify the hex with the given 
     * expected hash.
     * 
     * Compute the expected hash of a file from http://onlinemd5.com/ (SHA-1)
     */
    public void verifyDownloadableFile(String url, String expectedHash) throws Exception {
        
        if (!url.startsWith("http") ){
            url = HOMEPAGE + url;
        }
        
        URL fileToDownload = new URL(url);
        
        String localDownloadPath = System.getProperty("java.io.tmpdir");
        File downloadedFile = new File(localDownloadPath + fileToDownload.getFile().replaceFirst("/|\\\\", ""));
        
        if (downloadedFile.exists()){ 
            downloadedFile.delete();
        }
        if (downloadedFile.canWrite() == false){ 
            downloadedFile.setWritable(true);
        }
        
        CloseableHttpClient client = new DefaultHttpClient();
        
        HttpGet httpget = new HttpGet(fileToDownload.toURI());
        HttpParams httpRequestParameters = httpget.getParams();
        httpRequestParameters.setParameter(ClientPNames.HANDLE_REDIRECTS, false);
        httpget.setParams(httpRequestParameters);
 
        HttpResponse response = client.execute(httpget);
        FileUtils.copyInputStreamToFile(response.getEntity().getContent(), downloadedFile);
        response.getEntity().getContent().close();
 
        String downloadedFileAbsolutePath = downloadedFile.getAbsolutePath();
        assertEquals(true, new File(downloadedFileAbsolutePath).exists());
        
        String actualHash = DigestUtils.shaHex(new FileInputStream(downloadedFile));
        assertEquals(expectedHash.toLowerCase(), actualHash);
        
        client.close();
    }
    
    public void verifyFieldValue (String fieldId, String expectedValue) {
        assertEquals(expectedValue,
                browser.driver.findElement(By.id(fieldId)).getAttribute("value"));
    }
        
    @SuppressWarnings("unused")
    private void ____private_utility_methods________________________________() {
    }
    
<<<<<<< HEAD
    public void waitForElementVisible(WebElement element){
        WebDriverWait wait = new WebDriverWait(browser.driver, 10);
        wait.until(ExpectedConditions.visibilityOf(element));
    }

=======
>>>>>>> 7a17ad72
    private static <T extends AppPage> T createNewPage(Browser currentBrowser,    Class<T> typeOfPage) {
        Constructor<T> constructor;
        try {
            constructor = typeOfPage.getConstructor(Browser.class);
            T page = constructor.newInstance(currentBrowser);
            PageFactory.initElements(currentBrowser.driver, page);
            return page;
        } catch (Exception e) {
            throw new RuntimeException(e);
        }
    }


    private void respondToAlertWithRetry(WebElement elementToClick, boolean isConfirm) {
        elementToClick.click();    
        //This method might fail at times due to a Selenium bug
        //  See https://code.google.com/p/selenium/issues/detail?id=3544
        //  The delay below is a temporary workaround to minimize the failure rate.
        ThreadHelper.waitFor(250);
        Alert alert = browser.driver.switchTo().alert();
        if(isConfirm){
            alert.accept();
        }else {
            alert.dismiss();
        }
    }
    
    private void respondToAlertWithRetryForHiddenElement(String hiddenElementIdToClick, boolean isConfirm) {
        JavascriptExecutor jsExecutor = (JavascriptExecutor) browser.driver;
        jsExecutor.executeScript("document.getElementById('"+hiddenElementIdToClick+"').click();");
        //This method might fail at times due to a Selenium bug
        //  See https://code.google.com/p/selenium/issues/detail?id=3544
        //  The delay below is a temporary workaround to minimize the failure rate.
        ThreadHelper.waitFor(250);
        Alert alert = browser.driver.switchTo().alert();
        if(isConfirm){
            alert.accept();
        }else {
            alert.dismiss();
        }
    }

}<|MERGE_RESOLUTION|>--- conflicted
+++ resolved
@@ -828,18 +828,10 @@
     public AppPage verifyStatus(String expectedStatus){
         
         try{
-<<<<<<< HEAD
-            boolean isSameStatus = expectedStatus.equals(this.getStatus());
-            assertEquals(true, isSameStatus);
-        } catch(Exception e){
-            if(!expectedStatus.equals("")){
-                this.waitForElementPresence(By.id("statusMessage"), 10);
-=======
             assertEquals(expectedStatus, this.getStatus());
         } catch(Exception e){
             if(!expectedStatus.equals("")){
                 this.waitForElementPresence(By.id("statusMessage"), 15);
->>>>>>> 7a17ad72
                 if(!statusMessage.isDisplayed()){
                     this.waitForElementVisible(statusMessage);
                 }
@@ -916,14 +908,6 @@
     private void ____private_utility_methods________________________________() {
     }
     
-<<<<<<< HEAD
-    public void waitForElementVisible(WebElement element){
-        WebDriverWait wait = new WebDriverWait(browser.driver, 10);
-        wait.until(ExpectedConditions.visibilityOf(element));
-    }
-
-=======
->>>>>>> 7a17ad72
     private static <T extends AppPage> T createNewPage(Browser currentBrowser,    Class<T> typeOfPage) {
         Constructor<T> constructor;
         try {
