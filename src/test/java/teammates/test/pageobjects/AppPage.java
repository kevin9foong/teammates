--- conflicted
+++ resolved
@@ -827,13 +827,7 @@
                 // now (used in comments last edited date) e.g. [Thu, 07 May 2015, 07:52:13 UTC]
                 .replaceAll(new SimpleDateFormat("EEE, dd MMM yyyy, ").format(now) + "[0-9]{2}:[0-9]{2}:[0-9]{2} UTC", "\\${comment\\.date}")
                 // now (used in opening time/closing time Grace period)
-<<<<<<< HEAD
                 .replaceAll(new SimpleDateFormat("EEE, dd MMM yyyy, ").format(now) + "[0-9]{2}:[0-9]{2}", "\\${grace\\.period\\.date}")
-                // now (used in comments last edited date) e.g. [Thu May 07 07:52:13 UTC 2015]
-                .replaceAll(new SimpleDateFormat("EEE MMM dd ").format(now) + "[0-9]{2}:[0-9]{2}:[0-9]{2} UTC [0-9]{4}", "{*}")
-=======
-                .replaceAll(new SimpleDateFormat("EEE, dd MMM yyyy, ").format(now) + "[0-9]{2}:[0-9]{2}", "{*}")
->>>>>>> f997a705
                 // dynamic feedback submission numbers
                 .replaceAll("(?s)<span class=\"submissionsNumber\".*?</span>", "<span class=\"submissionsNumber\" id=\"submissionsNumber\">\\${submissions\\.number}</span>")
                 // jQuery local
