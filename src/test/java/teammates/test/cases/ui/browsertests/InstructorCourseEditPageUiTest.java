--- conflicted
+++ resolved
@@ -37,11 +37,7 @@
     public static void classSetup() throws Exception {
         printTestClassHeader();
         testData = loadDataBundle("/InstructorCourseEditPageUiTest.json");
-<<<<<<< HEAD
-        restoreTestDataOnServer(testData);
-=======
         removeAndRestoreTestDataOnServer(testData);
->>>>>>> 7a17ad72
         browser = BrowserPool.getBrowser(true);
         
         instructorId = testData.instructors.get("InsCrsEdit.test").googleId;
