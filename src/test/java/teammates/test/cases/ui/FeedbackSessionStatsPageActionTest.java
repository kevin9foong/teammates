package teammates.test.cases.ui;

import static org.testng.AssertJUnit.assertEquals;

import org.testng.annotations.BeforeClass;
import org.testng.annotations.Test;

import teammates.common.datatransfer.DataBundle;
import teammates.common.datatransfer.FeedbackSessionAttributes;
import teammates.common.datatransfer.InstructorAttributes;
import teammates.common.exception.UnauthorizedAccessException;
import teammates.common.util.Const;
import teammates.ui.controller.AjaxResult;
import teammates.ui.controller.FeedbackSessionStatsPageAction;
import teammates.ui.controller.FeedbackSessionStatsPageData;

public class FeedbackSessionStatsPageActionTest extends BaseActionTest {
    private final DataBundle dataBundle = getTypicalDataBundle();
    
    @BeforeClass
    public static void classSetUp() throws Exception {
        printTestClassHeader();
		removeAndRestoreTypicalDataInDatastore();
        uri = Const.ActionURIs.INSTRUCTOR_FEEDBACK_STATS_PAGE;
    }
    
    @Test
    public void testExecuteAndPostProcess() throws Exception {
        InstructorAttributes instructor1OfCourse1 = dataBundle.instructors.get("instructor1OfCourse1");
        String instructorId = instructor1OfCourse1.googleId;
        String[] submissionParams;
        
        gaeSimulation.loginAsInstructor(instructorId);
        
        ______TS("typical: instructor accesses feedback stats of his/her course");
        
        FeedbackSessionAttributes accessableFeedbackSession = dataBundle.feedbackSessions.get("session1InCourse1");
        submissionParams = new String[]{
                Const.ParamsNames.FEEDBACK_SESSION_NAME, accessableFeedbackSession.feedbackSessionName,
                Const.ParamsNames.COURSE_ID, instructor1OfCourse1.courseId
        };
        
        FeedbackSessionStatsPageAction a = getAction(addUserIdToParams(instructorId, submissionParams));
        AjaxResult r = (AjaxResult)a.executeAndPostProcess();
        FeedbackSessionStatsPageData data = (FeedbackSessionStatsPageData) r.data;
        
<<<<<<< HEAD
        assertEquals("?error=false&user=idOfInstructor1OfCourse1", r.getDestinationWithParams());
        assertEquals(9,data.sessionDetails.stats.expectedTotal);
=======
        assertEquals(Const.ViewURIs.INSTRUCTOR_FEEDBACK_STATS + "?error=false&user=idOfInstructor1OfCourse1", r.getDestinationWithParams());
        assertEquals(10,data.sessionDetails.stats.expectedTotal);
>>>>>>> 8b9db712
        assertEquals(4,data.sessionDetails.stats.submittedTotal);
        assertEquals("", r.getStatusMessage());
        
        ______TS("fail: instructor accesses stats of non-existent feedback session");
        
        String nonexistentFeedbackSession = "nonexistentFeedbackSession";
        submissionParams = new String[] {
                Const.ParamsNames.FEEDBACK_SESSION_NAME, nonexistentFeedbackSession,
                Const.ParamsNames.COURSE_ID, instructor1OfCourse1.courseId
        };
        
        boolean doesThrowUnauthorizedAccessException = false;
        String exceptionMessage = "";
        
        a = getAction(addUserIdToParams(instructorId, submissionParams));
        
        try {
            r = (AjaxResult)a.executeAndPostProcess();
        } catch (UnauthorizedAccessException e) {
            doesThrowUnauthorizedAccessException = true;
            exceptionMessage = e.getMessage();
        }
        
        assertEquals(true, doesThrowUnauthorizedAccessException);
        assertEquals("Trying to access system using a non-existent feedback session entity", exceptionMessage);
        assertEquals("", r.getStatusMessage());
    }
    
    private FeedbackSessionStatsPageAction getAction(String... params) throws Exception {
        return (FeedbackSessionStatsPageAction) (gaeSimulation.getActionObject(uri, params));
    }
}<|MERGE_RESOLUTION|>--- conflicted
+++ resolved
@@ -43,14 +43,9 @@
         FeedbackSessionStatsPageAction a = getAction(addUserIdToParams(instructorId, submissionParams));
         AjaxResult r = (AjaxResult)a.executeAndPostProcess();
         FeedbackSessionStatsPageData data = (FeedbackSessionStatsPageData) r.data;
-        
-<<<<<<< HEAD
+       
         assertEquals("?error=false&user=idOfInstructor1OfCourse1", r.getDestinationWithParams());
-        assertEquals(9,data.sessionDetails.stats.expectedTotal);
-=======
-        assertEquals(Const.ViewURIs.INSTRUCTOR_FEEDBACK_STATS + "?error=false&user=idOfInstructor1OfCourse1", r.getDestinationWithParams());
         assertEquals(10,data.sessionDetails.stats.expectedTotal);
->>>>>>> 8b9db712
         assertEquals(4,data.sessionDetails.stats.submittedTotal);
         assertEquals("", r.getStatusMessage());
         
