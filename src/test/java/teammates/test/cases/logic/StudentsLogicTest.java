--- conflicted
+++ resolved
@@ -1241,34 +1241,20 @@
         Emails emailMgr = new Emails();
         @SuppressWarnings("static-access")
         String emailInfo0 = emailMgr.getEmailInfo(msgsForCourse.get(0));
-<<<<<<< HEAD
-        String expectedEmailInfoForEmail0 = "[Email sent]to=e0@google.com|from=\"TEAMMATES Admin (noreply)\" " + 
-                "<noreply@null.appspotmail.com>|subject=TEAMMATES: Invitation to join course " + 
-=======
         String expectedEmailInfoForEmail0 = "[Email sent]to=e0@google.com|from=TEAMMATES Admin " + 
                 "<Admin@null.appspotmail.com>|subject=TEAMMATES: Invitation to join course " + 
->>>>>>> 7a17ad72
                 "[Typical Course 1 with 2 Evals][Course ID: idOfTypicalCourse1]";
         assertEquals(expectedEmailInfoForEmail0, emailInfo0);
         @SuppressWarnings("static-access")
         String emailInfo1 = emailMgr.getEmailInfo(msgsForCourse.get(1));
-<<<<<<< HEAD
-        String expectedEmailInfoForEmail1 = "[Email sent]to=e1@google.com|from=\"TEAMMATES Admin (noreply)\" " + 
-                "<noreply@null.appspotmail.com>|subject=TEAMMATES: Invitation to join course " + 
-=======
         String expectedEmailInfoForEmail1 = "[Email sent]to=e1@google.com|from=TEAMMATES Admin " + 
                 "<Admin@null.appspotmail.com>|subject=TEAMMATES: Invitation to join course " + 
->>>>>>> 7a17ad72
                 "[Typical Course 1 with 2 Evals][Course ID: idOfTypicalCourse1]";
         assertEquals(expectedEmailInfoForEmail1, emailInfo1);
         @SuppressWarnings("static-access")
         String emailInfo2 = emailMgr.getEmailInfo(msgsForCourse.get(2));
         String expectedEmailInfoForEmail2 = "[Email sent]to=e2@google.com|from=" + 
-<<<<<<< HEAD
-                "\"TEAMMATES Admin (noreply)\" <noreply@null.appspotmail.com>|subject=TEAMMATES:" + 
-=======
                 "TEAMMATES Admin <Admin@null.appspotmail.com>|subject=TEAMMATES:" + 
->>>>>>> 7a17ad72
                 " Invitation to join course [Typical Course 1 with 2 Evals][Course ID: idOfTypicalCourse1]";
         assertEquals(expectedEmailInfoForEmail2, emailInfo2);
     
