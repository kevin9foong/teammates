--- conflicted
+++ resolved
@@ -1491,15 +1491,9 @@
         assertEquals(exportLines[20], "Question 2,\"Split points among the teams\"");
         assertEquals(exportLines[21], "");
         assertEquals(exportLines[22], "Summary Statistics,");
-<<<<<<< HEAD
-        assertEquals(exportLines[23], "Team, Recipient, Average Points");
-        assertEquals(exportLines[24], ",Team 1.1,80");
-        assertEquals(exportLines[25], ",Team 1.2,20");
-=======
         assertEquals(exportLines[23], "Recipient, Average Points");
-        assertEquals(exportLines[24], "\"Team 1.1\",80");
-        assertEquals(exportLines[25], "\"Team 1.2\",20");
->>>>>>> ee8386c7
+        assertEquals(exportLines[24], ",\"Team 1.1\",80");
+        assertEquals(exportLines[25], ",\"Team 1.2\",20");
         assertEquals(exportLines[26], "");
         assertEquals(exportLines[27], "");
         assertEquals(exportLines[28], "Team,Giver's Full Name,Giver's Last Name,Giver's Email,Recipient's Team,Recipient's Full Name,Recipient's Last Name,Recipient's Email,Feedback");
