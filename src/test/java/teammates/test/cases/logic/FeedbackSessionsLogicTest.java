package teammates.test.cases.logic;

import static org.testng.AssertJUnit.assertEquals;
import static org.testng.AssertJUnit.assertTrue;
import static org.testng.AssertJUnit.assertFalse;
import static org.testng.AssertJUnit.assertNull;
import static org.testng.AssertJUnit.assertNotNull;

import java.util.ArrayList;
import java.util.Collection;
import java.util.Collections;
import java.util.Date;
import java.util.HashMap;
import java.util.List;
import java.util.Map;

import javax.mail.internet.MimeMessage;

import org.testng.annotations.AfterClass;
import org.testng.annotations.BeforeClass;
import org.testng.annotations.BeforeMethod;
import org.testng.annotations.Test;

import teammates.common.datatransfer.CourseAttributes;
import teammates.common.datatransfer.DataBundle;
import teammates.common.datatransfer.FeedbackAbstractQuestionDetails;
import teammates.common.datatransfer.FeedbackParticipantType;
import teammates.common.datatransfer.FeedbackQuestionAttributes;
import teammates.common.datatransfer.FeedbackQuestionType;
import teammates.common.datatransfer.FeedbackResponseAttributes;
import teammates.common.datatransfer.FeedbackSessionAttributes;
import teammates.common.datatransfer.FeedbackSessionDetailsBundle;
import teammates.common.datatransfer.FeedbackSessionQuestionsBundle;
import teammates.common.datatransfer.FeedbackSessionResultsBundle;
import teammates.common.datatransfer.FeedbackSessionStats;
import teammates.common.datatransfer.FeedbackSessionType;
import teammates.common.datatransfer.InstructorAttributes;
import teammates.common.datatransfer.StudentAttributes;
import teammates.common.exception.EntityAlreadyExistsException;
import teammates.common.exception.EntityDoesNotExistException;
import teammates.common.exception.InvalidParametersException;
import teammates.common.util.Const;
import teammates.common.util.HttpRequestHelper;
import teammates.common.util.TimeHelper;
import teammates.logic.api.Logic;
import teammates.logic.automated.EmailAction;
import teammates.logic.automated.FeedbackSessionPublishedMailAction;
import teammates.logic.backdoor.BackDoorLogic;
import teammates.logic.core.Emails;
import teammates.logic.core.FeedbackQuestionsLogic;
import teammates.logic.core.FeedbackResponsesLogic;
import teammates.logic.core.FeedbackSessionsLogic;
import teammates.test.automated.FeedbackSessionPublishedReminderTest.FeedbackSessionPublishedCallback;
import teammates.test.cases.BaseComponentUsingTaskQueueTestCase;
import teammates.test.cases.BaseTaskQueueCallback;
import teammates.test.driver.AssertHelper;
import teammates.test.util.TestHelper;

import com.google.appengine.api.datastore.Text;
import com.google.appengine.api.urlfetch.URLFetchServicePb.URLFetchRequest;

public class FeedbackSessionsLogicTest extends BaseComponentUsingTaskQueueTestCase {
    private static FeedbackSessionsLogic fsLogic = FeedbackSessionsLogic.inst();
    private static FeedbackQuestionsLogic fqLogic = FeedbackQuestionsLogic.inst();
    private static FeedbackResponsesLogic frLogic = FeedbackResponsesLogic.inst();
    private DataBundle dataBundle = getTypicalDataBundle();
    
    
    @BeforeClass
    public static void classSetUp() throws Exception {
        printTestClassHeader();
        turnLoggingUp(FeedbackSessionsLogic.class);
        gaeSimulation.setupWithTaskQueueCallbackClass(PublishUnpublishSessionCallback.class);
        gaeSimulation.resetDatastore();
        restoreTypicalDataInDatastore();
    }
    
    @SuppressWarnings("serial")
    public static class PublishUnpublishSessionCallback extends BaseTaskQueueCallback {
        
        @Override
        public int execute(URLFetchRequest request) {
            
            HashMap<String, String> paramMap = HttpRequestHelper.getParamMap(request);
            
            EmailAction action = new FeedbackSessionPublishedMailAction(paramMap);
            action.getPreparedEmailsAndPerformSuccessOperations();
            return Const.StatusCodes.TASK_QUEUE_RESPONSE_OK;
        }
    }
    
    @Test(priority = 1)
    public void testGetFeedbackSessionsListForInstructor () throws Exception{        
        List<FeedbackSessionAttributes> finalFsa = new ArrayList<FeedbackSessionAttributes>();
        Collection<FeedbackSessionAttributes> allFsa = dataBundle.feedbackSessions.values();
        
        String courseId = dataBundle.courses.get("typicalCourse1").id;
        String instructorGoogleId = dataBundle.instructors.get("instructor1OfCourse1").googleId;
        
        for (FeedbackSessionAttributes fsa : allFsa) {
            if (fsa.courseId == courseId) {
                finalFsa.add(fsa);
            }
        }
        
        TestHelper.isSameContentIgnoreOrder(finalFsa, fsLogic.getFeedbackSessionsListForInstructor(instructorGoogleId));
        
    }
    
    @Test(priority = 1)
    public void testIsFeedbackSessionHasQuestionForStudents () throws Exception{
        // no need to restoreTypicalDataInDatastore() as the previous test does not change the db
        
        FeedbackSessionAttributes sessionWithStudents = dataBundle.feedbackSessions.get("gracePeriodSession");
        FeedbackSessionAttributes sessionWithoutStudents = dataBundle.feedbackSessions.get("closedSession");
        
        ______TS("non-existent session/courseId");
        
        try {
            fsLogic.isFeedbackSessionHasQuestionForStudents("nOnEXistEnT session", "someCourse");
            signalFailureToDetectException();
        } catch (EntityDoesNotExistException edne) {
            assertEquals ("Trying to check a feedback session that does not exist.", 
                    edne.getMessage());
        }
        
        ______TS("session contains students");
        
        assertTrue (fsLogic.isFeedbackSessionHasQuestionForStudents(sessionWithStudents.feedbackSessionName, sessionWithStudents.courseId));
        
        ______TS("session does not contain students");
        
        assertFalse (fsLogic.isFeedbackSessionHasQuestionForStudents(sessionWithoutStudents.feedbackSessionName, sessionWithoutStudents.courseId));
    }
    
    @Test(priority = 1)
    public void testGetFeedbackSessionsClosingWithinTimeLimit() throws Exception {
        
        
        ______TS("init : 0 non private sessions closing within time-limit");
        List<FeedbackSessionAttributes> sessionList = fsLogic
                .getFeedbackSessionsClosingWithinTimeLimit();
        
        assertEquals(0, sessionList.size());
        
        ______TS("typical case : 1 non private session closing within time limit");
        FeedbackSessionAttributes session = getNewFeedbackSession();
        session.timeZone = 0;
        session.feedbackSessionType = FeedbackSessionType.STANDARD;
        session.sessionVisibleFromTime = TimeHelper.getDateOffsetToCurrentTime(-1);
        session.startTime = TimeHelper.getDateOffsetToCurrentTime(-1);
        session.endTime = TimeHelper.getDateOffsetToCurrentTime(1);
        fsLogic.createFeedbackSession(session);
        
        sessionList = fsLogic
                .getFeedbackSessionsClosingWithinTimeLimit();
        
        assertEquals(1, sessionList.size());
        assertEquals(session.feedbackSessionName, 
                sessionList.get(0).feedbackSessionName);
        
        ______TS("case : 1 private session closing within time limit");
        session.feedbackSessionType = FeedbackSessionType.PRIVATE;
        fsLogic.updateFeedbackSession(session);
        
        sessionList = fsLogic
                .getFeedbackSessionsClosingWithinTimeLimit();
        assertEquals(0, sessionList.size());
        
        //delete the newly added session as restoreTypicalDataInDatastore()
                //wont do it
        fsLogic.deleteFeedbackSessionCascade(session.feedbackSessionName,
                session.courseId);
    }
    
    @Test(priority = 1)
    public void testGetFeedbackSessionsWhichNeedOpenMailsToBeSent() throws Exception {
        
        ______TS("init : 0 open sessions");
        List<FeedbackSessionAttributes> sessionList = fsLogic
                .getFeedbackSessionsWhichNeedOpenEmailsToBeSent();
        
        assertEquals(0, sessionList.size());
        
        ______TS("case : 1 open session with mail unsent");
        FeedbackSessionAttributes session = getNewFeedbackSession();
        session.timeZone = 0;
        session.feedbackSessionType = FeedbackSessionType.STANDARD;
        session.sessionVisibleFromTime = TimeHelper.getDateOffsetToCurrentTime(-2);
        session.startTime = TimeHelper.getDateOffsetToCurrentTime(-2);
        session.endTime = TimeHelper.getDateOffsetToCurrentTime(1);
        session.sentOpenEmail = false;
        fsLogic.createFeedbackSession(session);        
        
        sessionList = fsLogic
                .getFeedbackSessionsWhichNeedOpenEmailsToBeSent();
        assertEquals(1, sessionList.size());
        assertEquals(sessionList.get(0).feedbackSessionName,
                session.feedbackSessionName);
        
        ______TS("typical case : 1 open session with mail sent");
        session.sentOpenEmail = true;
        fsLogic.updateFeedbackSession(session);
        
        sessionList = fsLogic
                .getFeedbackSessionsWhichNeedOpenEmailsToBeSent();
        
        assertEquals(0, sessionList.size());
        
        ______TS("case : 1 closed session with mail unsent");
        session.endTime = TimeHelper.getDateOffsetToCurrentTime(-1);
        fsLogic.updateFeedbackSession(session);
        
        sessionList = fsLogic
                .getFeedbackSessionsWhichNeedOpenEmailsToBeSent();
        assertEquals(0, sessionList.size());
        
        //delete the newly added session as restoreTypicalDataInDatastore()
        //wont do it
        fsLogic.deleteFeedbackSessionCascade(session.feedbackSessionName,
                session.courseId);
    }
    
    @Test(priority = 1)
    public void testGetFeedbackSessionWhichNeedPublishedEmailsToBeSent() throws Exception {
        
        
        ______TS("init : no published sessions");
        unpublishAllSessions();
        List<FeedbackSessionAttributes> sessionList = fsLogic
                .getFeedbackSessionsWhichNeedAutomatedPublishedEmailsToBeSent();
        
        assertEquals(0, sessionList.size());
        
        ______TS("case : 1 published session with mail unsent");
        FeedbackSessionAttributes session = dataBundle.feedbackSessions.get("session1InCourse1");
        session.timeZone = 0;
        session.startTime = TimeHelper.getDateOffsetToCurrentTime(-2);
        session.endTime = TimeHelper.getDateOffsetToCurrentTime(-1);
        session.resultsVisibleFromTime = TimeHelper.getDateOffsetToCurrentTime(-1);
        
        session.sentPublishedEmail = false;
        fsLogic.updateFeedbackSession(session);
        
        sessionList = fsLogic
                .getFeedbackSessionsWhichNeedAutomatedPublishedEmailsToBeSent();
        assertEquals(1, sessionList.size());
        assertEquals(sessionList.get(0).feedbackSessionName,
                session.feedbackSessionName);
        
        ______TS("case : 1 published session with mail sent");
        session.sentPublishedEmail = true;
        fsLogic.updateFeedbackSession(session);        
        
        sessionList = fsLogic
                .getFeedbackSessionsWhichNeedAutomatedPublishedEmailsToBeSent();
        assertEquals(0, sessionList.size());
    }
    
    @Test(priority = 2)
    public void testCreateAndDeleteFeedbackSession() throws InvalidParametersException, EntityAlreadyExistsException {        
        ______TS("test create");
        
        FeedbackSessionAttributes fs = getNewFeedbackSession();
        fsLogic.createFeedbackSession(fs);
        TestHelper.verifyPresentInDatastore(fs);

        ______TS("test delete");
        // Create a question under the session to test for cascading during delete.
        FeedbackQuestionAttributes fq = new FeedbackQuestionAttributes();
        fq.feedbackSessionName = fs.feedbackSessionName;
        fq.courseId = fs.courseId;
        fq.questionNumber = 1;
        fq.creatorEmail = fs.creatorEmail;
        fq.numberOfEntitiesToGiveFeedbackTo = Const.MAX_POSSIBLE_RECIPIENTS;
        fq.giverType = FeedbackParticipantType.STUDENTS;
        fq.recipientType = FeedbackParticipantType.TEAMS;
        fq.questionMetaData = new Text("question to be deleted through cascade");
        fq.questionType = FeedbackQuestionType.TEXT;
        fq.showResponsesTo = new ArrayList<FeedbackParticipantType>();
        fq.showRecipientNameTo = new ArrayList<FeedbackParticipantType>();
        fq.showGiverNameTo = new ArrayList<FeedbackParticipantType>();
        
        fqLogic.createFeedbackQuestion(fq);
        
        fsLogic.deleteFeedbackSessionCascade(fs.feedbackSessionName, fs.courseId);
        TestHelper.verifyAbsentInDatastore(fs);
        TestHelper.verifyAbsentInDatastore(fq);
    }
    
<<<<<<< HEAD
    @Test(priority = 2)
=======
    @Test
    public void testCopyFeedbackSession() throws Exception {
        
        ______TS("Test copy");
        
        restoreTypicalDataInDatastore();
        FeedbackSessionAttributes session1InCourse1 = dataBundle.feedbackSessions.get("session1InCourse1");
        InstructorAttributes instructor2OfCourse1 = dataBundle.instructors.get("instructor2OfCourse1");
        CourseAttributes typicalCourse2 = dataBundle.courses.get("typicalCourse2");
        FeedbackSessionAttributes copiedSession = fsLogic.copyFeedbackSession(
                "Copied Session", typicalCourse2.id,
                session1InCourse1.feedbackSessionName,
                session1InCourse1.courseId, instructor2OfCourse1.email);
        TestHelper.verifyPresentInDatastore(copiedSession);
        
        assertEquals("Copied Session", copiedSession.feedbackSessionName);
        assertEquals(typicalCourse2.id, copiedSession.courseId);
        List<FeedbackQuestionAttributes> questions1 = fqLogic.getFeedbackQuestionsForSession(session1InCourse1.feedbackSessionName, session1InCourse1.courseId);
        List<FeedbackQuestionAttributes> questions2 = fqLogic.getFeedbackQuestionsForSession(copiedSession.feedbackSessionName, copiedSession.courseId);
        
        assertEquals(questions1.size(), questions2.size());
        for(int i = 0; i < questions1.size(); i++){
            FeedbackQuestionAttributes question1 = questions1.get(i);
            FeedbackAbstractQuestionDetails questionDetails1 = question1.getQuestionDetails();
            FeedbackQuestionAttributes question2 = questions2.get(i);
            FeedbackAbstractQuestionDetails questionDetails2 = question2.getQuestionDetails();
            
            assertEquals(questionDetails1.questionText, questionDetails2.questionText);
            assertEquals(question1.giverType, question2.giverType);
            assertEquals(question1.recipientType, question2.recipientType);
            assertEquals(question1.questionType, question2.questionType);
            assertEquals(question1.numberOfEntitiesToGiveFeedbackTo, question2.numberOfEntitiesToGiveFeedbackTo);
        }
        
        ______TS("Failure case: duplicate session");
        
        try {
            fsLogic.copyFeedbackSession(
                    session1InCourse1.feedbackSessionName, session1InCourse1.courseId,
                    session1InCourse1.feedbackSessionName,
                    session1InCourse1.courseId, instructor2OfCourse1.email);
            signalFailureToDetectException();
        } catch (EntityAlreadyExistsException e){
            ignoreExpectedException();
        }
    }
    
    
    @Test
>>>>>>> 6ebeab3e
    public void testGetFeedbackSessionDetailsForInstructor() throws Exception {
        
        // This file contains a session with a private session + a standard
        // session + a special session with all questions without recipients.
        DataBundle newDataBundle = loadDataBundle("/FeedbackSessionDetailsTest.json");
        new BackDoorLogic().persistDataBundle(newDataBundle);
        
        Map<String,FeedbackSessionDetailsBundle> detailsMap =
                new HashMap<String,FeedbackSessionDetailsBundle>();
        
        List<FeedbackSessionDetailsBundle> detailsList = 
                fsLogic.getFeedbackSessionDetailsForInstructor(newDataBundle.instructors.get("instructor1OfCourse1").googleId);
        
        List<String> expectedSessions = new ArrayList<String>();
        expectedSessions.add(newDataBundle.feedbackSessions.get("standard.session").toString());
        expectedSessions.add(newDataBundle.feedbackSessions.get("no.responses.session").toString());
        expectedSessions.add(newDataBundle.feedbackSessions.get("no.recipients.session").toString());
        expectedSessions.add(newDataBundle.feedbackSessions.get("private.session").toString());
        
        String actualSessions = "";
        for (FeedbackSessionDetailsBundle details : detailsList) {
            actualSessions += details.feedbackSession.toString();
            detailsMap.put(
                    details.feedbackSession.feedbackSessionName + "%" +
                    details.feedbackSession.courseId,
                    details);
        }
        
        ______TS("standard session");
        
        assertEquals(4, detailsList.size());
        AssertHelper.assertContains(expectedSessions, actualSessions);
        
        FeedbackSessionStats stats =
                detailsMap.get(newDataBundle.feedbackSessions.get("standard.session").feedbackSessionName + "%" +
                                newDataBundle.feedbackSessions.get("standard.session").courseId).stats;
        
        // 2 instructors, 6 students = 8
        assertEquals(8, stats.expectedTotal);
        // 1 instructor, 1 student, did not respond => 8-2=6
        assertEquals(6, stats.submittedTotal);
        
        
        ______TS("No recipients session");
        stats = detailsMap.get(newDataBundle.feedbackSessions.get("no.recipients.session").feedbackSessionName + "%" +
                                newDataBundle.feedbackSessions.get("no.recipients.session").courseId).stats;
        
        // 2 instructors, 6 students = 8
        assertEquals(8, stats.expectedTotal);
        // only 1 student responded
        assertEquals(1, stats.submittedTotal);
        
        ______TS("No responses session");
        stats = detailsMap.get(newDataBundle.feedbackSessions.get("no.responses.session").feedbackSessionName + "%" +
                                newDataBundle.feedbackSessions.get("no.responses.session").courseId).stats;
        
        // 1 instructors, 1 students = 2
        assertEquals(2, stats.expectedTotal);
        // no responses
        assertEquals(0, stats.submittedTotal);
        
        ______TS("private session with questions");
        stats = detailsMap.get(newDataBundle.feedbackSessions.get("private.session").feedbackSessionName + "%" +
                newDataBundle.feedbackSessions.get("private.session").courseId).stats;
        assertEquals(1, stats.expectedTotal);
        // For private sessions, we mark as completed only when creator has finished all questions.
        assertEquals(0, stats.submittedTotal);
        
        ______TS("change private session to non-private");
        FeedbackSessionAttributes privateSession = 
                newDataBundle.feedbackSessions.get("private.session");
        privateSession.sessionVisibleFromTime = privateSession.startTime;
        privateSession.endTime = TimeHelper.convertToDate("2015-04-01 10:00 PM UTC");
        privateSession.feedbackSessionType = FeedbackSessionType.STANDARD;
        fsLogic.updateFeedbackSession(privateSession);
        
        // Re-read details
        detailsList = fsLogic.getFeedbackSessionDetailsForInstructor(
                newDataBundle.instructors.get("instructor1OfCourse1").googleId);
        for (FeedbackSessionDetailsBundle details : detailsList) {
            if(details.feedbackSession.feedbackSessionName.equals(
                    newDataBundle.feedbackSessions.get("private.session").feedbackSessionName)){
                stats = details.stats;
                break;
            }
        }
        // 1 instructor (creator only), 6 students = 8
        assertEquals(7, stats.expectedTotal);
        // 1 instructor, 1 student responded
        assertEquals(2, stats.submittedTotal);
        
        ______TS("private session without questions");
        
        expectedSessions.clear();
        expectedSessions.add(newDataBundle.feedbackSessions.get("private.session.noquestions").toString());
        expectedSessions.add(newDataBundle.feedbackSessions.get("private.session.done").toString());
        
        detailsList = fsLogic.getFeedbackSessionDetailsForInstructor(
                newDataBundle.instructors.get("instructor2OfCourse1").googleId);
        
        detailsMap.clear();
        actualSessions = "";
        for (FeedbackSessionDetailsBundle details : detailsList) {
            actualSessions += details.feedbackSession.toString();
            detailsMap.put(
                    details.feedbackSession.feedbackSessionName + "%" +
                    details.feedbackSession.courseId,
                    details);
        }
        
        AssertHelper.assertContains(expectedSessions, actualSessions);   
        
        stats = detailsMap.get(newDataBundle.feedbackSessions.get("private.session.noquestions").feedbackSessionName + "%" 
                + newDataBundle.feedbackSessions.get("private.session.noquestions").courseId).stats;
        
        assertEquals(0, stats.expectedTotal);
        assertEquals(0, stats.submittedTotal);
        
        ______TS("completed private session");
        
        stats = detailsMap.get(newDataBundle.feedbackSessions.get("private.session.done").feedbackSessionName + "%" 
                + newDataBundle.feedbackSessions.get("private.session.done").courseId).stats;
        
        assertEquals(1, stats.expectedTotal);
        assertEquals(1, stats.submittedTotal);
        
        ______TS("instructor does not exist");
            
        assertTrue(fsLogic.getFeedbackSessionDetailsForInstructor("non-existent.google.id").isEmpty());
                    
    }
    
    @Test(priority = 0)
    public void testGetFeedbackSessionsForCourse() throws Exception {
        
        List<FeedbackSessionAttributes> actualSessions = null;
        
        ______TS("non-existent course");
        
        try {
            fsLogic.getFeedbackSessionsForUserInCourse("NonExistentCourseId", "randomUserId");
            signalFailureToDetectException("Did not detect that course does not exist.");
        } catch (EntityDoesNotExistException edne) {
            assertEquals("Trying to get feedback sessions for a course that does not exist.", edne.getMessage());
        }
        
       ______TS("Student viewing: 2 visible, 1 awaiting, 1 no questions");
        
        // 2 valid sessions in course 1, 0 in course 2.
        
        actualSessions = fsLogic.getFeedbackSessionsForUserInCourse("idOfTypicalCourse1", "student1InCourse1@gmail.com");
        
        // Student can see sessions 1 and 2. Session 3 has no questions. Session 4 is not yet visible for students.
        String expected =
                dataBundle.feedbackSessions.get("session1InCourse1").toString() + Const.EOL +
                dataBundle.feedbackSessions.get("session2InCourse1").toString() + Const.EOL +
                dataBundle.feedbackSessions.get("gracePeriodSession").toString() + Const.EOL;
        
        for (FeedbackSessionAttributes session : actualSessions) {
            AssertHelper.assertContains(session.toString(), expected);
        }
        assertTrue(actualSessions.size() == 3);
        
        // Course 2 only has an instructor session and a private session.
        actualSessions = fsLogic.getFeedbackSessionsForUserInCourse("idOfTypicalCourse2", "student1InCourse2@gmail.com");        
        assertTrue(actualSessions.isEmpty());
                
        ______TS("Instructor viewing");
        
        // 3 valid sessions in course 1, 1 in course 2.
        
        actualSessions = fsLogic.getFeedbackSessionsForUserInCourse("idOfTypicalCourse1", "instructor1@course1.com");
        
        // Instructors should be able to see all sessions for the course
        expected =
                dataBundle.feedbackSessions.get("session1InCourse1").toString() + Const.EOL +
                dataBundle.feedbackSessions.get("session2InCourse1").toString() + Const.EOL +
                dataBundle.feedbackSessions.get("empty.session").toString() + Const.EOL + 
                dataBundle.feedbackSessions.get("awaiting.session").toString() + Const.EOL +
                dataBundle.feedbackSessions.get("closedSession").toString() + Const.EOL +
                dataBundle.feedbackSessions.get("gracePeriodSession").toString() + Const.EOL;
        
        for (FeedbackSessionAttributes session : actualSessions) {
            AssertHelper.assertContains(session.toString(), expected);
        }
        assertTrue(actualSessions.size() == 6);
        
        // We should only have one session here as session 2 is private and this instructor is not the creator.
        actualSessions = fsLogic.getFeedbackSessionsForUserInCourse("idOfTypicalCourse2", "instructor2@course2.com");
        
        assertEquals(actualSessions.get(0).toString(),
                dataBundle.feedbackSessions.get("session2InCourse2").toString());
        assertTrue(actualSessions.size() == 1);

        
        ______TS("Private session viewing");
        
        // This is the creator for the private session.
        // We have already tested above that other instructors cannot see it.
        actualSessions = fsLogic.getFeedbackSessionsForUserInCourse("idOfTypicalCourse2", "instructor1@course2.com");
        AssertHelper.assertContains(dataBundle.feedbackSessions.get("session1InCourse2").toString(),
                actualSessions.toString());

    }
    
    @Test(priority = 1)
    public void testGetFeedbackSessionQuestionsForStudent() throws Exception {
        
        ______TS("standard test");

        
        
        FeedbackSessionQuestionsBundle actual =
                fsLogic.getFeedbackSessionQuestionsForStudent(
                        "First feedback session", "idOfTypicalCourse1", "student1InCourse1@gmail.com");
        
        // We just test this once.
        assertEquals(actual.feedbackSession.toString(), 
                dataBundle.feedbackSessions.get("session1InCourse1").toString());
        
        // There should be 2 question for students to do in session 1.
        // The final question is set for SELF (creator) only.
        assertEquals(2, actual.questionResponseBundle.size());
        
        // Question 1
        FeedbackQuestionAttributes expectedQuestion = 
                getQuestionFromDatastore("qn1InSession1InCourse1");
        assertTrue(actual.questionResponseBundle.containsKey(expectedQuestion));
        
        String expectedResponsesString = getResponseFromDatastore("response1ForQ1S1C1", dataBundle).toString();
        List<String> actualResponses = new ArrayList<String>();        
        for (FeedbackResponseAttributes responsesForQn : actual.questionResponseBundle.get(expectedQuestion)) {
            actualResponses.add(responsesForQn.toString());
        }
        assertEquals(1, actualResponses.size());
        AssertHelper.assertContains(actualResponses, expectedResponsesString);
        
        // Question 2
        expectedQuestion = getQuestionFromDatastore("qn2InSession1InCourse1");
        assertTrue(actual.questionResponseBundle.containsKey(expectedQuestion));
        
        expectedResponsesString = getResponseFromDatastore("response2ForQ2S1C1",dataBundle).toString();    
        actualResponses.clear();        
        for (FeedbackResponseAttributes responsesForQn : actual.questionResponseBundle.get(expectedQuestion)) {
            actualResponses.add(responsesForQn.toString());
        }
        assertEquals(1, actualResponses.size());
        AssertHelper.assertContains(actualResponses, expectedResponsesString);
        
        ______TS("team feedback test");

        // Check that student3 get team member's (student4) feedback response as well (for team question).
        actual = fsLogic.getFeedbackSessionQuestionsForStudent(
                        "Second feedback session", "idOfTypicalCourse1", "student3InCourse1@gmail.com");

        assertEquals(2, actual.questionResponseBundle.size());
        
        // Question 1
        expectedQuestion = getQuestionFromDatastore("team.feedback");
        assertTrue(actual.questionResponseBundle.containsKey(expectedQuestion));

        expectedResponsesString = getResponseFromDatastore(
                "response1ForQ1S2C1", dataBundle).toString();
        actualResponses.clear();
        for (FeedbackResponseAttributes responsesForQn : actual.questionResponseBundle
                .get(expectedQuestion)) {
            actualResponses.add(responsesForQn.toString());
        }
        assertEquals(1, actualResponses.size());
        AssertHelper.assertContains(actualResponses, expectedResponsesString);
        
        // Question 2, no responses from this student yet
        expectedQuestion = getQuestionFromDatastore("team.members.feedback");
        assertTrue(actual.questionResponseBundle.containsKey(expectedQuestion));
        assertTrue(actual.questionResponseBundle.get(expectedQuestion).isEmpty());
        
        ______TS("failure: invalid session");
        
        try {
            fsLogic.getFeedbackSessionQuestionsForStudent(
                    "invalid session", "idOfTypicalCourse1", "student3InCourse1@gmail.com");
            signalFailureToDetectException("Did not detect that session does not exist.");
        } catch (EntityDoesNotExistException e) {
            assertEquals("Trying to get a feedback session that does not exist.", e.getMessage());
        }
        
        ______TS("failure: non-existent student");
        
        try {
            fsLogic.getFeedbackSessionQuestionsForStudent(
                    "Second feedback session", "idOfTypicalCourse1", "randomUserId");
            signalFailureToDetectException("Did not detect that student does not exist.");
        } catch (EntityDoesNotExistException edne) {
            assertEquals("Trying to get a feedback session for student that does not exist.", edne.getMessage());
        }
        
        
        
    }
    
    @Test(priority = 1)
    public void testGetFeedbackSessionQuestionsForInstructor() throws Exception {
        ______TS("standard test");

        FeedbackSessionQuestionsBundle actual =
                fsLogic.getFeedbackSessionQuestionsForInstructor(
                        "Instructor feedback session", "idOfTypicalCourse2", "instructor1@course2.com");
        
        // We just test this once.
        assertEquals(dataBundle.feedbackSessions.get("session2InCourse2").toString(), 
                actual.feedbackSession.toString());
        
        // There should be 2 question for students to do in session 1.
        // The final question is set for SELF (creator) only.
        assertEquals(2, actual.questionResponseBundle.size());
        
        // Question 1
        FeedbackQuestionAttributes expectedQuestion = 
                getQuestionFromDatastore("qn1InSession2InCourse2");
        assertTrue(actual.questionResponseBundle.containsKey(expectedQuestion));
        
        String expectedResponsesString = getResponseFromDatastore("response1ForQ1S2C2", dataBundle).toString();
        List<String> actualResponses = new ArrayList<String>();        
        for (FeedbackResponseAttributes responsesForQn : actual.questionResponseBundle.get(expectedQuestion)) {
            actualResponses.add(responsesForQn.toString());
        }
        assertEquals(1, actualResponses.size());
        AssertHelper.assertContains(actualResponses, expectedResponsesString);
        
        // Question 2
        expectedQuestion = getQuestionFromDatastore("qn2InSession2InCourse2");
        assertTrue(actual.questionResponseBundle.containsKey(expectedQuestion));
        assertTrue(actual.questionResponseBundle.get(expectedQuestion).isEmpty());
        
        ______TS("private test: not creator");
        actual = fsLogic.getFeedbackSessionQuestionsForInstructor(
                        "Private feedback session", "idOfTypicalCourse2", "instructor2@course2.com");
        assertEquals(0, actual.questionResponseBundle.size());
        
        ______TS("private test: is creator");
        actual = fsLogic.getFeedbackSessionQuestionsForInstructor(
                        "Private feedback session", "idOfTypicalCourse2", "instructor1@course2.com");
        assertEquals(1, actual.questionResponseBundle.size());
        expectedQuestion = getQuestionFromDatastore("qn1InSession1InCourse2");
        assertTrue(actual.questionResponseBundle.containsKey(expectedQuestion));
        
        ______TS("failure: invalid session");
        
        try {
            fsLogic.getFeedbackSessionQuestionsForInstructor(
                    "invalid session", "idOfTypicalCourse1", "instructor1@course1.com");
            signalFailureToDetectException("Did not detect that session does not exist.");
        } catch (EntityDoesNotExistException e) {
            assertEquals("Trying to get a feedback session that does not exist.", e.getMessage());
        }
    }
    
    @Test(priority = 1)
    public void testGetFeedbackSessionResultsForUser() throws Exception {
        
        // This file contains a session with a private session + a standard
        // session which needs to have enough qn/response combinations to cover as much
        // of the SUT as possible
        DataBundle responseBundle = loadDataBundle("/FeedbackSessionResultsTest.json");
        new BackDoorLogic().persistDataBundle(responseBundle);
        
        ______TS("standard session with varied visibilities");        
        
        FeedbackSessionAttributes session =
                responseBundle.feedbackSessions.get("standard.session");
        
        /*** Test result bundle for student1 ***/
        StudentAttributes student = 
                responseBundle.students.get("student1InCourse1");        
        FeedbackSessionResultsBundle results =
                fsLogic.getFeedbackSessionResultsForStudent(session.feedbackSessionName, 
                        session.courseId, student.email);
    
        // We just check for correct session once
        assertEquals(session.toString(), results.feedbackSession.toString());    
        
        // Student can see responses: q1r1, q2r1,3, q3r1, qr4r2-3, q5r1, q7r1-2, q8r1-2
        // We don't check the actual IDs as this is also implicitly tested
        // later when checking the visibility table.
        assertEquals(11, results.responses.size());
        assertEquals(7, results.questions.size());
        
        // Test the user email-name maps used for display purposes
        String mapString = results.emailNameTable.toString();
        List<String> expectedStrings = new ArrayList<String>();
        Collections.addAll(expectedStrings,
                "FSRTest.student1InCourse1@gmail.com=student1 In Course1",
                "FSRTest.student2InCourse1@gmail.com=student2 In Course1",
                "FSRTest.student4InCourse1@gmail.com=student4 In Course1",
                "Team 1.1=Team 1.1",
                "Team 1.2=Team 1.2",
                "Team 1.3=Team 1.3",
                "Team 1.4=Team 1.4",
                "FSRTest.instr1@course1.com=Instructor1 Course1",
                "FSRTest.student1InCourse1@gmail.com" + Const.TEAM_OF_EMAIL_OWNER + "=Team 1.1",
                "FSRTest.student2InCourse1@gmail.com" + Const.TEAM_OF_EMAIL_OWNER + "=Team 1.1",
                "FSRTest.student4InCourse1@gmail.com" + Const.TEAM_OF_EMAIL_OWNER + "=Team 1.2",
                "Anonymous student 670710946@@Anonymous student 670710946.com=Anonymous student 670710946",
                "Anonymous student 412545508@@Anonymous student 412545508.com=Anonymous student 412545508");
        AssertHelper.assertContains(expectedStrings, mapString);
        assertEquals(13, results.emailNameTable.size());

        // Test the user email-teamName maps used for display purposes
        mapString = results.emailTeamNameTable.toString();
        expectedStrings.clear();
        Collections.addAll(expectedStrings,
                "FSRTest.student4InCourse1@gmail.com=Team 1.2",
                "FSRTest.student1InCourse1@gmail.com=Team 1.1",
                "FSRTest.student1InCourse1@gmail.com's Team=",
                "FSRTest.student2InCourse1@gmail.com's Team=",
                "FSRTest.student4InCourse1@gmail.com's Team=",
                "FSRTest.student2InCourse1@gmail.com=Team 1.1",
                "Team 1.1=",
                "Team 1.3=",
                "Team 1.2=",
                "Team 1.4=",
                "FSRTest.instr1@course1.com=Instructors",
                "Anonymous student 670710946@@Anonymous student 670710946.com=Anonymous student 670710946"+ Const.TEAM_OF_EMAIL_OWNER,
                "Anonymous student 412545508@@Anonymous student 412545508.com=Anonymous student 412545508"+ Const.TEAM_OF_EMAIL_OWNER);
        AssertHelper.assertContains(expectedStrings, mapString);
        assertEquals(13, results.emailTeamNameTable.size());
        
        // Test 'Append TeamName to Name' for display purposes with Typical Cases
        expectedStrings.clear();
        List<String> actualStrings = new ArrayList<String>();
        for(FeedbackResponseAttributes response: results.responses) {
            String giverName = results.getNameForEmail(response.giverEmail);
            String giverTeamName = results.getTeamNameForEmail(response.giverEmail);
            giverName = results.appendTeamNameToName(giverName, giverTeamName);
            String recipientName = results.getNameForEmail(response.recipientEmail);
            String recipientTeamName = results.getTeamNameForEmail(response.recipientEmail);
            recipientName = results.appendTeamNameToName(recipientName, recipientTeamName);
            actualStrings.add(giverName);
            actualStrings.add(recipientName);
        }
        Collections.addAll(expectedStrings,
                "Anonymous student 670710946",
                "student1 In Course1 (Team 1.1)",
                "student2 In Course1 (Team 1.1)",
                "student4 In Course1 (Team 1.2)",
                "Instructor1 Course1 (Instructors)",
                "Anonymous student 412545508",
                "Team 1.1",
                "Team 1.2",
                "Team 1.3",
                "Team 1.4");
        AssertHelper.assertContains(expectedStrings, actualStrings.toString());
        
        // Test 'Append TeamName to Name' for display purposes with Special Cases
        expectedStrings.clear();
        actualStrings.clear();
        
        // case: Unknown User
        String UnknownUserName = Const.USER_UNKNOWN_TEXT;
        String someTeamName = "Some Team Name";
        UnknownUserName = results.appendTeamNameToName(UnknownUserName, someTeamName);
        actualStrings.add(UnknownUserName);
        
        // case: Nobody
        String NobodyUserName = Const.USER_NOBODY_TEXT;
        NobodyUserName = results.appendTeamNameToName(NobodyUserName, someTeamName);
        actualStrings.add(NobodyUserName);
        
        // case: Anonymous User
        String AnonymousUserName = "Anonymous " + System.currentTimeMillis();
        AnonymousUserName = results.appendTeamNameToName(AnonymousUserName, someTeamName);
        actualStrings.add(AnonymousUserName);
        Collections.addAll(expectedStrings,
                Const.USER_UNKNOWN_TEXT,
                Const.USER_NOBODY_TEXT,
                AnonymousUserName);
        assertEquals(expectedStrings.toString(), actualStrings.toString());
        
        // Test the generated response visibilityTable for userNames.        
        mapString = tableToString(results.visibilityTable);
        expectedStrings.clear();
        Collections.addAll(expectedStrings,
                getResponseId("qn1.resp1",responseBundle)+"={true,true}",
                getResponseId("qn2.resp1",responseBundle)+"={true,true}",
                getResponseId("qn2.resp3",responseBundle)+"={true,true}",
                getResponseId("qn3.resp1",responseBundle)+"={true,true}",
                getResponseId("qn4.resp2",responseBundle)+"={true,true}",
                getResponseId("qn4.resp3",responseBundle)+"={false,true}",
                getResponseId("qn5.resp1",responseBundle)+"={true,false}",
                getResponseId("qn7.resp1",responseBundle)+"={true,true}",
                getResponseId("qn7.resp2",responseBundle)+"={true,true}",
                getResponseId("qn8.resp1",responseBundle)+"={true,true}",
                getResponseId("qn8.resp2",responseBundle)+"={true,true}");
        AssertHelper.assertContains(expectedStrings, mapString);
        assertEquals(11, results.visibilityTable.size());
        
        
        /*** Test result bundle for instructor1 within a course ***/
        InstructorAttributes instructor =
                responseBundle.instructors.get("instructor1OfCourse1");        
        results = fsLogic.getFeedbackSessionResultsForInstructor(
                session.feedbackSessionName, 
                session.courseId, instructor.email);
        
        // Instructor can see responses: q2r1-3, q3r1-2, q4r1-3, q5r1, q6r1
        assertEquals(10, results.responses.size());
        assertEquals(5, results.questions.size());
        
        // Test the user email-name maps used for display purposes
        mapString = results.emailNameTable.toString();
        expectedStrings.clear();
        Collections.addAll(expectedStrings,
                "%GENERAL%=%NOBODY%",
                "FSRTest.student1InCourse1@gmail.com=student1 In Course1",
                "FSRTest.student2InCourse1@gmail.com=student2 In Course1",
                "FSRTest.student3InCourse1@gmail.com=student3 In Course1",
                "FSRTest.student4InCourse1@gmail.com=student4 In Course1",
                "FSRTest.student5InCourse1@gmail.com=student5 In Course1",
                "FSRTest.student6InCourse1@gmail.com=student6 In Course1",
                "FSRTest.instr1@course1.com=Instructor1 Course1",
                "FSRTest.instr2@course1.com=Instructor2 Course1",
                "Anonymous student 283462789@@Anonymous student 283462789.com=Anonymous student 283462789",
                "Anonymous student 928876384@@Anonymous student 928876384.com=Anonymous student 928876384",
                "Anonymous student 412545508@@Anonymous student 412545508.com=Anonymous student 412545508",
                "Anonymous student 541628227@@Anonymous student 541628227.com=Anonymous student 541628227",
                "Anonymous instructor 1805393227@@Anonymous instructor 1805393227.com=Anonymous instructor 1805393227",
                "Anonymous instructor 682119606@@Anonymous instructor 682119606.com=Anonymous instructor 682119606",
                "Team 1.2=Team 1.2",
                "Team 1.3=Team 1.3",
                "Team 1.4=Team 1.4");
        AssertHelper.assertContains(expectedStrings, mapString);
        assertEquals(18, results.emailNameTable.size());
        
        // Test the user email-teamName maps used for display purposes
        mapString = results.emailTeamNameTable.toString();
        expectedStrings.clear();
        Collections.addAll(expectedStrings,
                "%GENERAL%=",
                "FSRTest.student1InCourse1@gmail.com=Team 1.1",
                "FSRTest.student2InCourse1@gmail.com=Team 1.1",
                "FSRTest.student3InCourse1@gmail.com=Team 1.2",
                "FSRTest.student4InCourse1@gmail.com=Team 1.2",
                "FSRTest.student5InCourse1@gmail.com=Team 1.3",
                "FSRTest.student6InCourse1@gmail.com=Team 1.4",
                "FSRTest.instr2@course1.com=Instructors",
                "FSRTest.instr1@course1.com=Instructors",
                "Anonymous student 283462789@@Anonymous student 283462789.com=Anonymous student 283462789's Team",
                "Anonymous student 928876384@@Anonymous student 928876384.com=Anonymous student 928876384's Team",
                "Anonymous student 541628227@@Anonymous student 541628227.com=Anonymous student 541628227's Team",
                "Anonymous student 412545508@@Anonymous student 412545508.com=Anonymous student 412545508's Team",
                "Anonymous instructor 1805393227@@Anonymous instructor 1805393227.com=Anonymous instructor 1805393227's Team",
                "Anonymous instructor 682119606@@Anonymous instructor 682119606.com=Anonymous instructor 682119606's Team",
                "Team 1.3=",
                "Team 1.2=",
                "Team 1.4=");
        AssertHelper.assertContains(expectedStrings, mapString);
        assertEquals(18, results.emailTeamNameTable.size());

        // Test the generated response visibilityTable for userNames.        
        mapString = tableToString(results.visibilityTable);
        expectedStrings.clear();
        Collections.addAll(expectedStrings,
                getResponseId("qn2.resp1",responseBundle)+"={false,false}",
                getResponseId("qn2.resp2",responseBundle)+"={false,false}",
                getResponseId("qn2.resp3",responseBundle)+"={false,false}",
                getResponseId("qn3.resp1",responseBundle)+"={true,false}",
                getResponseId("qn3.resp2",responseBundle)+"={false,false}",
                getResponseId("qn4.resp1",responseBundle)+"={true,true}",
                getResponseId("qn4.resp2",responseBundle)+"={true,true}",
                getResponseId("qn4.resp3",responseBundle)+"={true,true}",
                getResponseId("qn5.resp1",responseBundle)+"={false,true}",
                getResponseId("qn6.resp1",responseBundle)+"={true,true}");
        AssertHelper.assertContains(expectedStrings, mapString);
        assertEquals(10, results.visibilityTable.size());
        
        /*** Test result bundle for instructor1 within a section ***/
        
        results = fsLogic.getFeedbackSessionResultsForInstructorInSection(
                session.feedbackSessionName, 
                session.courseId, instructor.email, "Section A");
        
        // Instructor can see responses: q2r1-3, q3r1-2, q4r1-3, q5r1, q6r1
        assertEquals(7, results.responses.size());
        assertEquals(4, results.questions.size());
        
        // Test the user email-name maps used for display purposes
        mapString = results.emailNameTable.toString();
        expectedStrings.clear();
        Collections.addAll(expectedStrings,
                "FSRTest.student1InCourse1@gmail.com=student1 In Course1",
                "Anonymous student 283462789@@Anonymous student 283462789.com=Anonymous student 283462789",
                "Anonymous instructor 682119606@@Anonymous instructor 682119606.com=Anonymous instructor 682119606",
                "Anonymous student 412545508@@Anonymous student 412545508.com=Anonymous student 412545508",
                "FSRTest.student2InCourse1@gmail.com=student2 In Course1",
                "Team 1.4=Team 1.4",
                "FSRTest.instr1@course1.com=Instructor1 Course1");
        AssertHelper.assertContains(expectedStrings, mapString);
        assertEquals(13, results.emailNameTable.size());
        
        // Test the user email-teamName maps used for display purposes
        mapString = results.emailTeamNameTable.toString();
        expectedStrings.clear();
        Collections.addAll(expectedStrings,
                "FSRTest.student1InCourse1@gmail.com=Team 1.1",
                "Anonymous student 283462789@@Anonymous student 283462789.com=Anonymous student 283462789's Team",
                "Anonymous student 412545508@@Anonymous student 412545508.com=Anonymous student 412545508's Team",
                "Anonymous instructor 682119606@@Anonymous instructor 682119606.com=Anonymous instructor 682119606's Team",
                "FSRTest.student2InCourse1@gmail.com=Team 1.1",
                "Team 1.4=",
                "FSRTest.instr1@course1.com=Instructors");
        AssertHelper.assertContains(expectedStrings, mapString);
        assertEquals(13, results.emailTeamNameTable.size());

        // Test the generated response visibilityTable for userNames.        
        mapString = tableToString(results.visibilityTable);
        expectedStrings.clear();
        Collections.addAll(expectedStrings,
                getResponseId("qn3.resp1",responseBundle)+"={true,false}",
                getResponseId("qn4.resp3",responseBundle)+"={true,true}",
                getResponseId("qn2.resp3",responseBundle)+"={false,false}",
                getResponseId("qn2.resp1",responseBundle)+"={false,false}");
        AssertHelper.assertContains(expectedStrings, mapString);
        assertEquals(7, results.visibilityTable.size());
        // TODO: test student2 too.
        
        ______TS("private session");

        session = responseBundle.feedbackSessions.get("private.session");
        
        /*** Test result bundle for student1 ***/
        student =  responseBundle.students.get("student1InCourse1");        
        results = fsLogic.getFeedbackSessionResultsForStudent(session.feedbackSessionName, 
                        session.courseId, student.email);
        
        assertEquals(0, results.questions.size());
        assertEquals(0, results.responses.size());
        assertEquals(0, results.emailNameTable.size());
        assertEquals(0, results.emailTeamNameTable.size());
        assertEquals(0, results.visibilityTable.size());
        
        /*** Test result bundle for instructor1 ***/
        
        instructor =
                responseBundle.instructors.get("instructor1OfCourse1");        
        results = fsLogic.getFeedbackSessionResultsForInstructor(
                session.feedbackSessionName, 
                session.courseId, instructor.email);
        
        // Can see all responses regardless of visibility settings.
        assertEquals(2, results.questions.size());
        assertEquals(2, results.responses.size());
        
        // Test the user email-name maps used for display purposes
        mapString = results.emailNameTable.toString();
        expectedStrings.clear();
        Collections.addAll(expectedStrings,
                "FSRTest.student1InCourse1@gmail.com=student1 In Course1",
                "Team 1.2=Team 1.2",
                "Anonymous team 1605535342@@Anonymous team 1605535342.com=Anonymous team 1605535342",
                "FSRTest.instr1@course1.com=Instructor1 Course1");
        AssertHelper.assertContains(expectedStrings, mapString);
        assertEquals(4, results.emailNameTable.size());
        
        // Test the user email-teamName maps used for display purposes
        mapString = results.emailTeamNameTable.toString();
        expectedStrings.clear();
        Collections.addAll(expectedStrings,
                "FSRTest.student1InCourse1@gmail.com=Team 1.1",
                "Team 1.2=",
                "Anonymous team 1605535342@@Anonymous team 1605535342.com=Anonymous team 1605535342's Team",
                "FSRTest.instr1@course1.com=Instructors");
        AssertHelper.assertContains(expectedStrings, mapString);
        assertEquals(4, results.emailTeamNameTable.size());

        // Test that name visibility is adhered to even when
        // it is a private session. (to protect anonymity during session type conversion)"
        mapString = tableToString(results.visibilityTable);
        expectedStrings.clear();
        Collections.addAll(expectedStrings,
                getResponseId("p.qn1.resp1",responseBundle)+"={true,true}",
                getResponseId("p.qn2.resp1",responseBundle)+"={true,false}");
        AssertHelper.assertContains(expectedStrings, mapString);
        assertEquals(2, results.visibilityTable.size());
        
        ______TS("failure: no session");
                
        try {
            fsLogic.getFeedbackSessionResultsForInstructor("invalid session", 
                session.courseId, instructor.email);
            signalFailureToDetectException("Did not detect that session does not exist.");
        } catch (EntityDoesNotExistException e) {
            assertEquals("Trying to view non-existent feedback session.", e.getMessage());
        }
        //TODO: check for cases where a person is both a student and an instructor
    }
    
    
    @Test(priority = 2)
    public void testGetFeedbackSessionResultsSummaryAsCsv() throws Exception {

        ______TS("typical case");
    
        FeedbackSessionAttributes session = dataBundle.feedbackSessions.get("session1InCourse1");
        InstructorAttributes instructor = dataBundle.instructors.get("instructor1OfCourse1");
        
        String export = fsLogic.getFeedbackSessionResultsSummaryAsCsv(
                session.feedbackSessionName, session.courseId, instructor.email);
        
        /* This is what export should look like:
        ==================================
        Course,idOfTypicalCourse1
        Session Name,First feedback session
        
        
        Question 1,"What is the best selling point of your product?"
        
        Team,Giver,Recipient's Team,Recipient,Feedback
        "Team 1.1","student1 In Course1","Team 1.1","student1 In Course1","Student 1 self feedback."
        "Team 1.1","student2 In Course1","Team 1.1","student2 In Course1","I'm cool'"
        
        
        Question 2,"Rate 5 other students' products",
        Team,Giver,Recipient's Team,Recipient,Feedback
        "Team 1.1","student1 In Course1","Team 1.1","student1 In Course1","Response from student 1 to student 2."
        "Team 1.1","student2 In Course1","Team 1.1","student1 In Course1","Response from student 2 to student 1."
        "Team 1.1","student3 In Course1","Team 1.1","student2 In Course1","Response from student 3 ""to"" student 2.
        Multiline test."
        
        
        Question 3,"My comments on the class",
        Team,Giver,Recipient's Team,Recipient,Feedback
        "Instructors","Instructor1 Course1","","-","Good work, keep it up!"
        */
        
        String[] exportLines = export.split(Const.EOL);
        assertEquals(exportLines[0], "Course,\"" + session.courseId + "\"");
        assertEquals(exportLines[1], "Session Name,\"" + session.feedbackSessionName + "\"");
        assertEquals(exportLines[2], "");
        assertEquals(exportLines[3], "");
        assertEquals(exportLines[4], "Question 1,\"What is the best selling point of your product?\"");
        assertEquals(exportLines[5], "");
        assertEquals(exportLines[6], "Team,Giver,Recipient's Team,Recipient,Feedback");
        assertEquals(exportLines[7], "\"Team 1.1\",\"student1 In Course1\",\"Team 1.1\",\"student1 In Course1\",\"Student 1 self feedback.\"");
        // checking single quotes inside cell
        assertEquals(exportLines[8], "\"Team 1.1\",\"student2 In Course1\",\"Team 1.1\",\"student2 In Course1\",\"I'm cool'\"");
        assertEquals(exportLines[9], "");
        assertEquals(exportLines[10], "");
        assertEquals(exportLines[11], "Question 2,\"Rate 1 other student's product\"");
        assertEquals(exportLines[12], "");
        assertEquals(exportLines[13], "Team,Giver,Recipient's Team,Recipient,Feedback");
        assertEquals(exportLines[15], "\"Team 1.1\",\"student2 In Course1\",\"Team 1.1\",\"student1 In Course1\",\"Response from student 2 to student 1.\"");
        assertEquals(exportLines[14], "\"Team 1.1\",\"student1 In Course1\",\"Team 1.1\",\"student2 In Course1\",\"Response from student 1 to student 2.\"");
        // checking double quotes inside cell + multiline cell
        assertEquals(exportLines[16].trim(), "\"Team 1.1\",\"student3 In Course1\",\"Team 1.1\",\"student2 In Course1\",\"Response from student 3 \"\"to\"\" student 2.");
        assertEquals(exportLines[17], "Multiline test.\"");
        assertEquals(exportLines[18], "");
        assertEquals(exportLines[19], "");
        assertEquals(exportLines[20], "Question 3,\"My comments on the class\"");
        assertEquals(exportLines[21], "");
        assertEquals(exportLines[22], "Team,Giver,Recipient's Team,Recipient,Feedback");
        // checking comma inside cell
        assertEquals(exportLines[23], "\"Instructors\",\"Instructor1 Course1\",\"-\",\"-\",\"Good work, keep it up!\"");
        
        ______TS("MCQ results");
        
        restoreDatastoreFromJson("/FeedbackSessionQuestionTypeTest.json");
        DataBundle newDataBundle = loadDataBundle("/FeedbackSessionQuestionTypeTest.json");
        session = newDataBundle.feedbackSessions.get("mcqSession");
        instructor = newDataBundle.instructors.get("instructor1OfCourse1");
        
        export = fsLogic.getFeedbackSessionResultsSummaryAsCsv(
                session.feedbackSessionName, session.courseId, instructor.email);
        

        System.out.println(export);
        
        /*This is how the export should look like
        =======================================
        Course,"FSQTT.idOfTypicalCourse1"
        Session Name,"MCQ Session"
        
        
        Question 1,"What do you like best about our product?"
        
        Summary Statistics,
        Choice, Response Count, Percentage
        It's good,1,50
        It's perfect,1,50
        
        Team,Giver,Recipient's Team,Recipient,Feedback
        "Team 1.1","student1 In Course1","Team 1.1","student1 In Course1","It's good"
        "Team 1.1","student2 In Course1","Team 1.1","student2 In Course1","It's perfect"
        
        
        Question 2,"What do you like best about the class' product?"
        
        Summary Statistics,
        Choice, Response Count, Percentage
        It's good,1,50
        It's perfect,1,50
        
        Team,Giver,Recipient's Team,Recipient,Feedback
        "Instructors","Instructor1 Course1","Instructors","Instructor1 Course1","It's good"
        "Instructors","Instructor2 Course1","Instructors","Instructor2 Course1","It's perfect"
        */
        
        exportLines = export.split(Const.EOL);
        assertEquals(exportLines[0], "Course,\"" + session.courseId + "\"");
        assertEquals(exportLines[1], "Session Name,\"" + session.feedbackSessionName + "\"");
        assertEquals(exportLines[2], "");
        assertEquals(exportLines[3], "");
        assertEquals(exportLines[4], "Question 1,\"What do you like best about our product?\"");
        assertEquals(exportLines[5], "");
        assertEquals(exportLines[6], "Summary Statistics,");
        assertEquals(exportLines[7], "Choice, Response Count, Percentage");
        assertEquals(exportLines[8], "It's good,1,50");
        assertEquals(exportLines[9], "It's perfect,1,50");
        assertEquals(exportLines[10], "");
        assertEquals(exportLines[11], "Team,Giver,Recipient's Team,Recipient,Feedback");
        assertEquals(exportLines[12], "\"Team 1.1\",\"student1 In Course1\",\"Team 1.1\",\"student1 In Course1\",\"It's good\"");
        assertEquals(exportLines[13], "\"Team 1.1\",\"student2 In Course1\",\"Team 1.1\",\"student2 In Course1\",\"It's perfect\"");
        assertEquals(exportLines[14], "");
        assertEquals(exportLines[15], "");
        assertEquals(exportLines[16], "Question 2,\"What do you like best about the class' product?\"");
        assertEquals(exportLines[17], "");
        assertEquals(exportLines[18], "Summary Statistics,");
        assertEquals(exportLines[19], "Choice, Response Count, Percentage");
        assertEquals(exportLines[20], "It's good,1,50");
        assertEquals(exportLines[21], "It's perfect,1,50");
        assertEquals(exportLines[22], "");
        assertEquals(exportLines[23], "Team,Giver,Recipient's Team,Recipient,Feedback");
        assertEquals(exportLines[24], "\"Instructors\",\"Instructor1 Course1\",\"Instructors\",\"Instructor1 Course1\",\"It's good\"");
        assertEquals(exportLines[25], "\"Instructors\",\"Instructor2 Course1\",\"Instructors\",\"Instructor2 Course1\",\"It's perfect\"");
        
        ______TS("MSQ results");
        
        session = newDataBundle.feedbackSessions.get("msqSession");
        instructor = newDataBundle.instructors.get("instructor1OfCourse1");
        
        export = fsLogic.getFeedbackSessionResultsSummaryAsCsv(
                session.feedbackSessionName, session.courseId, instructor.email);

        System.out.println(export);
        
        /*This is how the export should look like
        =======================================
        Course,"FSQTT.idOfTypicalCourse1"
        Session Name,"MSQ Session"
        
        
        Question 1,"What do you like best about our product?"
        
        Summary Statistics,
        Choice, Response Count, Percentage
        It's good,2,66.67
        It's perfect,1,33.33
        
        
        Team,Giver,Recipient's Team,Recipient,Feedbacks:,"It's good","It's perfect"
        "Team 1.1","student1 In Course1","Team 1.1","student1 In Course1",,"It's good","It's perfect"
        "Team 1.1","student2 In Course1","Team 1.1","student2 In Course1",,"It's good",
        
        
        Question 2,"What do you like best about the class' product?"
        
        Summary Statistics,
        Choice, Response Count, Percentage
        It's good,1,33.33
        It's perfect,2,66.67
        
        
        Team,Giver,Recipient's Team,Recipient,Feedbacks:,"It's good","It's perfect"
        "Instructors","Instructor1 Course1","Instructors","Instructor1 Course1",,"It's good","It's perfect"
        "Instructors","Instructor2 Course1","Instructors","Instructor2 Course1",,,"It's perfect"
        */
        
        exportLines = export.split(Const.EOL);
        assertEquals(exportLines[0], "Course,\"" + session.courseId + "\"");
        assertEquals(exportLines[1], "Session Name,\"" + session.feedbackSessionName + "\"");
        assertEquals(exportLines[2], "");
        assertEquals(exportLines[3], "");
        assertEquals(exportLines[4], "Question 1,\"What do you like best about our product?\"");
        assertEquals(exportLines[5], "");
        assertEquals(exportLines[6], "Summary Statistics,");
        assertEquals(exportLines[7], "Choice, Response Count, Percentage");
        assertEquals(exportLines[8], "It's good,2,66.67");
        assertEquals(exportLines[9], "It's perfect,1,33.33");
        assertEquals(exportLines[10], "");
        assertEquals(exportLines[11], "");
        assertEquals(exportLines[12], "Team,Giver,Recipient's Team,Recipient,Feedbacks:,\"It's good\",\"It's perfect\"");
        assertEquals(exportLines[13], "\"Team 1.1\",\"student1 In Course1\",\"Team 1.1\",\"student1 In Course1\",,\"It's good\",\"It's perfect\"");
        assertEquals(exportLines[14], "\"Team 1.1\",\"student2 In Course1\",\"Team 1.1\",\"student2 In Course1\",,\"It's good\",");
        assertEquals(exportLines[15], "");
        assertEquals(exportLines[16], "");
        assertEquals(exportLines[17], "Question 2,\"What do you like best about the class' product?\"");
        assertEquals(exportLines[18], "");
        assertEquals(exportLines[19], "Summary Statistics,");
        assertEquals(exportLines[20], "Choice, Response Count, Percentage");
        assertEquals(exportLines[21], "It's good,1,33.33");
        assertEquals(exportLines[22], "It's perfect,2,66.67");
        assertEquals(exportLines[23], "");
        assertEquals(exportLines[24], "");
        assertEquals(exportLines[25], "Team,Giver,Recipient's Team,Recipient,Feedbacks:,\"It's good\",\"It's perfect\"");
        assertEquals(exportLines[26], "\"Instructors\",\"Instructor1 Course1\",\"Instructors\",\"Instructor1 Course1\",,\"It's good\",\"It's perfect\"");
        assertEquals(exportLines[27], "\"Instructors\",\"Instructor2 Course1\",\"Instructors\",\"Instructor2 Course1\",,,\"It's perfect\"");
        
        ______TS("NUMSCALE results");
        
        session = newDataBundle.feedbackSessions.get("numscaleSession");
        instructor = newDataBundle.instructors.get("instructor1OfCourse1");
        
        export = fsLogic.getFeedbackSessionResultsSummaryAsCsv(
                session.feedbackSessionName, session.courseId, instructor.email);
        
        System.out.println(export);
        
        /*This is how the export should look like
        =======================================
        Course,"FSQTT.idOfTypicalCourse1"
        Session Name,"NUMSCALE Session"
        
        
        Question 1,"Rate our product."
        
        Summary Statistics,
        Average, Minimum, Maximum
        2.75,2,3.5
        
        Team,Giver,Recipient's Team,Recipient,Feedback
        "Team 1.1","student1 In Course1","Team 1.1","student1 In Course1",3.5
        "Team 1.1","student2 In Course1","Team 1.1","student2 In Course1",2
        
        
        Question 2,"Rate our product."
        
        Summary Statistics,
        Average, Minimum, Maximum
        2.75,1,4.5
        
        Team,Giver,Recipient's Team,Recipient,Feedback
        "Instructors","Instructor1 Course1","Instructors","Instructor1 Course1",4.5
        "Instructors","Instructor2 Course1","Instructors","Instructor2 Course1",1
        */
        
        exportLines = export.split(Const.EOL);
        assertEquals(exportLines[0], "Course,\"" + session.courseId + "\"");
        assertEquals(exportLines[1], "Session Name,\"" + session.feedbackSessionName + "\"");
        assertEquals(exportLines[2], "");
        assertEquals(exportLines[3], "");
        assertEquals(exportLines[4], "Question 1,\"Rate our product.\"");
        assertEquals(exportLines[5], "");
        assertEquals(exportLines[6], "Summary Statistics,");
        assertEquals(exportLines[7], "Average, Minimum, Maximum");
        assertEquals(exportLines[8], "2.75,2,3.5");
        assertEquals(exportLines[9], "");
        assertEquals(exportLines[10], "Team,Giver,Recipient's Team,Recipient,Feedback");
        assertEquals(exportLines[11], "\"Team 1.1\",\"student1 In Course1\",\"Team 1.1\",\"student1 In Course1\",3.5");
        assertEquals(exportLines[12], "\"Team 1.1\",\"student2 In Course1\",\"Team 1.1\",\"student2 In Course1\",2");
        assertEquals(exportLines[13], "");
        assertEquals(exportLines[14], "");
        assertEquals(exportLines[15], "Question 2,\"Rate our product.\"");
        assertEquals(exportLines[16], "");
        assertEquals(exportLines[17], "Summary Statistics,");
        assertEquals(exportLines[18], "Average, Minimum, Maximum");
        assertEquals(exportLines[19], "2.75,1,4.5");
        assertEquals(exportLines[20], "");
        assertEquals(exportLines[21], "Team,Giver,Recipient's Team,Recipient,Feedback");
        assertEquals(exportLines[22], "\"Instructors\",\"Instructor1 Course1\",\"Instructors\",\"Instructor1 Course1\",4.5");
        assertEquals(exportLines[23], "\"Instructors\",\"Instructor2 Course1\",\"Instructors\",\"Instructor2 Course1\",1");
        
        
        ______TS("CONSTSUM results");
        
        session = newDataBundle.feedbackSessions.get("constSumSession");
        instructor = newDataBundle.instructors.get("instructor1OfCourse1");
        
        export = fsLogic.getFeedbackSessionResultsSummaryAsCsv(
                session.feedbackSessionName, session.courseId, instructor.email);
        
        System.out.println(export);
        
        /*This is how the export should look like
        =======================================
        Course,"FSQTT.idOfTypicalCourse1"
        Session Name,"CONSTSUM Session"
        
        
        Question 1,"How important are the following factors to you? Give points accordingly."
        
        Summary Statistics,
        Option, Average Points
        Grades,50
        Fun,50
        
        
        Team,Giver,Recipient's Team,Recipient,Feedbacks:,"Grades","Fun"
        "Team 1.1","student1 In Course1","Team 1.1","student1 In Course1",,20,80
        "Team 1.1","student2 In Course1","Team 1.1","student2 In Course1",,80,20
        
        
        Question 2,"Split points among the teams"
        
        Summary Statistics,
        Recipient, Average Points
        Team 1.1,80
        Team 1.2,20
        
        
        Team,Giver,Recipient's Team,Recipient,Feedback
        "Instructors","Instructor1 Course1","","Team 1.1",80
        "Instructors","Instructor2 Course1","","Team 1.2",20
        */
        
        exportLines = export.split(Const.EOL);
        assertEquals(exportLines[0], "Course,\"" + session.courseId + "\"");
        assertEquals(exportLines[1], "Session Name,\"" + session.feedbackSessionName + "\"");
        assertEquals(exportLines[2], "");
        assertEquals(exportLines[3], "");
        assertEquals(exportLines[4], "Question 1,\"How important are the following factors to you? Give points accordingly.\"");
        assertEquals(exportLines[5], "");
        assertEquals(exportLines[6], "Summary Statistics,");
        assertEquals(exportLines[7], "Option, Average Points");
        assertEquals(exportLines[8], "Grades,50");
        assertEquals(exportLines[9], "Fun,50");
        assertEquals(exportLines[10], "");
        assertEquals(exportLines[11], "");
        assertEquals(exportLines[12], "Team,Giver,Recipient's Team,Recipient,Feedbacks:,\"Grades\",\"Fun\"");
        assertEquals(exportLines[13], "\"Team 1.1\",\"student1 In Course1\",\"Team 1.1\",\"student1 In Course1\",,20,80");
        assertEquals(exportLines[14], "\"Team 1.1\",\"student2 In Course1\",\"Team 1.1\",\"student2 In Course1\",,80,20");
        assertEquals(exportLines[15], "");
        assertEquals(exportLines[16], "");
        assertEquals(exportLines[17], "Question 2,\"Split points among the teams\"");
        assertEquals(exportLines[18], "");
        assertEquals(exportLines[19], "Summary Statistics,");
        assertEquals(exportLines[20], "Recipient, Average Points");
        assertEquals(exportLines[21], "Team 1.1,80");
        assertEquals(exportLines[22], "Team 1.2,20");
        assertEquals(exportLines[23], "");
        assertEquals(exportLines[24], "");
        assertEquals(exportLines[25], "Team,Giver,Recipient's Team,Recipient,Feedback");
        assertEquals(exportLines[26], "\"Instructors\",\"Instructor1 Course1\",\"\",\"Team 1.1\",80");
        assertEquals(exportLines[27], "\"Instructors\",\"Instructor2 Course1\",\"\",\"Team 1.2\",20");
        
        ______TS("Instructor without privilege to view responses");
        
        instructor = newDataBundle.instructors.get("instructor2OfCourse1");
        
        export = fsLogic.getFeedbackSessionResultsSummaryAsCsv(
                session.feedbackSessionName, session.courseId, instructor.email);
        
        exportLines = export.split(Const.EOL);
        assertEquals(2, exportLines.length);
        assertEquals(exportLines[0], "Course,\"" + session.courseId + "\"");
        assertEquals(exportLines[1], "Session Name,\"" + session.feedbackSessionName + "\"");
        
        ______TS("CONTRIB results");
        
        session = newDataBundle.feedbackSessions.get("contribSession");
        instructor = newDataBundle.instructors.get("instructor1OfCourse1");
        
        export = fsLogic.getFeedbackSessionResultsSummaryAsCsv(
                session.feedbackSessionName, session.courseId, instructor.email);
        
        System.out.println(export);
        
        /*This is how the export should look like
        =======================================
        Course,"FSQTT.idOfTypicalCourse1"
        Session Name,"CONTRIB Session"
        
        
        Question 1,"How much has each team member including yourself, contributed to the project?"
        
        Summary Statistics,
        Team, Name, CC, PC, Ratings Recieved
        "Team 1.1","student1 In Course1","95","N/A","N/A, N/A, N/A"
        "Team 1.1","student2 In Course1","Not Submitted","75","75, N/A, N/A"
        "Team 1.1","student3 In Course1","Not Submitted","103","103, N/A, N/A"
        "Team 1.1","student4 In Course1","Not Submitted","122","122, N/A, N/A"
        
        
        Team,Giver,Recipient's Team,Recipient,Feedback
        "Team 1.1","student1 In Course1","Team 1.1","student1 In Course1","Equal share"
        "Team 1.1","student1 In Course1","Team 1.1","student2 In Course1","Equal share - 20%"
        "Team 1.1","student1 In Course1","Team 1.1","student3 In Course1","Equal share + 10%"
        "Team 1.1","student1 In Course1","Team 1.1","student4 In Course1","Equal share + 30%"
        */
        
        exportLines = export.split(Const.EOL);
        assertEquals(exportLines[0], "Course,\"" + session.courseId + "\"");
        assertEquals(exportLines[1], "Session Name,\"" + session.feedbackSessionName + "\"");
        assertEquals(exportLines[2], "");
        assertEquals(exportLines[3], "");
        assertEquals(exportLines[4], "Question 1,\"How much has each team member including yourself, contributed to the project?\"");
        assertEquals(exportLines[5], "");
        assertEquals(exportLines[6], "Summary Statistics,");
        assertEquals(exportLines[7], "Team, Name, CC, PC, Ratings Recieved");
        assertEquals(exportLines[8], "\"Team 1.1\",\"student1 In Course1\",\"95\",\"N/A\",\"N/A, N/A, N/A\"");
        assertEquals(exportLines[9], "\"Team 1.1\",\"student2 In Course1\",\"Not Submitted\",\"75\",\"75, N/A, N/A\"");
        assertEquals(exportLines[10], "\"Team 1.1\",\"student3 In Course1\",\"Not Submitted\",\"103\",\"103, N/A, N/A\"");
        assertEquals(exportLines[11], "\"Team 1.1\",\"student4 In Course1\",\"Not Submitted\",\"122\",\"122, N/A, N/A\"");
        assertEquals(exportLines[12], "");
        assertEquals(exportLines[13], "");
        assertEquals(exportLines[14], "Team,Giver,Recipient's Team,Recipient,Feedback");
        assertEquals(exportLines[15], "\"Team 1.1\",\"student1 In Course1\",\"Team 1.1\",\"student1 In Course1\",\"Equal share\"");
        assertEquals(exportLines[16], "\"Team 1.1\",\"student1 In Course1\",\"Team 1.1\",\"student2 In Course1\",\"Equal share - 20%\"");
        assertEquals(exportLines[17], "\"Team 1.1\",\"student1 In Course1\",\"Team 1.1\",\"student3 In Course1\",\"Equal share + 10%\"");
        assertEquals(exportLines[18], "\"Team 1.1\",\"student1 In Course1\",\"Team 1.1\",\"student4 In Course1\",\"Equal share + 30%\"");

        
        ______TS("Non-existent Course/Session");
        
        try {
            fsLogic.getFeedbackSessionResultsSummaryAsCsv("non.existent", "no course", instructor.email);
            signalFailureToDetectException("Failed to detect non-existent feedback session.");
        } catch (EntityDoesNotExistException e) {
            assertEquals(e.getMessage(), "Trying to view non-existent feedback session.");
        }
    }

    @Test(priority = 2)
    public void testUpdateFeedbackSession() throws Exception {
        
        
        FeedbackSessionAttributes fsa = null;
        
        ______TS("failure 1: null object");
        try {
            fsLogic.updateFeedbackSession(fsa);
            signalFailureToDetectException();
        } catch (AssertionError ae) {
            AssertHelper.assertContains(Const.StatusCodes.NULL_PARAMETER, ae.getMessage());
        }
        
        ______TS("failure 2: non-existent session name");
        fsa = new FeedbackSessionAttributes();
        fsa.feedbackSessionName = "asdf_randomName1423";
        fsa.courseId = "idOfTypicalCourse1";
        
        try {
            fsLogic.updateFeedbackSession(fsa);
            signalFailureToDetectException();
        } catch (EntityDoesNotExistException edne) {
            assertEquals("Trying to update a feedback session that does not exist.", edne.getMessage());
        }
        
        ______TS("success 1: all changeable values sent are null");
        fsa = dataBundle.feedbackSessions.get("session1InCourse1");
        fsa.instructions = null;
        fsa.startTime = null;
        fsa.endTime = null;
        fsa.feedbackSessionType = null;
        fsa.sessionVisibleFromTime = null;
        fsa.resultsVisibleFromTime = null;
        
        fsLogic.updateFeedbackSession(fsa);
        
        assertEquals(fsa.toString(), fsLogic.getFeedbackSession(fsa.feedbackSessionName, fsa.courseId).toString());
    }
    
    @Test(priority = 2)
    public void testPublishUnpublishFeedbackSession() throws Exception {
        
        PublishUnpublishSessionCallback.resetTaskCount();
        
        ______TS("success: publish");
        FeedbackSessionAttributes
            sessionUnderTest = dataBundle.feedbackSessions.get("session1InCourse1");
        
        // set as manual publish
        
        sessionUnderTest.resultsVisibleFromTime = Const.TIME_REPRESENTS_LATER;
        fsLogic.updateFeedbackSession(sessionUnderTest);
        
        fsLogic.publishFeedbackSession(
                sessionUnderTest.feedbackSessionName, sessionUnderTest.courseId);
        FeedbackSessionPublishedCallback.waitForTaskQueueExecution(1,0);
        sessionUnderTest.sentPublishedEmail = true;
        sessionUnderTest.resultsVisibleFromTime = Const.TIME_REPRESENTS_NOW;
        
        assertEquals(
                sessionUnderTest.toString(),
                fsLogic.getFeedbackSession(
                        sessionUnderTest.feedbackSessionName,
                        sessionUnderTest.courseId).toString());

        ______TS("failure: already published");
        
        try{
            fsLogic.publishFeedbackSession(
                sessionUnderTest.feedbackSessionName, sessionUnderTest.courseId);
            signalFailureToDetectException(
                    "Did not catch exception signalling that session is already published.");
        } catch (InvalidParametersException e) {
            assertEquals("Session is already published.", e.getMessage());
        }
        
        ______TS("success: publish");
        
        fsLogic.unpublishFeedbackSession(
                sessionUnderTest.feedbackSessionName, sessionUnderTest.courseId);
        
        sessionUnderTest.sentPublishedEmail = false;
        sessionUnderTest.resultsVisibleFromTime = Const.TIME_REPRESENTS_LATER;
        
        assertEquals(
                sessionUnderTest.toString(),
                fsLogic.getFeedbackSession(
                        sessionUnderTest.feedbackSessionName, sessionUnderTest.courseId).toString());
        
        ______TS("failure: not published");
        
        try{
            fsLogic.unpublishFeedbackSession(
                sessionUnderTest.feedbackSessionName, sessionUnderTest.courseId);
            signalFailureToDetectException(
                    "Did not catch exception signalling that session is not published.");
        } catch (InvalidParametersException e) {
            assertEquals("Session is already unpublished.", e.getMessage());
        }
        
        ______TS("failure: private session");
        
        sessionUnderTest = dataBundle.feedbackSessions.get("session1InCourse2");

        try{
            fsLogic.publishFeedbackSession(
                sessionUnderTest.feedbackSessionName, sessionUnderTest.courseId);
            signalFailureToDetectException(
                    "Did not catch exception signalling that private session can't " +
                    "be published.");
        } catch (InvalidParametersException e) {
            assertEquals("Private session can't be published.", e.getMessage());
        }
        
        try{
            fsLogic.unpublishFeedbackSession(
                sessionUnderTest.feedbackSessionName, sessionUnderTest.courseId);
            signalFailureToDetectException(
                    "Did not catch exception signalling that private session should " +
                    "not be published");
        } catch (InvalidParametersException e) {
            assertEquals("Private session can't be unpublished.", e.getMessage());
        }
                
        ______TS("failure: session does not exist");

        sessionUnderTest.feedbackSessionName = "non-existant session";
        
        try{
            fsLogic.publishFeedbackSession(
                sessionUnderTest.feedbackSessionName, sessionUnderTest.courseId);
            signalFailureToDetectException(
                    "Did not catch exception signalling that session does not exist.");
        } catch (EntityDoesNotExistException e) {
            assertEquals("Trying to publish a non-existant session.", e.getMessage());
        }
        
        try{
            fsLogic.unpublishFeedbackSession(
                    sessionUnderTest.feedbackSessionName, sessionUnderTest.courseId);
            signalFailureToDetectException(
                    "Did not catch exception signalling that session does not exist.");
        } catch (EntityDoesNotExistException e) {
            assertEquals("Trying to unpublish a non-existant session.", e.getMessage());
        }
    }
    
    @Test(priority = 1)
    public void testIsFeedbackSessionCompletedByInstructor() throws Exception {
        
        FeedbackSessionAttributes fs = dataBundle.feedbackSessions.get("session1InCourse1");
        InstructorAttributes instructor = dataBundle.instructors.get("instructor2OfCourse1");
        
        ______TS("failure: non-existent feedback session for instructor");
        
        try {
            fsLogic.isFeedbackSessionCompletedByInstructor(fs.courseId, "nonExistentFSName","random.instructor@email");
            signalFailureToDetectException();
        } catch (EntityDoesNotExistException edne) {
            assertEquals("Trying to check a feedback session that does not exist.",
                         edne.getMessage());
        }
        
        ______TS("success: empty session");
        
        fs = dataBundle.feedbackSessions.get("empty.session");
        
        assertTrue(fsLogic.isFeedbackSessionCompletedByInstructor(fs.feedbackSessionName, fs.courseId, instructor.email));
        
    }
    
    @Test(priority = 1)
    public void testIsFeedbackSessionCompletedByStudent() throws Exception {
        
        FeedbackSessionAttributes fs = dataBundle.feedbackSessions.get("session1InCourse1");
        StudentAttributes student = dataBundle.students.get("student2InCourse1");
        
        ______TS("failure: non-existent feedback session for student");
        
        try {
            fsLogic.isFeedbackSessionCompletedByStudent(fs.courseId, "nonExistentFSName","random.student@email");
            signalFailureToDetectException();
        } catch (EntityDoesNotExistException edne) {
            assertEquals("Trying to check a feedback session that does not exist.",
                         edne.getMessage());
        }
        
        ______TS("success: empty session");
        
        fs = dataBundle.feedbackSessions.get("empty.session");
        
        assertTrue(fsLogic.isFeedbackSessionCompletedByStudent(fs.feedbackSessionName, fs.courseId, student.email));
    }
    
    @Test(priority = 1)
    public void testIsFeedbackSessionFullyCompletedByStudent() throws Exception {
        
        
        
        FeedbackSessionAttributes fs = dataBundle.feedbackSessions.get("session1InCourse1");
        StudentAttributes student1OfCourse1 = dataBundle.students.get("student1InCourse1");
        StudentAttributes student3OfCourse1 = dataBundle.students.get("student3InCourse1");
        
        ______TS("failure: non-existent feedback session for student");
        
        try {
            fsLogic.isFeedbackSessionFullyCompletedByStudent(fs.courseId, "nonExistentFSName","random.student@email");
            signalFailureToDetectException();
        } catch (EntityDoesNotExistException edne) {
            assertEquals("Trying to check a feedback session that does not exist.",
                         edne.getMessage());
        }
        
        ______TS("success case: fully done by student 1");
        assertTrue(fsLogic.isFeedbackSessionFullyCompletedByStudent(fs.feedbackSessionName, fs.courseId, student1OfCourse1.email));
        
        ______TS("success case: partially done by student 3");
        assertFalse(fsLogic.isFeedbackSessionFullyCompletedByStudent(fs.feedbackSessionName, fs.courseId, student3OfCourse1.email));
    }
    
    public void testScheduleFeedbackSessionOpeningEmails() {
        // this method is tested in FeedbackSessionEmailTaskQueueTest.java
    }
    
    public void testScheduleFeedbackSessionClosingEmails() {
        // this method is tested in FeedbackSessionEmailTaskQueueTest.java
    }
    
    public void testScheduleFeedbackSessionPublishedEmails() {
        // this method is tested in FeedbackSessionEmailTaskQueueTest.java
    }
    
    @Test(priority = 1)
    public void testSendReminderForFeedbackSession() throws Exception {
        // private method. no need to check for authentication.
        Logic logic = new Logic();
        
        ______TS("typical success case");
        
        FeedbackSessionAttributes fs = dataBundle.feedbackSessions.get("session1InCourse1");

        List<MimeMessage> emailsSent = 
                fsLogic.sendReminderForFeedbackSession(fs.courseId, fs.feedbackSessionName);
        assertEquals(9, emailsSent.size());

        List<StudentAttributes> studentList = logic.getStudentsForCourse(fs.courseId);
        for (StudentAttributes s : studentList) {
            MimeMessage emailToStudent = TestHelper.getEmailToStudent(s, emailsSent);
            
            if(fsLogic.isFeedbackSessionCompletedByStudent(fs.feedbackSessionName, fs.courseId, s.email)) {
                String errorMessage = "Email sent to " + s.email + " when he already completed the session.";
                assertNull(errorMessage, emailToStudent);
            } else {
                String errorMessage = "No email sent to " + s.email + " when he hasn't completed the session.";
                assertNotNull(errorMessage, emailToStudent);
                AssertHelper.assertContains(Emails.SUBJECT_PREFIX_FEEDBACK_SESSION_REMINDER,
                        emailToStudent.getSubject());
                AssertHelper.assertContains(fs.feedbackSessionName, emailToStudent.getSubject());
            }
        }
        
        List<InstructorAttributes> instructorList = logic.getInstructorsForCourse(fs.courseId);
        String notificationHeader = "The email below has been sent to students of course: " + fs.courseId;
        for (InstructorAttributes i : instructorList) {
            List<MimeMessage> emailsToInstructor = TestHelper.getEmailsToInstructor(i, emailsSent);
            
            if(fsLogic.isFeedbackSessionCompletedByInstructor(fs.feedbackSessionName, fs.courseId, i.email)) {
                // Only send notification (no reminder) if instructor already completed the session
                assertEquals(1, emailsToInstructor.size());
                AssertHelper.assertContains(notificationHeader, emailsToInstructor.get(0).getContent().toString());
                AssertHelper.assertContains(Emails.SUBJECT_PREFIX_FEEDBACK_SESSION_REMINDER,
                        emailsToInstructor.get(0).getSubject());
                AssertHelper.assertContains(fs.feedbackSessionName, emailsToInstructor.get(0).getSubject());
            } else {
                // Send both notification and reminder if the instructor hasn't completed the session
                assertEquals(2, emailsToInstructor.size());
                
                assertTrue(emailsToInstructor.get(0).getContent().toString().contains(notificationHeader) 
                            || emailsToInstructor.get(1).getContent().toString().contains(notificationHeader));
                assertTrue(!emailsToInstructor.get(0).getContent().toString().contains(notificationHeader) 
                            || !emailsToInstructor.get(1).getContent().toString().contains(notificationHeader));
                AssertHelper.assertContains(Emails.SUBJECT_PREFIX_FEEDBACK_SESSION_REMINDER,
                        emailsToInstructor.get(0).getSubject());
                AssertHelper.assertContains(fs.feedbackSessionName, emailsToInstructor.get(0).getSubject());
                AssertHelper.assertContains(Emails.SUBJECT_PREFIX_FEEDBACK_SESSION_REMINDER,
                        emailsToInstructor.get(1).getSubject());
                AssertHelper.assertContains(fs.feedbackSessionName, emailsToInstructor.get(1).getSubject());
            }
            
            
        }
        
        ______TS("failure: non-existent Feedback session");
        
        String nonExistentFSName = "non-ExIsTENT FsnaMe123";
        
        try {
            fsLogic.sendReminderForFeedbackSession(fs.courseId, nonExistentFSName);
            signalFailureToDetectException();
        } catch (EntityDoesNotExistException edne) {
            assertEquals("Trying to remind non-existent feedback session " 
                            + fs.courseId + "/" + nonExistentFSName,
                         edne.getMessage());
        }
        
    }
    
    private FeedbackSessionAttributes getNewFeedbackSession() {
        FeedbackSessionAttributes fsa = new FeedbackSessionAttributes();
        fsa.feedbackSessionType = FeedbackSessionType.STANDARD;
        fsa.feedbackSessionName = "fsTest1";
        fsa.courseId = "testCourse";
        fsa.creatorEmail = "valid@email.com";
        fsa.createdTime = new Date();
        fsa.startTime = new Date();
        fsa.endTime = new Date();
        fsa.sessionVisibleFromTime = new Date();
        fsa.resultsVisibleFromTime = new Date();
        fsa.gracePeriod = 5;
        fsa.sentOpenEmail = true;
        fsa.instructions = new Text("Give feedback.");
        return fsa;
    }
    
    private FeedbackQuestionAttributes getQuestionFromDatastore(String jsonId) {
        FeedbackQuestionAttributes questionToGet = dataBundle.feedbackQuestions.get(jsonId);
        questionToGet = fqLogic.getFeedbackQuestion(
                questionToGet.feedbackSessionName, 
                questionToGet.courseId,
                questionToGet.questionNumber);
        
        return questionToGet;
    }

    // Extract response id from datastore based on json key.
    private String getResponseId(String jsonId, DataBundle bundle) {
        return getResponseFromDatastore(jsonId, bundle).getId();
    }
    
    private FeedbackResponseAttributes getResponseFromDatastore(String jsonId, DataBundle bundle) {
        FeedbackResponseAttributes response = bundle.feedbackResponses.get(jsonId);
        
        String questionId = null;        
        try {
            int qnNumber = Integer.parseInt(response.feedbackQuestionId);        
            questionId = fqLogic.getFeedbackQuestion(
                        response.feedbackSessionName, response.courseId,
                        qnNumber).getId();
        } catch (NumberFormatException e) {
            questionId = response.feedbackQuestionId;
        }
        
        return frLogic.getFeedbackResponse(questionId, 
                response.giverEmail, response.recipientEmail);
    }
    
    private void unpublishAllSessions() throws InvalidParametersException, EntityDoesNotExistException {
        for (FeedbackSessionAttributes fs : dataBundle.feedbackSessions.values()) {
            if(fs.isPublished()) {
                fsLogic.unpublishFeedbackSession(fs.feedbackSessionName, fs.courseId);                
            }
        }
    }
    
    // Stringifies the visibility table for easy testing/comparison.
    private String tableToString(Map<String, boolean[]> table){
        String tableString = "";
        for(Map.Entry<String, boolean[]> entry : table.entrySet()) {
            tableString += "{";
            tableString += entry.getKey().toString();
            tableString += "={";
            tableString += String.valueOf(entry.getValue()[0]);
            tableString += ",";
            tableString += String.valueOf(entry.getValue()[1]);
            tableString += "}},";
        }
        if(!tableString.isEmpty()) {
            tableString = tableString.substring(0, tableString.length()-1);
        }
        return tableString;
    }
    
    @Test(priority = 3)
    public void testDeleteFeedbackSessionsForCourse() throws Exception {
        
        assertFalse(fsLogic.getFeedbackSessionsForCourse("idOfTypicalCourse1").isEmpty());
        fsLogic.deleteFeedbackSessionsForCourse("idOfTypicalCourse1");
        assertTrue(fsLogic.getFeedbackSessionsForCourse("idOfTypicalCourse1").isEmpty());
    }
    
    @AfterClass
    public static void classTearDown() throws Exception {
        printTestClassFooter();
        turnLoggingDown(FeedbackSessionsLogic.class);
    }
}<|MERGE_RESOLUTION|>--- conflicted
+++ resolved
@@ -288,9 +288,6 @@
         TestHelper.verifyAbsentInDatastore(fq);
     }
     
-<<<<<<< HEAD
-    @Test(priority = 2)
-=======
     @Test
     public void testCopyFeedbackSession() throws Exception {
         
@@ -339,8 +336,7 @@
     }
     
     
-    @Test
->>>>>>> 6ebeab3e
+    @Test(priority = 2)
     public void testGetFeedbackSessionDetailsForInstructor() throws Exception {
         
         // This file contains a session with a private session + a standard
