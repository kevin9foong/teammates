package teammates.test.cases.common;

import static teammates.common.util.FieldValidator.*;

import org.testng.annotations.AfterClass;
import org.testng.annotations.BeforeClass;
import org.testng.annotations.Test;

import teammates.common.util.Const;
import teammates.common.util.FieldValidator;
import teammates.common.util.Sanitizer;
import teammates.common.util.StringHelper;
import teammates.test.cases.BaseTestCase;

public class FieldValidatorTest extends BaseTestCase {
    public FieldValidator validator = new FieldValidator();
    
    @BeforeClass
    public static void setupClass() throws Exception {
        printTestClassHeader();
    }
    
    @Test
    public void testGetValidityInfoForSizeCappedNonEmptyString() {
        
        String typicalFieldName = "my field";
        int typicalLength = 25;
        
        try {
            validator.getValidityInfoForSizeCappedNonEmptyString(typicalFieldName, typicalLength, null);
            signalFailureToDetectException("not expected to be null");
        } catch (AssertionError e) {
            ignoreExpectedException(); 
        }
        
        int maxLength = 50;
        assertEquals("valid: typical value", 
                "",
                validator.getValidityInfoForSizeCappedNonEmptyString(
                        typicalFieldName, 
                        maxLength, 
                        "Dr. Amy-B s/o O'br, & 2nd \t \n (alias 'JB')"));
        
        assertEquals("valid: max length", 
                "",
                validator.getValidityInfoForSizeCappedNonEmptyString(
                        typicalFieldName, 
                        maxLength, 
                        StringHelper.generateStringOfLength(maxLength)));
        
        String tooLongName = StringHelper.generateStringOfLength(maxLength + 1);
        assertEquals("invalid: too long", 
                String.format(
                        SIZE_CAPPED_NON_EMPTY_STRING_ERROR_MESSAGE, 
                        tooLongName, typicalFieldName,  REASON_TOO_LONG, typicalFieldName, maxLength),
                validator.getValidityInfoForSizeCappedNonEmptyString(
                        typicalFieldName, 
                        maxLength, 
                        tooLongName));
        
        
        String emptyValue = "";
        assertEquals("invalid: empty", 
                String.format(
                        SIZE_CAPPED_NON_EMPTY_STRING_ERROR_MESSAGE, 
                        emptyValue, typicalFieldName,  REASON_EMPTY, typicalFieldName, maxLength),
                validator.getValidityInfoForSizeCappedNonEmptyString(
                        typicalFieldName, 
                        maxLength, 
                        emptyValue));
        
        String untrimmedValue = " abc ";
        assertEquals("invalid: untrimmed", 
                String.format(WHITESPACE_ONLY_OR_EXTRA_WHITESPACE_ERROR_MESSAGE, typicalFieldName),
                validator.getValidityInfoForSizeCappedNonEmptyString(
                        typicalFieldName, 
                        maxLength, 
                        untrimmedValue));
    }
    
    @Test
    public void testGetValidityInfoForSizeCappedPossiblyEmptyString() {
        
        String typicalFieldName = "my field";
        int typicalLength = 25;
        
        try {
            validator.getValidityInfoForSizeCappedNonEmptyString(typicalFieldName, typicalLength, null);
            signalFailureToDetectException("not expected to be null");
        } catch (AssertionError e) {
            ignoreExpectedException(); 
        }
        
        int maxLength = 50;
        assertEquals("valid: typical value", 
                "",
                validator.getValidityInfoForSizeCappedPossiblyEmptyString(
                        typicalFieldName, 
                        maxLength, 
                        "Dr. Amy-B s/o O'br, & 2nd \t \n (alias 'JB')"));
        
        assertEquals("valid: max length", 
                "",
                validator.getValidityInfoForSizeCappedPossiblyEmptyString(
                        typicalFieldName, 
                        maxLength, 
                        StringHelper.generateStringOfLength(maxLength)));
        
        
        String emptyValue = "";
        assertEquals("valid: empty", 
                "",
                validator.getValidityInfoForSizeCappedPossiblyEmptyString(
                        typicalFieldName, 
                        maxLength, 
                        emptyValue));
        
        String untrimmedValue = " abc ";
        assertEquals("invalid: untrimmed", 
                String.format(WHITESPACE_ONLY_OR_EXTRA_WHITESPACE_ERROR_MESSAGE, typicalFieldName),
                validator.getValidityInfoForSizeCappedPossiblyEmptyString(
                        typicalFieldName, 
                        maxLength, 
                        untrimmedValue));
        
        String tooLongName = StringHelper.generateStringOfLength(maxLength + 1);
        assertEquals("invalid: too long", 
                String.format(
                        SIZE_CAPPED_POSSIBLY_EMPTY_STRING_ERROR_MESSAGE, 
                        tooLongName, typicalFieldName,  REASON_TOO_LONG, typicalFieldName, maxLength),
                validator.getValidityInfoForSizeCappedPossiblyEmptyString(
                        typicalFieldName, 
                        maxLength, 
                        tooLongName));
    }
    
    @Test
    public void testGetValidityInfoForAllowedName() {
        
        ______TS("null value");
        
        String typicalFieldName = "name field";
        int typicalLength = 25;
        
        try {
            validator.getValidityInfoForAllowedName(typicalFieldName, typicalLength, null);
            signalFailureToDetectException("not expected to be null");
        } catch (AssertionError e) {
            ignoreExpectedException(); 
        }
        
        ______TS("typical success case");
        
        int maxLength = 50;
        assertEquals("valid: typical length with valid characters", 
                "",
                validator.getValidityInfoForAllowedName(
                        typicalFieldName, 
                        maxLength, 
                        "Ýàn-B. s/o O'br, &2\t\n(~!@#$^*+_={}[]\\:;\"<>?)"));
        
        ______TS("failure: invalid characters");
        
        String nameContainInvalidChars = "Dr. Amy-Bén s/o O'&|% 2\t\n (~!@#$^*+_={}[]\\:;\"<>?)";
        assertEquals("invalid: typical length with invalid characters", 
                     String.format(INVALID_NAME_ERROR_MESSAGE, Sanitizer.sanitizeForHtml(nameContainInvalidChars),
                                   typicalFieldName, REASON_CONTAINS_INVALID_CHAR, typicalFieldName),
                     validator.getValidityInfoForAllowedName(typicalFieldName, maxLength,
                                                             nameContainInvalidChars));
        
        ______TS("failure: starts with non-alphanumeric character");
        
        String nameStartedWithNonAlphaNumChar = "!Amy-Bén s/o O'&|% 2\t\n (~!@#$^*+_={}[]\\:;\"<>?)";
        assertEquals("invalid: typical length with invalid characters", 
                     String.format(INVALID_NAME_ERROR_MESSAGE,
                                   Sanitizer.sanitizeForHtml(nameStartedWithNonAlphaNumChar),
                                   typicalFieldName, REASON_START_WITH_NON_ALPHANUMERIC_CHAR, typicalFieldName),
                     validator.getValidityInfoForAllowedName(typicalFieldName,  maxLength, 
                                                             nameStartedWithNonAlphaNumChar));
        
        ______TS("failure: starts with curly braces but contains invalid char");
        
        String nameStartedWithBracesButHasInvalidChar = "{Amy} -Bén s/o O'&|% 2\t\n (~!@#$^*+_={}[]\\:;\"<>?)";
        assertEquals("invalid: typical length with invalid characters", 
                     String.format(INVALID_NAME_ERROR_MESSAGE,
                                   Sanitizer.sanitizeForHtml(nameStartedWithBracesButHasInvalidChar),
                                   typicalFieldName, REASON_CONTAINS_INVALID_CHAR, typicalFieldName),
                     validator.getValidityInfoForAllowedName(typicalFieldName, maxLength, 
                                                             nameStartedWithBracesButHasInvalidChar));
        
        ______TS("failure: starts with opening curly bracket but dose not have closing bracket");
        
        String nameStartedWithCurlyBracketButHasNoEnd = "{Amy -Bén s/o O'&|% 2\t\n (~!@#$^*+_={[]\\:;\"<>?)";
        assertEquals("invalid: typical length started with non-alphanumeric character", 
                     String.format(INVALID_NAME_ERROR_MESSAGE, 
                                   Sanitizer.sanitizeForHtml(nameStartedWithCurlyBracketButHasNoEnd),
                                   typicalFieldName, REASON_START_WITH_NON_ALPHANUMERIC_CHAR, typicalFieldName),
                     validator.getValidityInfoForAllowedName(typicalFieldName, maxLength,
                                                             nameStartedWithCurlyBracketButHasNoEnd));
        
        ______TS("success: with opening and closing curly braces");
        
        assertEquals("valid: max length", 
                "",
                validator.getValidityInfoForAllowedName(
                        typicalFieldName, 
                        maxLength, 
                        "{last name} first name"));
        
        ______TS("success: max length");
        
        assertEquals("valid: max length", 
                "",
                validator.getValidityInfoForAllowedName(
                        typicalFieldName, 
                        maxLength, 
                        StringHelper.generateStringOfLength(maxLength)));
        
        ______TS("failure: too long");
        
        String tooLongName = StringHelper.generateStringOfLength(maxLength + 1);
        assertEquals("invalid: too long", 
                String.format(
                        SIZE_CAPPED_NON_EMPTY_STRING_ERROR_MESSAGE, 
                        tooLongName, typicalFieldName,  REASON_TOO_LONG, typicalFieldName, maxLength),
                validator.getValidityInfoForAllowedName(
                        typicalFieldName, 
                        maxLength, 
                        tooLongName));
        
        ______TS("failure: empty string");
        
        String emptyValue = "";
        assertEquals("invalid: empty", 
                String.format(
                        SIZE_CAPPED_NON_EMPTY_STRING_ERROR_MESSAGE, 
                        emptyValue, typicalFieldName,  REASON_EMPTY, typicalFieldName, maxLength),
                validator.getValidityInfoForAllowedName(
                        typicalFieldName, 
                        maxLength, 
                        emptyValue));
        
        ______TS("failure: untrimmed value");
        
        String untrimmedValue = " abc ";
        assertEquals("invalid: untrimmed", 
                String.format(WHITESPACE_ONLY_OR_EXTRA_WHITESPACE_ERROR_MESSAGE, typicalFieldName),
                validator.getValidityInfoForAllowedName(
                        typicalFieldName, 
                        maxLength, 
                        untrimmedValue));
    }

    @Test
    public void testGetInvalidityInfoForSpecificFields() {
        // behavior tests for the specific field validation methods
        // - ensures correct underlying methods are called (e.g., methods checking for non-emptiness)
        // - ensures error messages are correctly interpolated and returned
        testGetInvalidityInfo_PersonName();
        testGetInvalidityInfo_InstituteName();
        testGetInvalidityInfo_Nationality();
        testGetInvalidityInfo_CourseName();
        testGetInvalidityInfo_FeedbackSessionName();
        testGetInvalidityInfo_Gender();
    }

    private void testGetInvalidityInfo_PersonName() {
        invalidityInfoFor_validName_shouldReturnEmptyString();
        invalidityInfoFor_emptyName_shouldReturnErrorString();
    }

    private void invalidityInfoFor_emptyName_shouldReturnErrorString() {
        String emptyPersonName = "";
        String actual = validator.getInvalidityInfoForPersonName(emptyPersonName);
        assertEquals("Empty person name should return appropriate error message",
                     String.format(PERSON_NAME_ERROR_MESSAGE, emptyPersonName,
                                   REASON_EMPTY),
                     actual);
    }

    private void invalidityInfoFor_validName_shouldReturnEmptyString() {
        String validPersonName = "Mr Valid Name";
        String actual = validator.getInvalidityInfoForPersonName(validPersonName);
        assertEquals("Valid person name should return empty string", "", actual);
    }

    private void testGetInvalidityInfo_InstituteName() {
        invalidityInfoFor_validInstituteName_shouldReturnEmptyString();
        invalidityInfoFor_tooLongInstituteName_shouldReturnErrorString();
    }

    private void invalidityInfoFor_validInstituteName_shouldReturnEmptyString() {
        String validInstituteName = "Institute of Valid Name";
        String actual = validator.getInvalidityInfoForInstituteName(validInstituteName);
        assertEquals("Valid institute name should return empty string", "", actual);
    }

    private void invalidityInfoFor_tooLongInstituteName_shouldReturnErrorString() {
        String tooLongInstituteName = StringHelper.generateStringOfLength(INSTITUTE_NAME_MAX_LENGTH + 1);
        String actual = validator.getInvalidityInfoForInstituteName(tooLongInstituteName);
        assertEquals("Too long institute name should return appropriate error message",
                     String.format(INSTITUTE_NAME_ERROR_MESSAGE, tooLongInstituteName,
                                   REASON_TOO_LONG),
                     actual);
    }

    private void testGetInvalidityInfo_Nationality() {
        invalidityInfoFor_validNationality_shouldReturnEmptyString();
        invalidityInfoFor_invalidCharNationality_shouldReturnErrorString();
    }

    private void invalidityInfoFor_validNationality_shouldReturnEmptyString() {
        String validNationality = "Martian";
        String actual = validator.getInvalidityInfoForNationality(validNationality);
        assertEquals("Valid nationality should return empty string", "", actual);
    }

    private void invalidityInfoFor_invalidCharNationality_shouldReturnErrorString() {
        String invalidCharNationality = "{ Invalid Char Nationality";
        String actual = validator.getInvalidityInfoForNationality(invalidCharNationality);
        assertEquals("Nationality with invalid characters should return appropriate error string",
                      String.format(INVALID_NAME_ERROR_MESSAGE,
                                    invalidCharNationality,
                                    NATIONALITY_FIELD_NAME,
                                    REASON_START_WITH_NON_ALPHANUMERIC_CHAR,
                                    NATIONALITY_FIELD_NAME),
                      actual);
    }

    private void testGetInvalidityInfo_CourseName() {
        invalidityInfoFor_validCourseName_shouldbeEmptyString();
        invalidityInfoFor_invalidCharCourseName_shouldReturnErrorString();
    }

    private void invalidityInfoFor_validCourseName_shouldbeEmptyString() {
        String validCourseName = "Introduction to Valid Course";
        String actual = validator.getInvalidityInfoForCourseName(validCourseName);
        assertEquals("Valid course name should return empty string", "", actual);
    }

    private void invalidityInfoFor_invalidCharCourseName_shouldReturnErrorString() {
        String invalidCharCourseName = "Vertical Bar | Course";
        String actual = validator.getInvalidityInfoForCourseName(invalidCharCourseName);
        assertEquals("Course name with invalid character should return appropriate error string",
                     String.format(INVALID_NAME_ERROR_MESSAGE,
                                   invalidCharCourseName,
                                   COURSE_NAME_FIELD_NAME,
                                   REASON_CONTAINS_INVALID_CHAR,
                                   COURSE_NAME_FIELD_NAME),
                     actual);
    }

    private void testGetInvalidityInfo_FeedbackSessionName() {
        invalidityInfoFor_validFeedbackSessionName_shouldReturnEmptyString();
        invalidityInfoFor_tooLongFeedbackSessionName_shouldReturnErrorString();
    }

<<<<<<< HEAD
=======
    private void invalidityInfoFor_validFeedbackSessionName_shouldReturnEmptyString() {
        String validFeedbackSessionName = "Valid feedback session name";
        String actual = validator.getInvalidityInfoForFeedbackSessionName(validFeedbackSessionName);
        assertEquals("Valid feedback session name should return empty string", "", actual);
    }

    private void invalidityInfoFor_tooLongFeedbackSessionName_shouldReturnErrorString() {
        String tooLongFeedbackSessionName = StringHelper.generateStringOfLength(FEEDBACK_SESSION_NAME_MAX_LENGTH + 1);
        String actual = validator.getInvalidityInfoForFeedbackSessionName(tooLongFeedbackSessionName);
        assertEquals("Feedback session with too long name should return appropriate error message",
                     String.format(FEEDBACK_SESSION_NAME_ERROR_MESSAGE,
                                   tooLongFeedbackSessionName,
                                   REASON_TOO_LONG),
                     actual);
    }

    private void testGetInvalidityInfo_Gender() {
        invalidityInfoFor_validGender_shouldReturnEmptyString();
        invalidityInfoFor_invalidGender_shouldReturnErrorString();
    }

    private void invalidityInfoFor_validGender_shouldReturnEmptyString() {
        String validGender = "other";
        String actual = validator.getInvalidityInfoForGender(validGender);
        assertEquals("Valid gender should return empty string", "", actual);
    }

    private void invalidityInfoFor_invalidGender_shouldReturnErrorString() {
        String invalidGender = "alpha male";
        String actual = validator.getInvalidityInfoForGender(invalidGender);
        assertEquals("Invalid gender should return appropriate error stirng",
                     String.format(GENDER_ERROR_MESSAGE, invalidGender),
                     actual);
    }

>>>>>>> 9c9ab581
    @Test
    public void testGetValidityInfo_GOOGLE_ID() {
        
        verifyAssertError("null value", FieldType.GOOGLE_ID, null);
        verifyAssertError("contains '@gmail.com'", FieldType.GOOGLE_ID, "abc@GMAIL.com");
        
        
        testOnce("valid: typical value", 
                FieldType.GOOGLE_ID, 
                "valid9.Goo-gle.id_", 
                "");
        
        testOnce("valid: minimal non-email id accepted", 
                FieldType.GOOGLE_ID, 
                "e", 
                "");
        
        testOnce("valid: typical email address used as id", 
                FieldType.GOOGLE_ID, 
                "someone@yahoo.com", "");
        
        testOnce("valid: minimal email id accepted as id", 
                FieldType.GOOGLE_ID, 
                "e@y", 
                "");
        
        String maxLengthValue = StringHelper.generateStringOfLength(GOOGLE_ID_MAX_LENGTH);
        testOnce("valid: max length", 
                FieldType.GOOGLE_ID, 
                maxLengthValue, 
                "");

        String emptyValue = "";
        testOnce("invalid: empty string", 
                FieldType.GOOGLE_ID, 
                emptyValue,
                String.format(GOOGLE_ID_ERROR_MESSAGE, emptyValue,    REASON_EMPTY));
        
        String untrimmedValue = " e@email.com ";
        testOnce("invalid: untrimmed", 
                FieldType.GOOGLE_ID, 
                untrimmedValue,
                String.format(WHITESPACE_ONLY_OR_EXTRA_WHITESPACE_ERROR_MESSAGE, "googleID"));
        
        String whitespaceOnlyValue = "    ";
        testOnce("invalid: whitespace only", 
                FieldType.GOOGLE_ID, 
                whitespaceOnlyValue,
                String.format(WHITESPACE_ONLY_OR_EXTRA_WHITESPACE_ERROR_MESSAGE, "googleID"));
        
        String tooLongValue = maxLengthValue + "x";
        testOnce("invalid: too long", 
                FieldType.GOOGLE_ID, 
                tooLongValue, 
                String.format(GOOGLE_ID_ERROR_MESSAGE, tooLongValue, REASON_TOO_LONG));
        
        String valueWithDisallowedChar = "man woman";
        testOnce("invalid: disallowed char (space)", 
                FieldType.GOOGLE_ID, 
                valueWithDisallowedChar, 
                String.format(GOOGLE_ID_ERROR_MESSAGE, valueWithDisallowedChar, REASON_INCORRECT_FORMAT));
        
        valueWithDisallowedChar = "man/woman";
        testOnce("invalid: disallowed char", 
                FieldType.GOOGLE_ID, 
                valueWithDisallowedChar, 
                String.format(GOOGLE_ID_ERROR_MESSAGE, Sanitizer.sanitizeForHtml(valueWithDisallowedChar),
                              REASON_INCORRECT_FORMAT));
        
    }
    
    @Test
    public void TestGetValidityInfo_INSTRUCTOR_ROLE() {
        
        verifyAssertError("not null", FieldType.INTRUCTOR_ROLE, null);
        
        testOnce("typical case", FieldType.INTRUCTOR_ROLE, Const.InstructorPermissionRoleNames.INSTRUCTOR_PERMISSION_ROLE_COOWNER, "");
        testOnce("typical case", FieldType.INTRUCTOR_ROLE, Const.InstructorPermissionRoleNames.INSTRUCTOR_PERMISSION_ROLE_MANAGER, "");
        testOnce("typical case", FieldType.INTRUCTOR_ROLE, Const.InstructorPermissionRoleNames.INSTRUCTOR_PERMISSION_ROLE_TUTOR, "");
        testOnce("typical case", FieldType.INTRUCTOR_ROLE, Const.InstructorPermissionRoleNames.INSTRUCTOR_PERMISSION_ROLE_OBSERVER, "");
        testOnce("typical case", FieldType.INTRUCTOR_ROLE, Const.InstructorPermissionRoleNames.INSTRUCTOR_PERMISSION_ROLE_CUSTOM, "");
        String emptyValue = "";
        testOnce("empty value", FieldType.INTRUCTOR_ROLE, emptyValue, String.format(INSTRUCTOR_ROLE_ERROR_MESSAGE, emptyValue, REASON_EMPTY));
        String invalidValue = "invalid value";
        testOnce(invalidValue, FieldType.INTRUCTOR_ROLE, invalidValue, String.format(INSTRUCTOR_ROLE_ERROR_MESSAGE,
                invalidValue, INSTRUCTOR_ROLE_ERROR_REASON_NOT_MATCHING));
    }
    
    @Test
    public void testGetValidityInfo_EMAIL() {
        
        verifyAssertError("null value", FieldType.EMAIL, null);
        
        
        testOnce("valid: typical value, without field name", 
                FieldType.EMAIL, 
                "someone@yahoo.com", 
                "");
        
        testOnce("valid: typical value, with field name", 
                FieldType.EMAIL, 
                "student email",
                "someone@yahoo.com", 
                "");
        
        testOnce("valid: minimal", 
                FieldType.EMAIL, 
                "e@y", 
                "");
        
        String maxLengthValue = StringHelper.generateStringOfLength(EMAIL_MAX_LENGTH - 6) + "@c.gov";
        testOnce("valid: max length", 
                FieldType.EMAIL, 
                maxLengthValue, 
                "");

        String emptyValue = "";
        testOnce("invalid: empty string", 
                FieldType.EMAIL, 
                emptyValue, 
                String.format(EMAIL_ERROR_MESSAGE, emptyValue,    REASON_EMPTY));
        
        String untrimmedValue = " e@email.com ";
        testOnce("invalid: untrimmed", 
                FieldType.EMAIL, 
                untrimmedValue,
                String.format(WHITESPACE_ONLY_OR_EXTRA_WHITESPACE_ERROR_MESSAGE, "email"));
        
        String whitespaceOnlyValue = "    ";
        testOnce("invalid: whitespace only", 
                FieldType.EMAIL, 
                whitespaceOnlyValue,
                String.format(WHITESPACE_ONLY_OR_EXTRA_WHITESPACE_ERROR_MESSAGE, "email"));
        
        String tooLongValue = maxLengthValue + "x";
        testOnce("invalid: too long", 
                FieldType.EMAIL, 
                tooLongValue, 
                String.format(EMAIL_ERROR_MESSAGE, tooLongValue, REASON_TOO_LONG));
        
        String valueWithDisallowedChar = "woMAN@com. sg";
        testOnce("invalid: disallowed char (space) after @", 
                FieldType.EMAIL, 
                valueWithDisallowedChar, 
                String.format(EMAIL_ERROR_MESSAGE, valueWithDisallowedChar, REASON_INCORRECT_FORMAT));
        
        valueWithDisallowedChar = "man woman@com.sg";
        testOnce("invalid: disallowed char (space)", 
                FieldType.EMAIL, 
                valueWithDisallowedChar, 
                String.format(EMAIL_ERROR_MESSAGE, valueWithDisallowedChar, REASON_INCORRECT_FORMAT));
        
        valueWithDisallowedChar = "man@woman@com.lk";
        testOnce("invalid: multiple '@' signs", 
                FieldType.EMAIL, 
                valueWithDisallowedChar, 
                String.format(EMAIL_ERROR_MESSAGE, valueWithDisallowedChar, REASON_INCORRECT_FORMAT));
        
    }
    
    @Test
    public void testGetValidityInfo_COURSE_ID() {
        
        verifyAssertError("null value", FieldType.COURSE_ID, null);
        
        
        testOnce("valid: typical value", 
                FieldType.COURSE_ID, 
                "$cs1101-sem1.2_", 
                "");
        
        testOnce("valid: minimal", 
                FieldType.COURSE_ID, 
                "c", 
                "");
        
        String maxLengthValue = StringHelper.generateStringOfLength(COURSE_ID_MAX_LENGTH);
        testOnce("valid: max length", 
                FieldType.COURSE_ID, 
                maxLengthValue, 
                "");

        String emptyValue = "";
        testOnce("invalid: empty string", 
                FieldType.COURSE_ID, 
                emptyValue, 
                String.format(COURSE_ID_ERROR_MESSAGE, emptyValue,    REASON_EMPTY));
        
        String untrimmedValue = " $cs1101-sem1.2_ ";
        testOnce("invalid: untrimmed", 
                FieldType.COURSE_ID, 
                untrimmedValue,
                String.format(WHITESPACE_ONLY_OR_EXTRA_WHITESPACE_ERROR_MESSAGE, "course ID"));
        
        String whitespaceOnlyValue = "    ";
        testOnce("invalid: whitespace only", 
                FieldType.COURSE_ID, 
                whitespaceOnlyValue,
                String.format(WHITESPACE_ONLY_OR_EXTRA_WHITESPACE_ERROR_MESSAGE, "course ID"));
        
        String tooLongValue = maxLengthValue + "x";
        testOnce("invalid: too long", 
                FieldType.COURSE_ID, 
                tooLongValue, 
                String.format(COURSE_ID_ERROR_MESSAGE, tooLongValue, REASON_TOO_LONG));
        
        String valueWithDisallowedChar = "my course id";
        testOnce("invalid: disallowed char (space)", 
                FieldType.COURSE_ID, 
                valueWithDisallowedChar, 
                String.format(COURSE_ID_ERROR_MESSAGE, valueWithDisallowedChar, REASON_INCORRECT_FORMAT));
        
        valueWithDisallowedChar = "cour@s*hy#";
        testOnce("invalid: multiple disallowed chars", 
                FieldType.COURSE_ID, 
                valueWithDisallowedChar, 
                String.format(COURSE_ID_ERROR_MESSAGE, valueWithDisallowedChar, REASON_INCORRECT_FORMAT));
    }
    
    @Test
    public void test_REGEX_NAME() throws Exception {
        ______TS("success: typical name");
        String name = "Benny Charlés";
        assertTrue(StringHelper.isMatching(name, REGEX_NAME));
        
        ______TS("success: name begins with accented characters");
        name = "Ýàn-B. s/o O'br, &2(~!@#$^*+_={}[]\\:;\"<>?)";
        assertTrue(StringHelper.isMatching(name, REGEX_NAME));
        
        ______TS("failure: name begins with non-alphanumeric character");
        name = "~Amy-Ben. s/o O'br, &2(~!@#$^*+_={}[]\\:;\"<>?)";
        assertFalse(StringHelper.isMatching(name, REGEX_NAME));
        
        ______TS("failure: name contains invalid character");
        name = "Amy-B. s/o O'br, %|&2(~!@#$^*+_={}[]\\:;\"<>?)";
        assertFalse(StringHelper.isMatching(name, REGEX_NAME));
    }
    
    @Test
    public void test_REGEX_EMAIL() throws Exception {
        ______TS("success: typical email");
        String email = "john@email.com";
        assertTrue(StringHelper.isMatching(email, REGEX_EMAIL));
        
        ______TS("success: minimum allowed email format");
        email = "a@e";
        assertTrue(StringHelper.isMatching(email, REGEX_EMAIL));
        
        ______TS("success: all allowed special characters");
        email = "a!#$%&'*/=?^_`{}~@e";
        assertTrue(StringHelper.isMatching(email, REGEX_EMAIL));
        
        ______TS("failure: invalid starting character");
        email = "$john@email.com";
        assertFalse(StringHelper.isMatching(email, REGEX_EMAIL));
        
        ______TS("failure: two consecutive dots in local part");
        email = "john..dot@email.com";
        assertFalse(StringHelper.isMatching(email, REGEX_EMAIL));
        
        ______TS("failure: invalid characters in domain part");
        email = "john@e&email.com";
        assertFalse(StringHelper.isMatching(email, REGEX_EMAIL));
        
        ______TS("failure: invalid ending character in domain part");
        email = "john@email.com3";
        assertFalse(StringHelper.isMatching(email, REGEX_EMAIL));
    }
    
    @Test
    public void test_REGEX_COURSE_ID() throws Exception {
        ______TS("success: typical course ID");
        String courseId = "CS101";
        assertTrue(StringHelper.isMatching(courseId, REGEX_COURSE_ID));
        
        ______TS("success: course ID with all accepted symbols");
        courseId = "CS101-B.$";
        assertTrue(StringHelper.isMatching(courseId, REGEX_COURSE_ID));
        
        ______TS("failure: contains invalid character");
        courseId = "CS101+B";
        assertFalse(StringHelper.isMatching(courseId, REGEX_COURSE_ID));
    }
    
    @Test
    public void test_REGEX_SAMPLE_COURSE_ID() throws Exception {
        ______TS("success: typical sample course ID");
        String courseId = "CS101-demo3";
        assertTrue(StringHelper.isMatching(courseId, REGEX_SAMPLE_COURSE_ID));
        
        ______TS("failure: non-demo course ID");
        courseId = "CS101";
        assertFalse(StringHelper.isMatching(courseId, REGEX_SAMPLE_COURSE_ID));
    }
    
    @Test
    public void test_REGEX_GOOGLE_ID_NON_EMAIL() throws Exception {
        ______TS("success: typical google id");
        String googleId = "teammates.instr";
        assertTrue(StringHelper.isMatching(googleId, REGEX_GOOGLE_ID_NON_EMAIL));
        
        ______TS("success: google id with all accepted characters");
        googleId = "teammates.new_instr-3";
        assertTrue(StringHelper.isMatching(googleId, REGEX_GOOGLE_ID_NON_EMAIL));
        
        ______TS("failure: is email");
        googleId = "teammates.instr@email.com";
        assertFalse(StringHelper.isMatching(googleId, REGEX_GOOGLE_ID_NON_EMAIL));
        
        ______TS("failure: contains invalid character");
        googleId = "teammates.$instr";
        assertFalse(StringHelper.isMatching(googleId, REGEX_GOOGLE_ID_NON_EMAIL));
    }

    private void testOnce(String description, FieldType fieldType, String value, String expected) {
        assertEquals(description, expected, 
                validator.getInvalidityInfo(fieldType, value));
    }
    
    private void testOnce(String description, FieldType fieldType, String fieldName, String value, String expected) {
        if (!fieldName.isEmpty() && !expected.isEmpty()) {
            expected = "Invalid " + fieldName + ": " + expected;
        }
        assertEquals(description, expected, 
                validator.getInvalidityInfo(fieldType, fieldName, value));
    }

    private void verifyAssertError(String description, FieldType fieldType, String value) {
        String errorMessage = "Did not throw the expected AssertionError for " + description;
        try {
            validator.getInvalidityInfo(fieldType, value);
            signalFailureToDetectException(errorMessage);
        } catch (AssertionError e) {
            ignoreExpectedException();
        }
    }
    
    @AfterClass
    public static void tearDown() {
        printTestClassFooter();
    }

}<|MERGE_RESOLUTION|>--- conflicted
+++ resolved
@@ -355,8 +355,6 @@
         invalidityInfoFor_tooLongFeedbackSessionName_shouldReturnErrorString();
     }
 
-<<<<<<< HEAD
-=======
     private void invalidityInfoFor_validFeedbackSessionName_shouldReturnEmptyString() {
         String validFeedbackSessionName = "Valid feedback session name";
         String actual = validator.getInvalidityInfoForFeedbackSessionName(validFeedbackSessionName);
@@ -392,7 +390,6 @@
                      actual);
     }
 
->>>>>>> 9c9ab581
     @Test
     public void testGetValidityInfo_GOOGLE_ID() {
         
