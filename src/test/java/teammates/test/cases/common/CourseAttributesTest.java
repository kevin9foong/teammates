--- conflicted
+++ resolved
@@ -34,16 +34,10 @@
         c.id = veryLongId;
         c.name = emptyName;
         
-<<<<<<< HEAD
-        assertEquals("invalid value", false, c.isValid());
-        String errorMessage = String.format(COURSE_ID_ERROR_MESSAGE, c.id, REASON_TOO_LONG) + EOL 
-                            + String.format(COURSE_NAME_ERROR_MESSAGE, c.name, REASON_EMPTY);
-=======
         assertFalse("invalid value", c.isValid());
         String errorMessage = 
-                String.format(COURSE_ID_ERROR_MESSAGE, c.id, REASON_TOO_LONG) + EOL + 
-                String.format(COURSE_NAME_ERROR_MESSAGE, c.name, REASON_EMPTY);
->>>>>>> 40a78f60
+                String.format(COURSE_ID_ERROR_MESSAGE, c.id, REASON_TOO_LONG) + EOL
+                + String.format(COURSE_NAME_ERROR_MESSAGE, c.name, REASON_EMPTY);
         assertEquals("invalid value", errorMessage, StringHelper.toString(c.getInvalidityInfo()));
     }
 
