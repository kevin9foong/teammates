<div class="container" id="mainContent">
  <div id="topOfPage">
  </div>
  <h1>
    Edit Feedback Session
  </h1>
  <br>
  <div class="well well-plain">
    <form action="/page/instructorFeedbackEditSave" class="form-group" id="form_feedbacksession" method="post">
      <div class="row">
        <div class="col-sm-12">
          <span class="pull-right">
            <a class="btn btn-primary btn-sm" data-original-title="Edit feedback session details" data-placement="top" data-toggle="tooltip" id="fsEditLink" onclick="enableEditFS()" title="">
              Edit
            </a>
            <button class="btn btn-primary btn-sm" disabled="" id="fsSaveLink" onclick="return checkEditFeedbackSession(this.form);" style="display:none;" type="submit">
              Save Changes
            </button>
            <a class="btn btn-primary btn-sm" data-original-title="Delete the feedback session" data-placement="top" data-toggle="tooltip" href="/page/instructorFeedbackDelete?courseid=FConstSumOptionQnUiT.CS2104&fsname=First+Session&next=%3Fuser%3DFConstSumOptionQnUiT.instructor&user=FConstSumOptionQnUiT.instructor" id="fsDeleteLink" onclick="return toggleDeleteFeedbackSessionConfirmation('FConstSumOptionQnUiT.CS2104','First Session');" title="">
              Delete
            </a>
            <span data-original-title="Copy this feedback session to other courses" data-placement="top" data-toggle="tooltip" title="">
              <a class="btn btn-primary btn-sm" data-actionlink="/page/instructorFeedbackEditCopyPage?user=FConstSumOptionQnUiT.instructor" data-courseid="FConstSumOptionQnUiT.CS2104" data-fsname="First Session" data-placement="top" data-target="#fsCopyModal" data-toggle="modal" href="#" id="button_fscopy">
                Copy
              </a>
            </span>
          </span>
        </div>
      </div>
      <br>
      <div class="panel panel-primary">
        <div class="panel-body">
          <div class="row">
            <div class="col-sm-12 col-md-6" data-original-title="Please select the course for which the feedback session is to be created." data-placement="top" data-toggle="tooltip" title="">
              <div class="form-group">
                <h5 class="col-sm-2 col-md-4">
                  <label class="control-label" for="courseid">
                    Course ID
                  </label>
                </h5>
                <div class="col-sm-10 col-md-8">
                  <h5 class="form-control-static font-weight-normal">
                    FConstSumOptionQnUiT.CS2104
                  </h5>
                </div>
              </div>
            </div>
            <div class="col-sm-12 col-md-6 tablet-no-mobile-margin-top-20px" data-original-title="You should not need to change this as your timezone is auto-detected. <br /><br />However, note that daylight saving is not taken into account i.e. if you are in UTC -8:00 and there is daylight saving, you should choose UTC -7:00 and its corresponding timings." data-placement="top" data-toggle="tooltip" title="">
              <div class="form-group">
                <h5 class="col-sm-2 col-md-4">
                  <label class="control-label" for="timezone">
                    Timezone
                  </label>
                </h5>
                <div class="col-sm-10 col-md-8">
                  <select class="form-control" disabled="" id="timezone" name="timezone">
                    <option value="-12">
                      (UTC -12:00) Baker Island, Howland Island
                    </option>
                    <option value="-11">
                      (UTC -11:00) American Samoa, Niue
                    </option>
                    <option value="-10">
                      (UTC -10:00) Hawaii, Cook Islands
                    </option>
                    <option value="-9.5">
                      (UTC -09:30) Marquesas Islands
                    </option>
                    <option value="-9">
                      (UTC -09:00) Gambier Islands, Alaska
                    </option>
                    <option value="-8">
                      (UTC -08:00) Los Angeles, Vancouver, Tijuana
                    </option>
                    <option value="-7">
                      (UTC -07:00) Phoenix, Calgary, Ciudad Juárez
                    </option>
                    <option value="-6">
                      (UTC -06:00) Chicago, Guatemala City, Mexico City, San José, San Salvador, Tegucigalpa, Winnipeg
                    </option>
                    <option value="-5">
                      (UTC -05:00) New York, Lima, Toronto, Bogotá, Havana, Kingston
                    </option>
                    <option value="-4.5">
                      (UTC -04:30) Caracas
                    </option>
                    <option value="-4">
                      (UTC -04:00) Santiago, La Paz, San Juan de Puerto Rico, Manaus, Halifax
                    </option>
                    <option value="-3.5">
                      (UTC -03:30) St. John's
                    </option>
                    <option value="-3">
                      (UTC -03:00) Buenos Aires, Montevideo, São Paulo
                    </option>
                    <option value="-2">
                      (UTC -02:00) Fernando de Noronha, South Georgia and the South Sandwich Islands
                    </option>
                    <option value="-1">
                      (UTC -01:00) Cape Verde, Greenland, Azores islands
                    </option>
                    <option value="0">
                      (UTC) Accra, Abidjan, Casablanca, Dakar, Dublin, Lisbon, London
                    </option>
                    <option value="1">
                      (UTC +01:00) Belgrade, Berlin, Brussels, Lagos, Madrid, Paris, Rome, Tunis, Vienna, Warsaw
                    </option>
                    <option selected="selected" value="2">
                      (UTC +02:00) Athens, Sofia, Cairo, Kiev, Istanbul, Beirut, Helsinki, Jerusalem, Johannesburg, Bucharest
                    </option>
                    <option value="3">
                      (UTC +03:00) Nairobi, Baghdad, Doha, Khartoum, Minsk, Riyadh
                    </option>
                    <option value="3.5">
                      (UTC +03:30) Tehran
                    </option>
                    <option value="4">
                      (UTC +04:00) Baku, Dubai, Moscow
                    </option>
                    <option value="4.5">
                      (UTC +04:30) Kabul
                    </option>
                    <option value="5">
                      (UTC +05:00) Karachi, Tashkent
                    </option>
                    <option value="5.5">
                      (UTC +05:30) Colombo, Delhi
                    </option>
                    <option value="5.75">
                      (UTC +05:45) Kathmandu
                    </option>
                    <option value="6">
                      (UTC +06:00) Almaty, Dhaka, Yekaterinburg
                    </option>
                    <option value="6.5">
                      (UTC +06:30) Yangon
                    </option>
                    <option value="7">
                      (UTC +07:00) Jakarta, Bangkok, Novosibirsk, Hanoi
                    </option>
                    <option value="8">
                      (UTC +08:00) Perth, Beijing, Manila, Singapore, Kuala Lumpur, Denpasar, Krasnoyarsk
                    </option>
                    <option value="8.75">
                      (UTC +08:45) Eucla
                    </option>
                    <option value="9">
                      (UTC +09:00) Seoul, Tokyo, Pyongyang, Ambon, Irkutsk
                    </option>
                    <option value="9.5">
                      (UTC +09:30) Adelaide
                    </option>
                    <option value="10">
                      (UTC +10:00) Canberra, Yakutsk, Port Moresby
                    </option>
                    <option value="10.5">
                      (UTC +10:30) Lord Howe Islands
                    </option>
                    <option value="11">
                      (UTC +11:00) Vladivostok, Noumea
                    </option>
                    <option value="12">
                      (UTC +12:00) Auckland, Suva
                    </option>
                    <option value="12.75">
                      (UTC +12:45) Chatham Islands
                    </option>
                    <option value="13">
                      (UTC +13:00) Phoenix Islands, Tokelau, Tonga
                    </option>
                    <option value="14">
                      (UTC +14:00) Line Islands
                    </option>
                  </select>
                </div>
              </div>
            </div>
          </div>
          <br class="hidden-xs">
          <div class="row">
            <div class="col-sm-12" data-original-title="Enter the name of the feedback session e.g. Feedback Session 1." data-placement="top" data-toggle="tooltip" title="">
              <div class="form-group">
                <h5 class="col-sm-2">
                  <label class="control-label" for="fsname">
                    Session name
                  </label>
                </h5>
                <div class="col-sm-10">
                  <h5 class="form-control-static font-weight-normal">
                    First Session
                  </h5>
                </div>
              </div>
            </div>
          </div>
          <br class="hidden-xs">
          <div class="row" id="instructionsRow">
            <div class="col-sm-12" data-original-title="Enter instructions for this feedback session. e.g. Avoid comments which are too critical.<br /> It will be displayed at the top of the page when users respond to the session." data-placement="top" data-toggle="tooltip" title="">
              <div class="form-group">
                <h5 class="col-sm-2 margin-top-0">
                  <label class="control-label" for="instructions">
                    Instructions
                  </label>
                </h5>
                <div class="col-sm-10">
                  <textarea class="form-control" cols="100%" disabled="" id="instructions" name="instructions" placeholder="e.g. Please answer all the given questions." rows="4">
                    Instructions for first session
                  </textarea>
                </div>
              </div>
            </div>
          </div>
        </div>
      </div>
      <div class="panel panel-primary" id="timeFramePanel">
        <div class="panel-body">
          <div class="row">
            <div class="col-md-5" data-original-title="Please select the date and time for which users can start submitting responses for the feedback session." data-placement="top" data-toggle="tooltip" title="">
              <div class="row">
                <div class="col-xs-12">
                  <label class="label-control" for="startdate">
                    Submission opening time
                  </label>
                </div>
              </div>
              <div class="row">
                <div class="col-xs-6">
                  <input class="form-control col-sm-2 hasDatepicker" disabled="" id="startdate" name="startdate" placeholder="Date" type="text" value="01/04/2012">
                </div>
                <div class="col-xs-6">
                  <select class="form-control" disabled="" id="starttime" name="starttime">
                    <option value="1">
                      0100H
                    </option>
                    <option value="2">
                      0200H
                    </option>
                    <option value="3">
                      0300H
                    </option>
                    <option value="4">
                      0400H
                    </option>
                    <option value="5">
                      0500H
                    </option>
                    <option value="6">
                      0600H
                    </option>
                    <option value="7">
                      0700H
                    </option>
                    <option value="8">
                      0800H
                    </option>
                    <option value="9">
                      0900H
                    </option>
                    <option value="10">
                      1000H
                    </option>
                    <option value="11">
                      1100H
                    </option>
                    <option value="12">
                      1200H
                    </option>
                    <option value="13">
                      1300H
                    </option>
                    <option value="14">
                      1400H
                    </option>
                    <option value="15">
                      1500H
                    </option>
                    <option value="16">
                      1600H
                    </option>
                    <option value="17">
                      1700H
                    </option>
                    <option value="18">
                      1800H
                    </option>
                    <option value="19">
                      1900H
                    </option>
                    <option value="20">
                      2000H
                    </option>
                    <option value="21">
                      2100H
                    </option>
                    <option value="22">
                      2200H
                    </option>
                    <option value="23">
                      2300H
                    </option>
                    <option selected="selected" value="24">
                      2359H
                    </option>
                  </select>
                </div>
              </div>
            </div>
            <div class="col-md-5 border-left-gray" data-original-title="Please select the date and time after which the feedback session will no longer accept submissions from users." data-placement="top" data-toggle="tooltip" title="">
              <div class="row">
                <div class="col-xs-12">
                  <label class="label-control" for="enddate">
                    Submission closing time
                  </label>
                </div>
              </div>
              <div class="row">
                <div class="col-xs-6">
                  <input class="form-control col-sm-2 hasDatepicker" disabled="" id="enddate" name="enddate" placeholder="Date" type="text" value="30/04/2016">
                </div>
                <div class="col-xs-6">
                  <select class="form-control" disabled="" id="endtime" name="endtime">
                    <option value="1">
                      0100H
                    </option>
                    <option value="2">
                      0200H
                    </option>
                    <option value="3">
                      0300H
                    </option>
                    <option value="4">
                      0400H
                    </option>
                    <option value="5">
                      0500H
                    </option>
                    <option value="6">
                      0600H
                    </option>
                    <option value="7">
                      0700H
                    </option>
                    <option value="8">
                      0800H
                    </option>
                    <option value="9">
                      0900H
                    </option>
                    <option value="10">
                      1000H
                    </option>
                    <option value="11">
                      1100H
                    </option>
                    <option value="12">
                      1200H
                    </option>
                    <option value="13">
                      1300H
                    </option>
                    <option value="14">
                      1400H
                    </option>
                    <option value="15">
                      1500H
                    </option>
                    <option value="16">
                      1600H
                    </option>
                    <option value="17">
                      1700H
                    </option>
                    <option value="18">
                      1800H
                    </option>
                    <option value="19">
                      1900H
                    </option>
                    <option value="20">
                      2000H
                    </option>
                    <option value="21">
                      2100H
                    </option>
                    <option value="22">
                      2200H
                    </option>
                    <option value="23">
                      2300H
                    </option>
                    <option selected="selected" value="24">
                      2359H
                    </option>
                  </select>
                </div>
              </div>
            </div>
            <div class="col-md-2 border-left-gray" data-original-title="Please select the amount of time that the system will continue accepting <br />submissions after the specified deadline." data-placement="top" data-toggle="tooltip" title="">
              <div class="row">
                <div class="col-xs-12">
                  <label class="control-label" for="graceperiod">
                    Grace period
                  </label>
                </div>
              </div>
              <div class="row">
                <div class="col-xs-12">
                  <select class="form-control" disabled="" id="graceperiod" name="graceperiod">
                    <option value="0">
                      0 mins
                    </option>
                    <option value="5">
                      5 mins
                    </option>
                    <option selected="selected" value="10">
                      10 mins
                    </option>
                    <option value="15">
                      15 mins
                    </option>
                    <option value="20">
                      20 mins
                    </option>
                    <option value="25">
                      25 mins
                    </option>
                    <option value="30">
                      30 mins
                    </option>
                  </select>
                </div>
              </div>
            </div>
          </div>
        </div>
      </div>
      <div class="row" id="uncommonSettingsInfo" style="display: none;">
        <div class="col-md-12 text-muted">
          <span id="uncommonSettingsInfoText">
            Session is visible at submission opening time, responses are only visible when you publish the results.
            <br>
            Emails are sent when session opens (within 15 mins), 24 hrs before session closes and when results are published.
          </span>
          <a data-done="[Done]" data-edit="[Edit]" id="editUncommonSettingsButton" onclick="enableEditFS()">
            [Edit]
          </a>
          <br>
          <br>
        </div>
      </div>
      <div class="panel panel-primary" id="sessionResponsesVisiblePanel" style="">
        <div class="panel-body">
          <div class="row">
            <div class="col-xs-12 col-md-6">
              <div class="row">
                <div class="col-xs-12" data-original-title="Please select when you want the questions for the feedback session to be visible to users who need to participate. Note that users cannot submit their responses until the submissions opening time set below." data-placement="top" data-toggle="tooltip" title="">
                  <label class="label-control">
                    Session visible from
                  </label>
                </div>
              </div>
              <div class="row radio">
                <h5 class="col-xs-2" data-original-title="Select this option to enter in a custom date and time for which the feedback session will become visible.<br />Note that you can make a session visible before it is open for submissions so that users can preview the questions." data-placement="top" data-toggle="tooltip" title="">
                  <label for="sessionVisibleFromButton_custom">
                    At
                  </label>
                  <input checked="checked" disabled="" id="sessionVisibleFromButton_custom" name="sessionVisibleFromButton" type="radio" value="custom">
                </h5>
                <div class="col-xs-5">
                  <input class="form-control col-sm-2 hasDatepicker" disabled="" id="visibledate" name="visibledate" type="text" value="01/04/2012">
                </div>
                <div class="col-xs-5">
                  <select class="form-control" disabled="" id="visibletime" name="visibletime">
                    <option value="1">
                      0100H
                    </option>
                    <option value="2">
                      0200H
                    </option>
                    <option value="3">
                      0300H
                    </option>
                    <option value="4">
                      0400H
                    </option>
                    <option value="5">
                      0500H
                    </option>
                    <option value="6">
                      0600H
                    </option>
                    <option value="7">
                      0700H
                    </option>
                    <option value="8">
                      0800H
                    </option>
                    <option value="9">
                      0900H
                    </option>
                    <option value="10">
                      1000H
                    </option>
                    <option value="11">
                      1100H
                    </option>
                    <option value="12">
                      1200H
                    </option>
                    <option value="13">
                      1300H
                    </option>
                    <option value="14">
                      1400H
                    </option>
                    <option value="15">
                      1500H
                    </option>
                    <option value="16">
                      1600H
                    </option>
                    <option value="17">
                      1700H
                    </option>
                    <option value="18">
                      1800H
                    </option>
                    <option value="19">
                      1900H
                    </option>
                    <option value="20">
                      2000H
                    </option>
                    <option value="21">
                      2100H
                    </option>
                    <option value="22">
                      2200H
                    </option>
                    <option value="23">
                      2300H
                    </option>
                    <option selected="selected" value="24">
                      2359H
                    </option>
                  </select>
                </div>
              </div>
              <div class="row radio">
                <div class="col-xs-12" data-original-title="Select this option to have the feedback session become visible when it is open for submissions (as selected above)." data-placement="top" data-toggle="tooltip" title="">
                  <label for="sessionVisibleFromButton_atopen">
                    Submission opening time
                  </label>
                  <input disabled="" id="sessionVisibleFromButton_atopen" name="sessionVisibleFromButton" type="radio" value="atopen">
                </div>
              </div>
              <div class="row radio">
                <div class="col-xs-12" data-original-title="Select this option if you want the feedback session to never be visible. Use this option if you want to use this as a private feedback session." data-placement="top" data-toggle="tooltip" title="">
                  <label for="sessionVisibleFromButton_never">
                    Never (this is a private session)
                  </label>
                  <input disabled="" id="sessionVisibleFromButton_never" name="sessionVisibleFromButton" type="radio" value="never">
                </div>
              </div>
            </div>
            <div class="col-xs-12 col-md-6 border-left-gray" id="responsesVisibleFromColumn">
              <div class="row">
                <div class="col-xs-12" data-original-title="Please select when the responses for the feedback session will be visible to the designated recipients.<br />You can select the response visibility for each type of user and question later." data-placement="top" data-toggle="tooltip" title="">
                  <label class="label-control">
                    Responses visible from
                  </label>
                </div>
              </div>
              <div class="row radio">
                <h5 class="col-xs-2" data-original-title="Select this option to use a custom time for when the responses of the feedback session<br />will be visible to the designated recipients." data-placement="top" data-toggle="tooltip" title="">
                  <label for="resultsVisibleFromButton_custom">
                    At
                  </label>
                  <input checked="checked" disabled="" id="resultsVisibleFromButton_custom" name="resultsVisibleFromButton" type="radio" value="custom">
                </h5>
                <div class="col-xs-5">
                  <input class="form-control hasDatepicker" disabled="" id="publishdate" name="publishdate" type="text" value="01/05/2016">
                </div>
                <div class="col-xs-5">
                  <select class="form-control" data-original-title="Select this option to enter in a custom date and time for which</br>the responses for this feedback session will become visible." data-placement="top" data-toggle="tooltip" disabled="" id="publishtime" name="publishtime" title="">
                    <option value="1">
                      0100H
                    </option>
                    <option value="2">
                      0200H
                    </option>
                    <option value="3">
                      0300H
                    </option>
                    <option value="4">
                      0400H
                    </option>
                    <option value="5">
                      0500H
                    </option>
                    <option value="6">
                      0600H
                    </option>
                    <option value="7">
                      0700H
                    </option>
                    <option value="8">
                      0800H
                    </option>
                    <option value="9">
                      0900H
                    </option>
                    <option value="10">
                      1000H
                    </option>
                    <option value="11">
                      1100H
                    </option>
                    <option value="12">
                      1200H
                    </option>
                    <option value="13">
                      1300H
                    </option>
                    <option value="14">
                      1400H
                    </option>
                    <option value="15">
                      1500H
                    </option>
                    <option value="16">
                      1600H
                    </option>
                    <option value="17">
                      1700H
                    </option>
                    <option value="18">
                      1800H
                    </option>
                    <option value="19">
                      1900H
                    </option>
                    <option value="20">
                      2000H
                    </option>
                    <option value="21">
                      2100H
                    </option>
                    <option value="22">
                      2200H
                    </option>
                    <option value="23">
                      2300H
                    </option>
                    <option selected="selected" value="24">
                      2359H
                    </option>
                  </select>
                </div>
              </div>
              <div class="row radio">
                <div class="col-xs-12" data-original-title="Select this option to have the feedback responses be immediately visible<br />when the session becomes visible to users." data-placement="top" data-toggle="tooltip" title="">
                  <label for="resultsVisibleFromButton_atvisible">
                    Immediately
                  </label>
                  <input disabled="" id="resultsVisibleFromButton_atvisible" name="resultsVisibleFromButton" type="radio" value="atvisible">
                </div>
              </div>
              <div class="row radio">
                <div class="col-xs-12" data-original-title="Select this option if you intend to manually publish the responses for this session later on." data-placement="top" data-toggle="tooltip" title="">
                  <label for="resultsVisibleFromButton_later">
                    Publish manually
                  </label>
                  <input disabled="" id="resultsVisibleFromButton_later" name="resultsVisibleFromButton" type="radio" value="later">
                </div>
              </div>
              <div class="row radio">
                <div class="col-xs-12" data-original-title="Select this option if you intend never to publish the responses." data-placement="top" data-toggle="tooltip" title="">
                  <label for="resultsVisibleFromButton_never">
                    Never
                  </label>
                  <input disabled="" id="resultsVisibleFromButton_never" name="resultsVisibleFromButton" type="radio" value="never">
                </div>
              </div>
            </div>
          </div>
        </div>
      </div>
      <div class="panel panel-primary" id="sendEmailsForPanel" style="">
        <div class="panel-body">
          <div class="row">
            <div class="col-md-12">
              <label class="control-label">
                Send emails for
              </label>
            </div>
          </div>
          <div class="row">
            <div class="col-md-3" data-original-title="Select this option to automatically send an email to students to notify them when the session is open for submission." data-placement="top" data-toggle="tooltip" title="">
              <div class="checkbox">
                <label>
                  Session opening reminder
                </label>
                <input checked="checked" disabled="" id="sendreminderemail_open" name="sendreminderemail" type="checkbox" value="FEEDBACK_OPENING">
              </div>
            </div>
            <div class="col-md-3" data-original-title="Select this option to automatically send an email to students to remind them to submit 24 hours before the end of the session." data-placement="top" data-toggle="tooltip" title="">
              <div class="checkbox">
                <label for="sendreminderemail_closing">
                  Session closing reminder
                </label>
                <input checked="checked" disabled="" id="sendreminderemail_closing" name="sendreminderemail" type="checkbox" value="FEEDBACK_CLOSING">
              </div>
            </div>
            <div class="col-md-4" data-original-title="Select this option to automatically send an email to students to notify them when the session results is published." data-placement="top" data-toggle="tooltip" title="">
              <div class="checkbox">
                <label for="sendreminderemail_published">
                  Results published announcement
                </label>
                <input checked="checked" disabled="" id="sendreminderemail_published" name="sendreminderemail" type="checkbox" value="FEEDBACK_PUBLISHED">
              </div>
            </div>
          </div>
        </div>
      </div>
      <div class="form-group">
        <div class="row">
          <div class="col-md-offset-5 col-md-3">
            <button class="btn btn-primary" disabled="" id="button_submit" style="display:none;" type="submit">
              Save Changes
            </button>
          </div>
        </div>
      </div>
      <input disabled="" name="fsname" type="hidden" value="First Session">
      <input disabled="" name="courseid" type="hidden" value="FConstSumOptionQnUiT.CS2104">
      <input disabled="" name="user" type="hidden" value="FConstSumOptionQnUiT.instructor">
    </form>
  </div>
  <br>
  <div class="overflow-auto alert alert-success" id="statusMessage">
    The changes to the question has been updated.
  </div>
  <script src="/js/statusMessage.js" type="text/javascript">
  </script>
  <div aria-hidden="true" aria-labelledby="fsCopyModal" class="modal fade" id="fsCopyModal" role="dialog" tabindex="-1">
    <div class="modal-dialog">
      <div class="modal-content">
        <form action="/page/instructorFeedbackEditCopy" method="post" name="form_copy_list" role="form">
          <div class="modal-header">
            <button aria-hidden="true" class="close" data-dismiss="modal" type="button">
              ×
            </button>
            <h4 class="modal-title">
              Copy this feedback session to other courses
              <br>
              <small>
                (Select the course(s) you want to copy this feedback session to)
              </small>
            </h4>
          </div>
          <div class="modal-body">
            <div class="form-group" id="courseList">
            </div>
          </div>
          <div class="modal-footer">
            <button class="btn btn-default" data-dismiss="modal" type="button">
              Cancel
            </button>
            <input class="btn btn-primary" id="fscopy_submit" type="submit" value="Copy">
            <input name="user" type="hidden" value="FConstSumOptionQnUiT.instructor">
          </div>
        </form>
      </div>
    </div>
  </div>
  <br>
  <form action="/page/instructorFeedbackQuestionEdit" class="form-horizontal form_question" id="form_editquestion-1" method="post" name="form_editquestions" onsubmit="tallyCheckboxes(1)" role="form">
    <div class="panel panel-primary questionTable" id="questionTable1">
      <div class="panel-heading">
        <div class="row">
          <div class="col-sm-7">
            <span>
              <strong>
                Question
              </strong>
              <select class="questionNumber nonDestructive text-primary" disabled="" id="questionnum-1" name="questionnum">
                <option value="1">
                  1
                </option>
              </select>
               Distribute points (among options) question
            </span>
          </div>
          <div class="col-sm-5 mobile-margin-top-10px">
            <span class="mobile-no-pull pull-right">
              <a class="btn btn-primary btn-xs" data-original-title="Get a submission link to this particular question. Useful if you want students to answer individual questions separately or at different points in time." data-placement="top" data-toggle="tooltip" id="questiongetlink-1" onclick="getQuestionLink(1)" title="">
                Get Link
              </a>
              <a class="btn btn-primary btn-xs" data-original-title="Edit this question" data-placement="top" data-toggle="tooltip" id="questionedittext-1" onclick="enableEdit(1,1)" title="">
                Edit
              </a>
              <a class="btn btn-primary btn-xs" id="questionsavechangestext-1" style="display:none">
                Save Changes
              </a>
              <a class="btn btn-primary btn-xs" data-original-title="Discard your changes" data-placement="top" data-toggle="tooltip" id="questioncanceledit-1" onclick="cancelEdit(1)" style="display:none" title="">
                Cancel
              </a>
              <a class="btn btn-primary btn-xs" data-original-title="Delete this question" data-placement="top" data-toggle="tooltip" onclick="deleteQuestion(1)" title="">
                Delete
              </a>
            </span>
          </div>
        </div>
      </div>
      <div class="panel-body">
        <div class="col-sm-12 padding-15px margin-bottom-15px background-color-light-blue">
          <div>
            <textarea class="form-control textvalue nonDestructive" data-original-title="Please enter the question for users to give feedback about. e.g. What is the biggest weakness of the presented product?" data-placement="top" data-toggle="tooltip" disabled="disabled" id="questiontext-1" name="questiontext" rows="5" tabindex="9" title="">
              edited const sum qn text
            </textarea>
          </div>
          <div class="row">
            <br>
            <div class="col-sm-6" id="constSumOptionTable-1">
              <div class="margin-bottom-7px" id="constSumOptionRow-0-1">
                <div class="input-group width-100-pc">
                  <input class="form-control" disabled="disabled" id="constSumOption-0-1" name="constSumOption-0" type="text" value="Option 1">
                  <span class="input-group-btn">
                    <button class="btn btn-default removeOptionLink" disabled="disabled" id="constSumRemoveOptionLink" onclick="removeConstSumOption(0,1)" style="display:none" tabindex="-1" type="button">
                      <span class="glyphicon glyphicon-remove">
                      </span>
                    </button>
                  </span>
                </div>
              </div>
              <div class="margin-bottom-7px" id="constSumOptionRow-1-1">
                <div class="input-group width-100-pc">
                  <input class="form-control" disabled="disabled" id="constSumOption-1-1" name="constSumOption-1" type="text" value="Option 3">
                  <span class="input-group-btn">
                    <button class="btn btn-default removeOptionLink" disabled="disabled" id="constSumRemoveOptionLink" onclick="removeConstSumOption(1,1)" style="display:none" tabindex="-1" type="button">
                      <span class="glyphicon glyphicon-remove">
                      </span>
                    </button>
                  </span>
                </div>
              </div>
              <div class="margin-bottom-7px" id="constSumOptionRow-2-1">
                <div class="input-group width-100-pc">
                  <input class="form-control" disabled="disabled" id="constSumOption-2-1" name="constSumOption-2" type="text" value="Option 5">
                  <span class="input-group-btn">
                    <button class="btn btn-default removeOptionLink" disabled="disabled" id="constSumRemoveOptionLink" onclick="removeConstSumOption(2,1)" style="display:none" tabindex="-1" type="button">
                      <span class="glyphicon glyphicon-remove">
                      </span>
                    </button>
                  </span>
                </div>
              </div>
              <div id="constSumAddOptionRow-1">
                <div colspan="2">
                  <a class="btn btn-primary btn-xs addOptionLink" id="constSumAddOptionLink" onclick="addConstSumOption(1)" style="display:none">
                    <span class="glyphicon glyphicon-plus">
                    </span>
                    add more options
                  </a>
                </div>
              </div>
              <input disabled="disabled" id="noofchoicecreated-1" name="noofchoicecreated" type="hidden" value="3">
              <input disabled="disabled" id="constSumToRecipients-1" name="constSumToRecipients" type="hidden" value="false">
            </div>
            <div class="col-sm-6">
              <div class="form-inline">
                <div class="row">
                  <div class="col-md-5 col-lg-4">
                    <label class="bold-label width-100-pc margin-top-7px margin-bottom-7px tablet-no-mobile-margin-top-0">
                      <b>
                        Points to distribute
                      </b>
                    </label>
                  </div>
                  <div class="col-md-4">
                    <select class="width-100-pc select form-control margin-bottom-7px" disabled="disabled" id="constSumPointsPerOptionSelect-1" name="constSumPointsPerOption">
                      <option value="false">
                        in total:
                      </option>
                      <option id="constSumOption_Option-1" selected="selected" value="true">
                        per option:
                      </option>
                      <option id="constSumOption_Recipient-1" selected="selected" value="true">
                        per recipient:
                      </option>
                    </select>
                  </div>
                  <div class="col-md-3">
                    <input class="form-control width-100-pc pointsBox" disabled="disabled" id="constSumPoints-1" min="1" name="constSumPoints" onchange="updateConstSumPointsValue(1)" step="1" type="number" value="200">
                  </div>
                </div>
              </div>
              <div class="row">
                <div class="col-sm-12">
                  <div class="checkbox" data-container="body" data-original-title="Ticking this prevents a giver from distributing the same number of points to multiple options" data-placement="top" data-toggle="tooltip" id="constSum_tooltipText-1" title="">
                    <label class="bold-label">
                      <input disabled="disabled" id="constSum_UnevenDistribution-1" name="constSumUnevenDistribution" type="checkbox">
                      <span id="constSum_labelText-1">
                        Every option to receive a different number of points
                      </span>
                    </label>
                  </div>
                </div>
              </div>
            </div>
            <br>
          </div>
        </div>
        <br>
        <div class="col-sm-12 padding-15px margin-bottom-15px background-color-light-green">
          <div class="col-sm-12 padding-0 margin-bottom-7px">
            <b>
              Feedback Path
            </b>
            (Who is giving feedback about whom?)
          </div>
          <div class="col-sm-12 col-lg-6 padding-0 margin-bottom-7px" data-original-title="Who will give feedback" data-placement="top" data-toggle="tooltip" title="">
            <label class="col-sm-4 col-lg-5 control-label">
              Who will give the feedback:
            </label>
            <div class="col-sm-8 col-lg-7">
              <select class="form-control participantSelect" disabled="disabled" id="givertype-1" name="givertype" onchange="feedbackGiverUpdateVisibilityOptions(this)">
                <option selected="selected" value="SELF">
                  Me (Session creator)
                </option>
                <option value="STUDENTS">
                  Students in this course
                </option>
                <option value="INSTRUCTORS">
                  Instructors in this course
                </option>
                <option value="TEAMS">
                  Teams in this course
                </option>
              </select>
            </div>
          </div>
          <div class="col-sm-12 col-lg-6 padding-0 margin-bottom-7px" data-original-title="Who the feedback is about" data-placement="top" data-toggle="tooltip" title="">
            <label class="col-sm-4 col-lg-5 control-label">
              Who the feedback is about:
            </label>
            <div class="col-sm-8 col-lg-7">
              <select class="form-control participantSelect" disabled="disabled" id="recipienttype-1" name="recipienttype" onchange="feedbackRecipientUpdateVisibilityOptions(this);getVisibilityMessageIfPreviewIsActive(this);">
                <option value="SELF">
                  Giver (Self feedback)
                </option>
                <option selected="selected" value="STUDENTS">
                  Other students in the course
                </option>
                <option value="INSTRUCTORS">
                  Instructors in the course
                </option>
                <option value="TEAMS">
                  Other teams in the course
                </option>
                <option value="OWN_TEAM">
                  Giver's team
                </option>
                <option value="OWN_TEAM_MEMBERS">
                  Giver's team members
                </option>
                <option value="OWN_TEAM_MEMBERS_INCLUDING_SELF">
                  Giver's team members and Giver
                </option>
                <option value="NONE">
                  Nobody specific (For general class feedback)
                </option>
              </select>
            </div>
          </div>
          <div class="col-sm-12 row numberOfEntitiesElements1">
            <label class="control-label col-sm-4 small" id="numofrecipients_text-1">
              The maximum number of
              <span id="numofrecipients_text_inner-1">
                students
              </span>
              each respondant should give feedback to:
            </label>
            <div class="col-sm-8 form-control-static">
              <div class="col-sm-4 col-md-3 col-lg-2 margin-bottom-7px">
                <input class="nonDestructive" disabled="disabled" name="numofrecipientstype" type="radio" value="custom">
                <input class="nonDestructive numberOfEntitiesBox width-75-pc" disabled="disabled" id="numofrecipients-1" max="250" min="1" name="numofrecipients" type="number" value="1">
              </div>
              <div class="col-sm-4 col-md-3 col-lg-2 margin-bottom-7px">
                <input checked="checked" class="nonDestructive" disabled="disabled" name="numofrecipientstype" type="radio" value="max">
                <span class="">
                  Unlimited
                </span>
              </div>
            </div>
          </div>
        </div>
        <br>
        <div class="col-sm-12 padding-15px background-color-light-green">
          <div class="col-sm-12 padding-0 margin-bottom-7px">
            <b>
              Visibility
            </b>
            (Who can see the responses?)
          </div>
          <div class="col-sm-6 btn-group" data-toggle="buttons">
            <label class="btn btn-xs btn-info visibilityOptionsLabel" id="visibilityOptionsLabel-1" onchange="toggleVisibilityOptions(this)">
              <input disabled="disabled" type="radio">
              <span class="glyphicon glyphicon-pencil">
              </span>
              Edit Visibility
            </label>
            <label class="btn btn-xs btn-info active visibilityMessageButton" id="visibilityMessageButton-1" onchange="toggleVisibilityMessage(this)">
              <input disabled="disabled" type="radio">
              <span class="glyphicon glyphicon-eye-open">
              </span>
              Preview Visibility
            </label>
          </div>
        </div>
        <div class="col-sm-12 background-color-light-green">
          <div class="col-sm-12 text-muted visibilityMessage overflow-hidden" id="visibilityMessage-1">
            This is the visibility as seen by the feedback giver.
            <ul class="background-color-warning">
              <li>
                The receiving student can see your response, and your name.
              </li>
              <li>
                Instructors in this course can see your response, the name of the recipient, and your name.
              </li>
            </ul>
          </div>
        </div>
        <div class="col-sm-12 margin-bottom-15px background-color-light-green overflow-hidden">
          <div class="visibilityOptions" id="visibilityOptions-1" style="display: none;">
            <table class="dataTable participantTable table table-striped text-center background-color-white">
              <tbody>
                <tr>
                  <th class="text-center">
                    User/Group
                  </th>
                  <th class="text-center">
                    Can see answer
                  </th>
                  <th class="text-center">
                    Can see giver's name
                  </th>
                  <th class="text-center">
                    Can see recipient's name
                  </th>
                </tr>
                <tr>
                  <td class="text-left">
                    <div data-original-title="Control what feedback recipient(s) can view" data-placement="top" data-toggle="tooltip" title="">
                      Recipient(s)
                    </div>
                  </td>
                  <td>
                    <input checked="checked" class="visibilityCheckbox answerCheckbox1 centered" disabled="disabled" name="receiverLeaderCheckbox" type="checkbox" value="RECEIVER">
                  </td>
                  <td>
                    <input checked="checked" class="visibilityCheckbox giverCheckbox1" disabled="disabled" type="checkbox" value="RECEIVER">
                  </td>
                  <td>
                    <input checked="checked" class="visibilityCheckbox recipientCheckbox1" disabled="disabled" name="receiverFollowerCheckbox" type="checkbox" value="RECEIVER">
                  </td>
                </tr>
                <tr>
                  <td class="text-left">
                    <div data-original-title="Control what team members of feedback giver can view" data-placement="top" data-toggle="tooltip" title="">
                      Giver's Team Members
                    </div>
                  </td>
                  <td>
                    <input class="visibilityCheckbox answerCheckbox1" disabled="disabled" type="checkbox" value="OWN_TEAM_MEMBERS">
                  </td>
                  <td>
                    <input class="visibilityCheckbox giverCheckbox1" disabled="disabled" type="checkbox" value="OWN_TEAM_MEMBERS">
                  </td>
                  <td>
                    <input class="visibilityCheckbox recipientCheckbox1" disabled="disabled" type="checkbox" value="OWN_TEAM_MEMBERS">
                  </td>
                </tr>
                <tr>
                  <td class="text-left">
                    <div data-original-title="Control what team members of feedback recipients can view" data-placement="top" data-toggle="tooltip" title="">
                      Recipient's Team Members
                    </div>
                  </td>
                  <td>
                    <input class="visibilityCheckbox answerCheckbox1" disabled="disabled" type="checkbox" value="RECEIVER_TEAM_MEMBERS">
                  </td>
                  <td>
                    <input class="visibilityCheckbox giverCheckbox1" disabled="disabled" type="checkbox" value="RECEIVER_TEAM_MEMBERS">
                  </td>
                  <td>
                    <input class="visibilityCheckbox recipientCheckbox1" disabled="disabled" type="checkbox" value="RECEIVER_TEAM_MEMBERS">
                  </td>
                </tr>
                <tr>
                  <td class="text-left">
                    <div data-original-title="Control what other students can view" data-placement="top" data-toggle="tooltip" title="">
                      Other students
                    </div>
                  </td>
                  <td>
                    <input class="visibilityCheckbox answerCheckbox1" disabled="disabled" type="checkbox" value="STUDENTS">
                  </td>
                  <td>
                    <input class="visibilityCheckbox giverCheckbox1" disabled="disabled" type="checkbox" value="STUDENTS">
                  </td>
                  <td>
                    <input class="visibilityCheckbox recipientCheckbox1" disabled="disabled" type="checkbox" value="STUDENTS">
                  </td>
                </tr>
                <tr>
                  <td class="text-left">
                    <div data-original-title="Control what instructors can view" data-placement="top" data-toggle="tooltip" title="">
                      Instructors
                    </div>
                  </td>
                  <td>
                    <input checked="checked" class="visibilityCheckbox answerCheckbox1" disabled="disabled" type="checkbox" value="INSTRUCTORS">
                  </td>
                  <td>
                    <input checked="checked" class="visibilityCheckbox giverCheckbox1" disabled="disabled" type="checkbox" value="INSTRUCTORS">
                  </td>
                  <td>
                    <input checked="checked" class="visibilityCheckbox recipientCheckbox1" disabled="disabled" type="checkbox" value="INSTRUCTORS">
                  </td>
                </tr>
              </tbody>
            </table>
          </div>
        </div>
        <div>
          <span class="pull-right">
            <input class="btn btn-primary" disabled="disabled" id="button_question_submit-1" style="display:none" tabindex="0" type="submit" value="Save Changes">
          </span>
        </div>
      </div>
    </div>
    <input name="fsname" type="hidden" value="First Session">
    <input name="courseid" type="hidden" value="FConstSumOptionQnUiT.CS2104">
    <input name="questionid" type="hidden" value="${question.id}">
    <input name="questionnum" type="hidden" value="1">
    <input name="questiontype" type="hidden" value="CONSTSUM">
    <input id="questionedittype-1" name="questionedittype" type="hidden" value="edit">
    <input name="showresponsesto" type="hidden" value="RECEIVER,INSTRUCTORS">
    <input name="showgiverto" type="hidden" value="RECEIVER,INSTRUCTORS">
    <input name="showrecipientto" type="hidden" value="RECEIVER,INSTRUCTORS">
    <input name="user" type="hidden" value="FConstSumOptionQnUiT.instructor">
  </form>
  <br>
  <br>
  <form action="/page/instructorFeedbackQuestionAdd" class="form-horizontal form_question" method="post" name="form_addquestions" onsubmit="tallyCheckboxes('')" role="form">
    <div class="well well-plain inputTable" id="addNewQuestionTable">
      <div class="row margin-bottom-15px">
        <div class="col-sm-12 row">
          <div class="col-sm-3">
            <label class="mobile-no-pull pull-right control-label padding-right-10px" for="questionTypeChoice">
              Question Type
            </label>
          </div>
          <div class="col-sm-9">
            <select class="form-control questionType" id="questionTypeChoice" name="questiontype">
              <option value="TEXT">
                Essay question
              </option>
              <option value="MCQ">
                Multiple-choice (single answer) question
              </option>
              <option value="MSQ">
                Multiple-choice (multiple answers) question
              </option>
              <option value="NUMSCALE">
                Numerical-scale question
              </option>
              <option value="CONSTSUM_OPTION">
                Distribute points (among options) question
              </option>
              <option value="CONSTSUM_RECIPIENT">
                Distribute points (among recipients) question
              </option>
              <option value="CONTRIB">
                Team contribution question
              </option>
              <option value="RUBRIC">
                Rubric question
              </option>
              <option value="RANK_OPTIONS">
                Rank (options) question
              </option>
              <option value="RANK_RECIPIENTS">
                Rank (recipients) question
              </option>
            </select>
            <a href="/instructorHelp.html#fbQuestionTypes" target="_blank">
              <i class="glyphicon glyphicon-info-sign">
              </i>
            </a>
          </div>
        </div>
      </div>
<<<<<<< HEAD
      <script src="/js/statusMessage.js" type="text/javascript">
      </script>
      <div aria-hidden="true" aria-labelledby="fsCopyModal" class="modal fade" id="fsCopyModal" role="dialog" tabindex="-1">
         <div class="modal-dialog">
            <div class="modal-content">
               <form action="/page/instructorFeedbackEditCopy" id="instructorCopyModalForm" method="post" role="form">
                  <div class="modal-header">
                     <button aria-hidden="true" class="close" data-dismiss="modal" type="button">
                        ×
                     </button>
                     <h4 class="modal-title">
                        Copy this feedback session to other courses
                        <br/>
                        <small>
                           (Select the course(s) you want to copy this feedback session to)
                        </small>
                     </h4>
                  </div>
                  <div class="modal-body">
                     <div class="form-group" id="courseList">
                     </div>
=======
      <div class="row">
        <div class="col-sm-12 row">
          <div class="col-sm-offset-3 col-sm-9">
            <a class="btn btn-primary margin-bottom-7px" id="button_openframe" onclick="showNewQuestionFrame(document.getElementById('questionTypeChoice').value)">
              Add New Question
            </a>
            <a class="btn btn-primary margin-bottom-7px" id="button_copy">
              Copy Question
            </a>
            <a class="btn btn-primary margin-bottom-7px" href="/page/instructorFeedbacksPage?user=FConstSumOptionQnUiT.instructor&courseid=FConstSumOptionQnUiT.CS2104&fsname=First+Session">
              Done Editing
            </a>
          </div>
        </div>
      </div>
    </div>
    <div class="panel panel-primary questionTable" id="questionTableNew" style="display:none;">
      <div class="panel-heading">
        <div class="row">
          <div class="col-sm-7">
            <span>
              <strong>
                Question
              </strong>
              <select class="questionNumber nonDestructive text-primary" id="questionnum" name="questionnum">
                <option value="1">
                  1
                </option>
                <option value="2">
                  2
                </option>
              </select>
               
            </span>
            <span id="questionTypeHeader">
            </span>
          </div>
          <div class="col-sm-5 mobile-margin-top-10px">
            <span class="mobile-no-pull pull-right">
              <a class="btn btn-primary btn-xs" data-original-title="Discard new question" data-placement="top" data-toggle="tooltip" onclick="cancelEdit(-1)" title="">
                Cancel
              </a>
              <a class="btn btn-primary btn-xs" data-original-title="Delete this question" data-placement="top" data-toggle="tooltip" onclick="deleteQuestion(-1)" title="">
                Delete
              </a>
            </span>
          </div>
        </div>
      </div>
      <div class="panel-body">
        <div class="col-sm-12 padding-15px margin-bottom-15px background-color-light-blue">
          <div>
            <textarea class="form-control textvalue nonDestructive" data-original-title="Please enter the question for users to give feedback about. e.g. What is the biggest weakness of the presented product?" data-placement="top" data-toggle="tooltip" disabled="disabled" id="questiontext" name="questiontext" rows="5" tabindex="9" title="">
            </textarea>
          </div>
          <div id="mcqForm">
            <div class="row">
              <br>
              <div class="col-sm-6">
                <div id="mcqChoiceTable--1">
                  <div class="margin-bottom-7px" id="mcqOptionRow-0--1">
                    <div class="input-group width-100-pc">
                      <span class="input-group-addon">
                        <input class="disabled_radio" disabled="disabled" type="radio">
                      </span>
                      <input class="form-control" disabled="disabled" id="mcqOption-0--1" name="mcqOption-0" type="text" value="">
                      <span class="input-group-btn">
                        <button class="btn btn-default removeOptionLink" id="mcqRemoveOptionLink" onclick="removeMcqOption(0,-1)" style="display:none" tabindex="-1" type="button">
                          <span class="glyphicon glyphicon-remove">
                          </span>
                        </button>
                      </span>
                    </div>
>>>>>>> c6e7b879
                  </div>
                  <div class="margin-bottom-7px" id="mcqOptionRow-1--1">
                    <div class="input-group width-100-pc">
                      <span class="input-group-addon">
                        <input class="disabled_radio" disabled="disabled" type="radio">
                      </span>
                      <input class="form-control" disabled="disabled" id="mcqOption-1--1" name="mcqOption-1" type="text" value="">
                      <span class="input-group-btn">
                        <button class="btn btn-default removeOptionLink" id="mcqRemoveOptionLink" onclick="removeMcqOption(1,-1)" style="display:none" tabindex="-1" type="button">
                          <span class="glyphicon glyphicon-remove">
                          </span>
                        </button>
                      </span>
                    </div>
                  </div>
                  <div id="mcqAddOptionRow--1">
                    <div colspan="2">
                      <a class="btn btn-primary btn-xs addOptionLink" id="mcqAddOptionLink" onclick="addMcqOption(-1)" style="display:none">
                        <span class="glyphicon glyphicon-plus">
                        </span>
                        add more options
                      </a>
                      <div class="checkbox">
                        <label class="bold-label">
                          <input id="mcqOtherOptionFlag--1" name="mcqOtherOptionFlag" onchange="toggleMcqOtherOptionEnabled(this, -1)" type="checkbox">
                          Add 'Other' option (Allows respondents to type in their own answer)
                        </label>
                      </div>
                    </div>
                  </div>
                </div>
                <input id="noofchoicecreated--1" name="noofchoicecreated" type="hidden" value="2">
              </div>
              <div class="col-sm-6 row">
                <div class="col-md-8 margin-bottom-7px">
                  <div class="checkbox">
                    <label class="bold-label">
                      <input disabled="disabled" id="generateOptionsCheckbox--1" onchange="toggleMcqGeneratedOptions(this,-1)" type="checkbox">
                      Or, generate options from the list of all
                    </label>
                  </div>
                </div>
                <div class="col-md-4">
                  <select class="form-control" disabled="disabled" id="mcqGenerateForSelect--1" onchange="changeMcqGenerateFor(-1)">
                    <option value="STUDENTS">
                      students
                    </option>
                    <option value="TEAMS">
                      teams
                    </option>
                    <option value="INSTRUCTORS">
                      instructors
                    </option>
                  </select>
                </div>
                <input id="generatedOptions--1" name="generatedOptions" type="hidden" value="NONE">
              </div>
              <br>
            </div>
          </div>
          <div id="msqForm">
            <div class="row">
              <br>
              <div class="col-sm-6">
                <div id="msqChoiceTable--1">
                  <div class="margin-bottom-7px" id="msqOptionRow-0--1">
                    <div class="input-group width-100-pc">
                      <span class="input-group-addon">
                        <input class="disabled_radio" disabled="disabled" type="checkbox">
                      </span>
                      <input class="form-control" disabled="disabled" id="msqOption-0--1" name="msqOption-0" type="text" value="">
                      <span class="input-group-btn">
                        <button class="btn btn-default removeOptionLink" id="msqRemoveOptionLink" onclick="removeMsqOption(0,-1)" style="display:none" tabindex="-1" type="button">
                          <span class="glyphicon glyphicon-remove">
                          </span>
                        </button>
                      </span>
                    </div>
                  </div>
                  <div class="margin-bottom-7px" id="msqOptionRow-1--1">
                    <div class="input-group width-100-pc">
                      <span class="input-group-addon">
                        <input class="disabled_radio" disabled="disabled" type="checkbox">
                      </span>
                      <input class="form-control" disabled="disabled" id="msqOption-1--1" name="msqOption-1" type="text" value="">
                      <span class="input-group-btn">
                        <button class="btn btn-default removeOptionLink" id="msqRemoveOptionLink" onclick="removeMsqOption(1,-1)" style="display:none" tabindex="-1" type="button">
                          <span class="glyphicon glyphicon-remove">
                          </span>
                        </button>
                      </span>
                    </div>
                  </div>
                  <div id="msqAddOptionRow--1">
                    <div colspan="2">
                      <a class="btn btn-primary btn-xs addOptionLink" id="msqAddOptionLink" onclick="addMsqOption(-1)" style="display:none">
                        <span class="glyphicon glyphicon-plus">
                        </span>
                        add more options
                      </a>
                      <div class="checkbox">
                        <label class="bold-label">
                          <input id="msqOtherOptionFlag--1" name="msqOtherOptionFlag" onchange="toggleMsqOtherOptionEnabled(this, -1)" type="checkbox">
                          Add 'Other' option (Allows respondents to type in their own answer)
                        </label>
                      </div>
                    </div>
                  </div>
                </div>
                <input id="noofchoicecreated--1" name="noofchoicecreated" type="hidden" value="2">
              </div>
              <div class="col-sm-6 row">
                <div class="col-md-8 margin-bottom-7px">
                  <div class="checkbox">
                    <label class="bold-label">
                      <input disabled="disabled" id="generateOptionsCheckbox--1" onchange="toggleMsqGeneratedOptions(this,-1)" type="checkbox">
                      Or, generate options from the list of all
                    </label>
                  </div>
                </div>
                <div class="col-md-4">
                  <select class="form-control" disabled="disabled" id="msqGenerateForSelect--1" onchange="changeMsqGenerateFor(-1)">
                    <option value="STUDENTS">
                      students
                    </option>
                    <option value="TEAMS">
                      teams
                    </option>
                    <option value="INSTRUCTORS">
                      instructors
                    </option>
                  </select>
                </div>
                <input id="generatedOptions--1" name="generatedOptions" type="hidden" value="NONE">
              </div>
              <br>
            </div>
          </div>
          <div id="numScaleForm">
            <div>
              <br>
              <div>
                <div>
                  <div class="row">
                    <div class="col-sm-4" data-original-title="Minimum acceptable response value" data-placement="top" data-toggle="tooltip" title="">
                      Minimum value:
                      <input class="form-control minScaleBox" disabled="disabled" id="minScaleBox--1" name="numscalemin" onchange="updateNumScalePossibleValues(-1)" type="number" value="1">
                    </div>
                    <div class="col-sm-4" data-original-title="Value to be increased/decreased each step" data-placement="top" data-toggle="tooltip" title="">
                      Increment:
                      <input class="form-control stepBox" disabled="disabled" id="stepBox--1" min="0.001" name="numscalestep" onchange="updateNumScalePossibleValues(-1)" step="0.001" type="number" value="1">
                    </div>
                    <div class="col-sm-4" data-original-title="Maximum acceptable response value" data-placement="top" data-toggle="tooltip" title="">
                      Maximum value:
                      <input class="form-control maxScaleBox" disabled="disabled" id="maxScaleBox--1" name="numscalemax" onchange="updateNumScalePossibleValues(-1)" type="number" value="5">
                    </div>
                  </div>
                  <br>
                  <div class="row">
                    <div class="col-sm-12">
                      <span id="numScalePossibleValues--1">
                        [Based on the above settings, acceptable responses are: 1, 2, 3, 4, 5]
                      </span>
                    </div>
                  </div>
                </div>
              </div>
            </div>
          </div>
          <div id="constSumForm">
            <div class="row">
              <br>
              <div class="col-sm-6" id="constSumOptionTable--1">
                <div class="margin-bottom-7px" id="constSumOptionRow-0--1">
                  <div class="input-group width-100-pc">
                    <input class="form-control" disabled="disabled" id="constSumOption-0--1" name="constSumOption-0" type="text" value="">
                    <span class="input-group-btn">
                      <button class="btn btn-default removeOptionLink" id="constSumRemoveOptionLink" onclick="removeConstSumOption(0,-1)" style="display:none" tabindex="-1" type="button">
                        <span class="glyphicon glyphicon-remove">
                        </span>
                      </button>
                    </span>
                  </div>
                </div>
                <div class="margin-bottom-7px" id="constSumOptionRow-1--1">
                  <div class="input-group width-100-pc">
                    <input class="form-control" disabled="disabled" id="constSumOption-1--1" name="constSumOption-1" type="text" value="">
                    <span class="input-group-btn">
                      <button class="btn btn-default removeOptionLink" id="constSumRemoveOptionLink" onclick="removeConstSumOption(1,-1)" style="display:none" tabindex="-1" type="button">
                        <span class="glyphicon glyphicon-remove">
                        </span>
                      </button>
                    </span>
                  </div>
                </div>
                <div id="constSumAddOptionRow--1">
                  <div colspan="2">
                    <a class="btn btn-primary btn-xs addOptionLink" id="constSumAddOptionLink" onclick="addConstSumOption(-1)" style="display:none">
                      <span class="glyphicon glyphicon-plus">
                      </span>
                      add more options
                    </a>
                  </div>
                </div>
                <input id="noofchoicecreated--1" name="noofchoicecreated" type="hidden" value="2">
                <input id="constSumToRecipients--1" name="constSumToRecipients" type="hidden" value="false">
              </div>
              <div class="col-sm-6">
                <div class="form-inline">
                  <div class="row">
                    <div class="col-md-5 col-lg-4">
                      <label class="bold-label width-100-pc margin-top-7px margin-bottom-7px tablet-no-mobile-margin-top-0">
                        <b>
                          Points to distribute
                        </b>
                      </label>
                    </div>
                    <div class="col-md-4">
                      <select class="width-100-pc select form-control margin-bottom-7px" disabled="disabled" id="constSumPointsPerOptionSelect--1" name="constSumPointsPerOption">
                        <option value="false">
                          in total:
                        </option>
                        <option id="constSumOption_Option--1" value="true">
                          per option:
                        </option>
                        <option id="constSumOption_Recipient--1" value="true">
                          per recipient:
                        </option>
                      </select>
                    </div>
                    <div class="col-md-3">
                      <input class="form-control width-100-pc pointsBox" disabled="disabled" id="constSumPoints--1" min="1" name="constSumPoints" onchange="updateConstSumPointsValue(-1)" step="1" type="number" value="100">
                    </div>
                  </div>
                </div>
                <div class="row">
                  <div class="col-sm-12">
                    <div class="checkbox" data-container="body" data-original-title="Ticking this prevents a giver from distributing the same number of points to multiple options" data-placement="top" data-toggle="tooltip" id="constSum_tooltipText--1" title="">
                      <label class="bold-label">
                        <input disabled="disabled" id="constSum_UnevenDistribution--1" name="constSumUnevenDistribution" type="checkbox">
                        <span id="constSum_labelText--1">
                          Every option to receive a different number of points
                        </span>
                      </label>
                    </div>
                  </div>
                </div>
              </div>
              <br>
            </div>
          </div>
          <div id="contribForm">
            <div class="row">
              <br>
              <div class="col-sm-6 row">
                <div class="form-inline col-sm-12" data-container="body" data-original-title="Ticking this allows a giver to select 'Not Sure' as his/her answer" data-placement="top" data-toggle="tooltip" id="contrib_tooltipText--1" title="">
                  <input checked="checked" id="isNotSureAllowedCheck--1" name="isNotSureAllowedCheck" type="checkbox">
                  <span style="margin-left: 5px; font-weight: bold;">
                    Allow response giver to select 'Not Sure' as the answer
                  </span>
                </div>
              </div>
            </div>
          </div>
          <div id="rubricForm">
            <div class="row">
              <br>
              <div class="col-sm-12 table-responsive">
                <table class="table table-bordered margin-0" id="rubricEditTable--1">
                  <thead>
                    <tr>
                      <th>
                      </th>
                      <th class="rubricCol--1-0">
                        <div class="col-sm-12 input-group">
                          <input class="form-control" id="rubricChoice--1-0" name="rubricChoice-0" type="text" value="Strongly Agree">
                          <span class="input-group-addon btn btn-default rubricRemoveChoiceLink--1" id="rubricRemoveChoiceLink--1-0" onclick="removeRubricCol(0, -1)" onmouseout="highlightRubricCol(0, -1, false)" onmouseover="highlightRubricCol(0, -1, true)">
                            <span class="glyphicon glyphicon-remove">
                            </span>
                          </span>
                        </div>
                      </th>
                      <th class="rubricCol--1-1">
                        <div class="col-sm-12 input-group">
                          <input class="form-control" id="rubricChoice--1-1" name="rubricChoice-1" type="text" value="Agree">
                          <span class="input-group-addon btn btn-default rubricRemoveChoiceLink--1" id="rubricRemoveChoiceLink--1-1" onclick="removeRubricCol(1, -1)" onmouseout="highlightRubricCol(1, -1, false)" onmouseover="highlightRubricCol(1, -1, true)">
                            <span class="glyphicon glyphicon-remove">
                            </span>
                          </span>
                        </div>
                      </th>
                      <th class="rubricCol--1-2">
                        <div class="col-sm-12 input-group">
                          <input class="form-control" id="rubricChoice--1-2" name="rubricChoice-2" type="text" value="Disagree">
                          <span class="input-group-addon btn btn-default rubricRemoveChoiceLink--1" id="rubricRemoveChoiceLink--1-2" onclick="removeRubricCol(2, -1)" onmouseout="highlightRubricCol(2, -1, false)" onmouseover="highlightRubricCol(2, -1, true)">
                            <span class="glyphicon glyphicon-remove">
                            </span>
                          </span>
                        </div>
                      </th>
                      <th class="rubricCol--1-3">
                        <div class="col-sm-12 input-group">
                          <input class="form-control" id="rubricChoice--1-3" name="rubricChoice-3" type="text" value="Strongly Disagree">
                          <span class="input-group-addon btn btn-default rubricRemoveChoiceLink--1" id="rubricRemoveChoiceLink--1-3" onclick="removeRubricCol(3, -1)" onmouseout="highlightRubricCol(3, -1, false)" onmouseover="highlightRubricCol(3, -1, true)">
                            <span class="glyphicon glyphicon-remove">
                            </span>
                          </span>
                        </div>
                      </th>
                    </tr>
                  </thead>
                  <tbody>
                    <tr id="rubricRow--1-0">
                      <td>
                        <div class="col-sm-12 input-group">
                          <span class="input-group-addon btn btn-default rubricRemoveSubQuestionLink--1" id="rubricRemoveSubQuestionLink--1-0" onclick="removeRubricRow(0,-1)" onmouseout="highlightRubricRow(0, -1, false)" onmouseover="highlightRubricRow(0, -1, true)">
                            <span class="glyphicon glyphicon-remove">
                            </span>
                          </span>
                          <textarea class="form-control" id="rubricSubQn--1-0" name="rubricSubQn-0" rows="3">
                            This student participates well in online discussions.
                          </textarea>
                        </div>
                      </td>
                      <td class="align-center rubricCol--1-0">
                        <textarea class="form-control nonDestructive" id="rubricDesc--1-0-0" name="rubricDesc-0-0" rows="3">
                          Initiates discussions frequently, and engages the team.
                        </textarea>
                      </td>
                      <td class="align-center rubricCol--1-1">
                        <textarea class="form-control nonDestructive" id="rubricDesc--1-0-1" name="rubricDesc-0-1" rows="3">
                          Takes part in discussions and sometimes initiates discussions.
                        </textarea>
                      </td>
                      <td class="align-center rubricCol--1-2">
                        <textarea class="form-control nonDestructive" id="rubricDesc--1-0-2" name="rubricDesc-0-2" rows="3">
                          Occasionally responds, but never initiates discussions.
                        </textarea>
                      </td>
                      <td class="align-center rubricCol--1-3">
                        <textarea class="form-control nonDestructive" id="rubricDesc--1-0-3" name="rubricDesc-0-3" rows="3">
                          Rarely or never responds.
                        </textarea>
                      </td>
                    </tr>
                    <tr id="rubricRow--1-1">
                      <td>
                        <div class="col-sm-12 input-group">
                          <span class="input-group-addon btn btn-default rubricRemoveSubQuestionLink--1" id="rubricRemoveSubQuestionLink--1-1" onclick="removeRubricRow(1,-1)" onmouseout="highlightRubricRow(1, -1, false)" onmouseover="highlightRubricRow(1, -1, true)">
                            <span class="glyphicon glyphicon-remove">
                            </span>
                          </span>
                          <textarea class="form-control" id="rubricSubQn--1-1" name="rubricSubQn-1" rows="3">
                            This student completes assigned tasks on time.
                          </textarea>
                        </div>
                      </td>
                      <td class="align-center rubricCol--1-0">
                        <textarea class="form-control nonDestructive" id="rubricDesc--1-1-0" name="rubricDesc-1-0" rows="3">
                          Tasks are always completed before the deadline.
                        </textarea>
                      </td>
                      <td class="align-center rubricCol--1-1">
                        <textarea class="form-control nonDestructive" id="rubricDesc--1-1-1" name="rubricDesc-1-1" rows="3">
                          Occasionally misses deadlines.
                        </textarea>
                      </td>
                      <td class="align-center rubricCol--1-2">
                        <textarea class="form-control nonDestructive" id="rubricDesc--1-1-2" name="rubricDesc-1-2" rows="3">
                          Often misses deadlines.
                        </textarea>
                      </td>
                      <td class="align-center rubricCol--1-3">
                        <textarea class="form-control nonDestructive" id="rubricDesc--1-1-3" name="rubricDesc-1-3" rows="3">
                          Rarely or never completes tasks.
                        </textarea>
                      </td>
                    </tr>
                  </tbody>
                </table>
              </div>
              <input id="rubricNumRows--1" name="rubricNumRows" type="hidden" value="2">
              <input id="rubricNumCols--1" name="rubricNumCols" type="hidden" value="4">
            </div>
            <div class="row">
              <div class="col-sm-6 align-left">
                <a class="btn btn-xs btn-primary" id="rubricAddSubQuestionLink--1" onclick="addRubricRow(-1)">
                  <span class="glyphicon glyphicon-arrow-down">
                  </span>
                  add row
                </a>
              </div>
              <div class="col-sm-6 align-right">
                <a class="btn btn-xs btn-primary" id="rubricAddChoiceLink--1" onclick="addRubricCol(-1)">
                  add column
                  <span class="glyphicon glyphicon-arrow-right">
                  </span>
                </a>
              </div>
              <br>
            </div>
          </div>
          <div id="rankOptionsForm">
            <div class="row">
              <br>
              <div class="col-sm-6" id="rankOptionTable--1">
                <div class="margin-bottom-7px" id="rankOptionRow-0--1">
                  <div class="input-group width-100-pc">
                    <input class="form-control" disabled="disabled" id="rankOption-0--1" name="rankOption-0" type="text" value="">
                    <span class="input-group-btn">
                      <button class="btn btn-default removeOptionLink" id="rankRemoveOptionLink" onclick="removeRankOption(0,-1)" style="display:none" tabindex="-1" type="button">
                        <span class="glyphicon glyphicon-remove">
                        </span>
                      </button>
                    </span>
                  </div>
                </div>
                <div class="margin-bottom-7px" id="rankOptionRow-1--1">
                  <div class="input-group width-100-pc">
                    <input class="form-control" disabled="disabled" id="rankOption-1--1" name="rankOption-1" type="text" value="">
                    <span class="input-group-btn">
                      <button class="btn btn-default removeOptionLink" id="rankRemoveOptionLink" onclick="removeRankOption(1,-1)" style="display:none" tabindex="-1" type="button">
                        <span class="glyphicon glyphicon-remove">
                        </span>
                      </button>
                    </span>
                  </div>
                </div>
                <div id="rankAddOptionRow--1">
                  <div colspan="2">
                    <a class="btn btn-primary btn-xs addOptionLink" id="rankAddOptionLink--1" onclick="addRankOption(-1)" style="display:none">
                      <span class="glyphicon glyphicon-plus">
                      </span>
                      add more options
                    </a>
                  </div>
                </div>
                <input id="noofchoicecreated--1" name="noofchoicecreated" type="hidden" value="2">
              </div>
              <div class="col-sm-6">
                <div class="checkbox" data-container="body" data-original-title="Ticking this will allow response givers to give the same rank to multiple options" data-placement="top" data-toggle="tooltip" title="">
                  <label class="bold-label">
                    <input id="rankAreDuplicatesAllowed--1" name="rankAreDuplicatesAllowed" type="checkbox">
                    Allow response giver to give the same rank to multiple options
                  </label>
                </div>
              </div>
              <br>
            </div>
          </div>
          <div id="rankRecipientsForm">
            <div class="row">
              <div class="col-sm-12">
                <div class="checkbox" data-container="body" data-original-title="Ticking this will allow response givers to give the same rank to multiple recipients" data-placement="top" data-toggle="tooltip" title="">
                  <label class="bold-label">
                    <input id="rankAreDuplicatesAllowed--1" name="rankAreDuplicatesAllowed" type="checkbox">
                    Allow response giver to give the same rank to multiple options
                  </label>
                </div>
              </div>
              <br>
            </div>
          </div>
        </div>
        <br>
        <div class="col-sm-12 padding-15px margin-bottom-15px background-color-light-green">
          <div class="col-sm-12 padding-0 margin-bottom-7px">
            <b>
              Feedback Path
            </b>
            (Who is giving feedback about whom?)
          </div>
          <div class="col-sm-12 col-lg-6 padding-0 margin-bottom-7px" data-original-title="Who will give feedback" data-placement="top" data-toggle="tooltip" title="">
            <label class="col-sm-4 col-lg-5 control-label">
              Who will give the feedback:
            </label>
            <div class="col-sm-8 col-lg-7">
              <select class="form-control participantSelect" id="givertype" name="givertype" onchange="feedbackGiverUpdateVisibilityOptions(this)">
                <option value="SELF">
                  Me (Session creator)
                </option>
                <option value="STUDENTS">
                  Students in this course
                </option>
                <option value="INSTRUCTORS">
                  Instructors in this course
                </option>
                <option value="TEAMS">
                  Teams in this course
                </option>
              </select>
            </div>
          </div>
          <div class="col-sm-12 col-lg-6 padding-0 margin-bottom-7px" data-original-title="Who the feedback is about" data-placement="top" data-toggle="tooltip" title="">
            <label class="col-sm-4 col-lg-5 control-label">
              Who the feedback is about:
            </label>
            <div class="col-sm-8 col-lg-7">
              <select class="form-control participantSelect" id="recipienttype" name="recipienttype" onchange="feedbackRecipientUpdateVisibilityOptions(this);getVisibilityMessageIfPreviewIsActive(this);">
                <option value="SELF">
                  Giver (Self feedback)
                </option>
                <option value="STUDENTS">
                  Other students in the course
                </option>
                <option value="INSTRUCTORS">
                  Instructors in the course
                </option>
                <option value="TEAMS">
                  Other teams in the course
                </option>
                <option value="OWN_TEAM">
                  Giver's team
                </option>
                <option value="OWN_TEAM_MEMBERS">
                  Giver's team members
                </option>
                <option value="OWN_TEAM_MEMBERS_INCLUDING_SELF">
                  Giver's team members and Giver
                </option>
                <option value="NONE">
                  Nobody specific (For general class feedback)
                </option>
              </select>
            </div>
          </div>
          <div class="col-sm-12 row numberOfEntitiesElements" style="display: none;">
            <label class="control-label col-sm-4 small" id="numofrecipients_text-">
              The maximum number of
              <span id="numofrecipients_text_inner-">
              </span>
              each respondant should give feedback to:
            </label>
            <div class="col-sm-8 form-control-static">
              <div class="col-sm-4 col-md-3 col-lg-2 margin-bottom-7px">
                <input class="nonDestructive" name="numofrecipientstype" type="radio" value="custom">
                <input class="nonDestructive numberOfEntitiesBox width-75-pc" id="numofrecipients" max="250" min="1" name="numofrecipients" type="number" value="1">
              </div>
              <div class="col-sm-4 col-md-3 col-lg-2 margin-bottom-7px">
                <input checked="checked" class="nonDestructive" name="numofrecipientstype" type="radio" value="max">
                <span class="">
                  Unlimited
                </span>
              </div>
            </div>
          </div>
        </div>
        <br>
        <div class="col-sm-12 padding-15px background-color-light-green">
          <div class="col-sm-12 padding-0 margin-bottom-7px">
            <b>
              Visibility
            </b>
            (Who can see the responses?)
          </div>
          <div class="col-sm-6 btn-group" data-toggle="buttons">
            <label class="btn btn-xs btn-info visibilityOptionsLabel" id="visibilityOptionsLabel" onchange="toggleVisibilityOptions(this)">
              <input type="radio">
              <span class="glyphicon glyphicon-pencil">
              </span>
              Edit Visibility
            </label>
            <label class="btn btn-xs btn-info active visibilityMessageButton" id="visibilityMessageButton" onchange="toggleVisibilityMessage(this)">
              <input type="radio">
              <span class="glyphicon glyphicon-eye-open">
              </span>
              Preview Visibility
            </label>
          </div>
        </div>
        <div class="col-sm-12 background-color-light-green">
          <div class="col-sm-12 text-muted visibilityMessage overflow-hidden" id="visibilityMessage">
            This is the visibility as seen by the feedback giver.
            <ul class="background-color-warning">
            </ul>
          </div>
        </div>
        <div class="col-sm-12 margin-bottom-15px background-color-light-green overflow-hidden">
          <div class="visibilityOptions" id="visibilityOptions" style="display: none;">
            <table class="dataTable participantTable table table-striped text-center background-color-white">
              <tbody>
                <tr>
                  <th class="text-center">
                    User/Group
                  </th>
                  <th class="text-center">
                    Can see answer
                  </th>
                  <th class="text-center">
                    Can see giver's name
                  </th>
                  <th class="text-center">
                    Can see recipient's name
                  </th>
                </tr>
                <tr>
                  <td class="text-left">
                    <div data-original-title="Control what feedback recipient(s) can view" data-placement="top" data-toggle="tooltip" title="">
                      Recipient(s)
                    </div>
                  </td>
                  <td>
                    <input checked="checked" class="visibilityCheckbox answerCheckbox centered" name="receiverLeaderCheckbox" type="checkbox" value="RECEIVER">
                  </td>
                  <td>
                    <input checked="checked" class="visibilityCheckbox giverCheckbox" type="checkbox" value="RECEIVER">
                  </td>
                  <td>
                    <input checked="checked" class="visibilityCheckbox recipientCheckbox" disabled="disabled" name="receiverFollowerCheckbox" type="checkbox" value="RECEIVER">
                  </td>
                </tr>
                <tr>
                  <td class="text-left">
                    <div data-original-title="Control what team members of feedback giver can view" data-placement="top" data-toggle="tooltip" title="">
                      Giver's Team Members
                    </div>
                  </td>
                  <td>
                    <input class="visibilityCheckbox answerCheckbox" type="checkbox" value="OWN_TEAM_MEMBERS">
                  </td>
                  <td>
                    <input class="visibilityCheckbox giverCheckbox" type="checkbox" value="OWN_TEAM_MEMBERS">
                  </td>
                  <td>
                    <input class="visibilityCheckbox recipientCheckbox" type="checkbox" value="OWN_TEAM_MEMBERS">
                  </td>
                </tr>
                <tr>
                  <td class="text-left">
                    <div data-original-title="Control what team members of feedback recipients can view" data-placement="top" data-toggle="tooltip" title="">
                      Recipient's Team Members
                    </div>
                  </td>
                  <td>
                    <input class="visibilityCheckbox answerCheckbox" type="checkbox" value="RECEIVER_TEAM_MEMBERS">
                  </td>
                  <td>
                    <input class="visibilityCheckbox giverCheckbox" type="checkbox" value="RECEIVER_TEAM_MEMBERS">
                  </td>
                  <td>
                    <input class="visibilityCheckbox recipientCheckbox" type="checkbox" value="RECEIVER_TEAM_MEMBERS">
                  </td>
                </tr>
                <tr>
                  <td class="text-left">
                    <div data-original-title="Control what other students can view" data-placement="top" data-toggle="tooltip" title="">
                      Other students
                    </div>
                  </td>
                  <td>
                    <input class="visibilityCheckbox answerCheckbox" type="checkbox" value="STUDENTS">
                  </td>
                  <td>
                    <input class="visibilityCheckbox giverCheckbox" type="checkbox" value="STUDENTS">
                  </td>
                  <td>
                    <input class="visibilityCheckbox recipientCheckbox" type="checkbox" value="STUDENTS">
                  </td>
                </tr>
                <tr>
                  <td class="text-left">
                    <div data-original-title="Control what instructors can view" data-placement="top" data-toggle="tooltip" title="">
                      Instructors
                    </div>
                  </td>
                  <td>
                    <input checked="checked" class="visibilityCheckbox answerCheckbox" type="checkbox" value="INSTRUCTORS">
                  </td>
                  <td>
                    <input checked="checked" class="visibilityCheckbox giverCheckbox" type="checkbox" value="INSTRUCTORS">
                  </td>
                  <td>
                    <input checked="checked" class="visibilityCheckbox recipientCheckbox" type="checkbox" value="INSTRUCTORS">
                  </td>
                </tr>
              </tbody>
            </table>
          </div>
        </div>
        <div>
          <span class="pull-right">
            <input class="btn btn-primary" id="button_submit_add" tabindex="9" type="submit" value="Save Question">
          </span>
        </div>
      </div>
    </div>
    <input name="questionnum" type="hidden" value="2">
    <input name="fsname" type="hidden" value="First Session">
    <input name="courseid" type="hidden" value="FConstSumOptionQnUiT.CS2104">
    <input name="showresponsesto" type="hidden" value="RECEIVER,INSTRUCTORS">
    <input name="showgiverto" type="hidden" value="RECEIVER,INSTRUCTORS">
    <input name="showrecipientto" type="hidden" value="RECEIVER,INSTRUCTORS">
    <input name="user" type="hidden" value="FConstSumOptionQnUiT.instructor">
    <input id="generatedOptions" name="generatedOptions" type="hidden" value="NONE">
  </form>
  <div aria-hidden="true" aria-labelledby="copyModalTitle" class="modal fade" id="copyModal" role="dialog" tabindex="-1">
    <div class="modal-dialog modal-lg">
      <div class="modal-content">
        <div class="modal-header">
          <button class="close" data-dismiss="modal" type="button">
            <span aria-hidden="true">
              ×
            </span>
            <span class="sr-only">
              Close
            </span>
          </button>
          <h4 class="modal-title" id="copyModalTitle">
            Copy Questions
          </h4>
        </div>
        <div class="modal-body padding-0">
          <form action="/page/instructorFeedbackQuestionCopy" class="form" id="copyModalForm" method="post" role="form">
            <table class="table-responsive table table-hover table-bordered margin-0" id="copyTableModal">
              <thead class="fill-primary">
                <tr>
                  <th style="width:30px;">
                     
                  </th>
                  <th class="button-sort-ascending" id="button_sortid" onclick="toggleSort(this);">
                    Course ID
                    <span class="icon-sort sorted-ascending">
                    </span>
                  </th>
                  <th class="button-sort-none" id="button_sortfsname" onclick="toggleSort(this);" style="width:17%;">
                    Session Name
                    <span class="icon-sort unsorted">
                    </span>
                  </th>
                  <th class="button-sort-none" id="button_sortfqtype" onclick="toggleSort(this);">
                    Question Type
                    <span class="icon-sort unsorted">
                    </span>
                  </th>
                  <th class="button-sort-none" id="button_sortfqtext" onclick="toggleSort(this);">
                    Question Text
                    <span class="icon-sort unsorted">
                    </span>
                  </th>
                </tr>
              </thead>
              <tbody>
                <tr style="cursor:pointer;">
                  <td>
                    <input type="checkbox">
                  </td>
                  <td>
                    FConstSumOptionQnUiT.CS2104
                  </td>
                  <td>
                    First Session
                  </td>
                  <td>
                    Distribute points (among options) question
                  </td>
                  <td>
                    edited const sum qn text
                  </td>
                  <input type="hidden" value="${question.id}">
                </tr>
              </tbody>
            </table>
            <input name="fsname" type="hidden" value="First Session">
            <input name="user" type="hidden" value="FConstSumOptionQnUiT.instructor">
            <input name="courseid" type="hidden" value="FConstSumOptionQnUiT.CS2104">
          </form>
        </div>
        <div class="modal-footer margin-0">
          <button class="btn btn-primary" disabled="disabled" id="button_copy_submit" type="button">
            Copy
          </button>
          <button class="btn btn-default" data-dismiss="modal" type="button">
            Cancel
          </button>
        </div>
      </div>
    </div>
  </div>
  <br>
  <br>
  <div class="well well-plain inputTable" id="questionPreviewTable">
    <div class="row">
      <form class="form-horizontal">
        <label class="control-label col-xs-6 col-md-2 tablet-align-left text-right">
          Preview Session:
        </label>
      </form>
      <div class="col-xs-12 col-md-5 row tablet-margin-top-10px" data-original-title="View how this session would look like to a student who is submitting feedback.<br>Preview is unavailable if the course has yet to have any student enrolled." data-placement="top" data-toggle="tooltip" title="">
        <form action="/page/instructorFeedbackPreviewAsStudent" class="form_preview" method="post" name="form_previewasstudent" target="_blank">
          <div class="col-sm-6">
            <select class="form-control margin-bottom-7px" name="previewas">
              <option value="alice.b.tmms@gmail.tmt">
                [Team 1] Alice Betsy
              </option>
            </select>
          </div>
          <input name="fsname" type="hidden" value="First Session">
          <input name="courseid" type="hidden" value="FConstSumOptionQnUiT.CS2104">
          <div class="col-sm-6">
            <input class="btn btn-primary" id="button_preview_student" type="submit" value="Preview as Student">
          </div>
          <input name="user" type="hidden" value="FConstSumOptionQnUiT.instructor">
        </form>
      </div>
      <div class="col-xs-12 col-md-5 row tablet-margin-top-10px" data-original-title="View how this session would look like to an instructor who is submitting feedback." data-placement="top" data-toggle="tooltip" title="">
        <form action="/page/instructorFeedbackPreviewAsInstructor" class="form_preview" method="post" name="form_previewasinstructor" target="_blank">
          <div class="col-sm-6">
            <select class="form-control margin-bottom-7px" name="previewas">
              <option value="tmms.test@gmail.tmt">
                Teammates Test
              </option>
            </select>
          </div>
          <input name="fsname" type="hidden" value="First Session">
          <input name="courseid" type="hidden" value="FConstSumOptionQnUiT.CS2104">
          <div class="col-sm-6">
            <input class="btn btn-primary" id="button_preview_instructor" type="submit" value="Preview as Instructor">
          </div>
          <input name="user" type="hidden" value="FConstSumOptionQnUiT.instructor">
        </form>
      </div>
    </div>
  </div>
  <br>
  <br>
</div><|MERGE_RESOLUTION|>--- conflicted
+++ resolved
@@ -746,7 +746,7 @@
   <div aria-hidden="true" aria-labelledby="fsCopyModal" class="modal fade" id="fsCopyModal" role="dialog" tabindex="-1">
     <div class="modal-dialog">
       <div class="modal-content">
-        <form action="/page/instructorFeedbackEditCopy" method="post" name="form_copy_list" role="form">
+        <form action="/page/instructorFeedbackEditCopy" id="instructorCopyModalForm" method="post" role="form">
           <div class="modal-header">
             <button aria-hidden="true" class="close" data-dismiss="modal" type="button">
               ×
@@ -1203,29 +1203,6 @@
           </div>
         </div>
       </div>
-<<<<<<< HEAD
-      <script src="/js/statusMessage.js" type="text/javascript">
-      </script>
-      <div aria-hidden="true" aria-labelledby="fsCopyModal" class="modal fade" id="fsCopyModal" role="dialog" tabindex="-1">
-         <div class="modal-dialog">
-            <div class="modal-content">
-               <form action="/page/instructorFeedbackEditCopy" id="instructorCopyModalForm" method="post" role="form">
-                  <div class="modal-header">
-                     <button aria-hidden="true" class="close" data-dismiss="modal" type="button">
-                        ×
-                     </button>
-                     <h4 class="modal-title">
-                        Copy this feedback session to other courses
-                        <br/>
-                        <small>
-                           (Select the course(s) you want to copy this feedback session to)
-                        </small>
-                     </h4>
-                  </div>
-                  <div class="modal-body">
-                     <div class="form-group" id="courseList">
-                     </div>
-=======
       <div class="row">
         <div class="col-sm-12 row">
           <div class="col-sm-offset-3 col-sm-9">
@@ -1299,7 +1276,6 @@
                         </button>
                       </span>
                     </div>
->>>>>>> c6e7b879
                   </div>
                   <div class="margin-bottom-7px" id="mcqOptionRow-1--1">
                     <div class="input-group width-100-pc">
