<div id="frameBodyWrapper" class="container">
            <div id="topOfPage"></div>
            <div id="headerOperation">
                <h1>Session Results</h1>
            </div>            
            






<div class="well well-plain padding-0">
    <div class="form-horizontal">
        <div class="panel-heading">
          <div class="row">
          <div class="col-sm-4">
              <div class="form-group">
                <label class="col-sm-2 control-label">Course:</label>
                <div class="col-sm-10">
                  <p class="form-control-static">CFResultsUiT.CS2104</p>
                </div>
              </div>
              <div class="form-group">
                <label class="col-sm-2 control-label">Session:</label>
                <div class="col-sm-10">
                  <p class="form-control-static">First Session 
                      
                  </p>
                </div>
              </div>
          </div>
          <div class="col-sm-6">
              <div class="form-group">
                <label class="col-sm-4 control-label">Session duration:</label>
                <div class="col-sm-8">
                  <p class="form-control-static">01 Apr 2012, 23:59&nbsp;&nbsp;&nbsp;<b>to</b>&nbsp;&nbsp;&nbsp;30 Apr 2016, 23:59</p>
                </div>
              </div>
              <div class="form-group">
                <label class="col-sm-4 control-label">Results visible from:</label>
                <div class="col-sm-8">
                  <p class="form-control-static">
                    01 May 2012, 23:59
                    
                    </p>
                </div>
              </div>
          </div>
         <div class="col-sm-2">
                     <div class="form-group">
                        <form action="/page/instructorFeedbackResultsDownload" method="post">
                           <div id="feedbackDataButtons">
                              <input class="btn btn-primary" id="button_download" name="fruploaddownloadbtn" type="submit" value="Download results"/>
                                                         </div>
                           <input name="user" type="hidden" value="CFResultsUiT.helper1"/>
                                                      <input name="fsname" type="hidden" value="First Session"/>
                                                      <input name="courseid" type="hidden" value="CFResultsUiT.CS2104"/>
                                                      <input name="sectionname" type="hidden" value="All"/>
                                                   </form>
                     </div>
                  </div>
               </div>
               <div class="row">
                  <span class="help-block align-center">
                     Non-English characters not displayed properly in the
                    downloaded file?
                     <span class="btn-link" data-target="#fsResultsTableWindow" data-toggle="modal" onclick="submitFormAjax()">
                        click here
                     </span>
                  </span>
               </div>
            </div>
         </div>
      </div>
      <form id="csvToHtmlForm">
         <input name="courseid" type="hidden" value="CFResultsUiT.CS2104"/>
                  <input name="fsname" type="hidden" value="First Session"/>
                  <input name="user" type="hidden" value="CFResultsUiT.helper1"/>
                  <input name="frgroupbysection" type="hidden" value="All"/>
                  <input name="csvtohtmltable" type="hidden" value="true"/>
               </form>
      <div class="modal fade align-center" id="fsResultsTableWindow">
         <div class="modal-dialog modal-lg">
            <div class="modal-content">
               <div class="modal-header">
                  <span class="help-block" style="display:inline;">
                     Tips: After
                    Selecting the table,
                     <kbd>
                        Ctrl + C
                     </kbd>
                     to COPY and
                     <kbd>
                        Ctrl + V
                     </kbd>
                     to PASTE to your Excel Workbook.
                  </span>
                       
                  <button class="btn btn-default" data-dismiss="modal" type="button">
                     Close
                  </button>
                  <button class="btn btn-primary" onclick="selectElementContents( document.getElementById('fsModalTable') );" type="button">
                     Select Table
                  </button>
               </div>
               <div class="modal-body">
                  <div class="table-responsive">
                     <div id="fsModalTable">
                     </div>
                     <br/>
                                          <div id="ajaxStatus">
                     </div>
                  </div>
               </div>
               <div class="modal-footer">
               </div>
            </div>
         </div>
      </div>

<form class="form-horizontal" role="form" method="post" action="/page/instructorFeedbackResultsPage?courseid=CFResultsUiT.CS2104&amp;fsname=First+Session&amp;user=CFResultsUiT.helper1">
    <div class="panel panel-info margin-0">
        <div class="panel-body">
            <div class="row">
                <div data-original-title="View results in different formats" class="col-sm-5" data-toggle="tooltip" title="">
                    <div class="form-group">
                        <label for="viewSelect" class="col-sm-2 control-label">
                            View:
                        </label>
                        <div class="col-sm-10">
                            <select id="viewSelect" class="form-control" name="frsorttype" onchange="this.form.submit()">
                                <option value="question" selected="selected">
                                    Group by - Question
                                </option>
                                <option value="giver-recipient-question">
                                    Group by - Giver &gt; Recipient &gt; Question
                                </option>
                                <option value="recipient-giver-question">
                                    Group by - Recipient &gt; Giver &gt; Question
                                </option>
                                <option value="giver-question-recipient">
                                    Group by - Giver &gt; Question &gt; Recipient
                                </option>
                                <option value="recipient-question-giver">
                                    Group by - Recipient &gt; Question &gt; Giver
                                </option>
                            </select>
                        </div>
                    </div>
                </div>
                <div data-original-title="Filter the results in the current view" class="col-sm-5" data-toggle="tooltip" title="">
                    <div class="form-group">
                        <label for="viewSelect" class="col-sm-2 control-label">
                            Filter:
                        </label>
                        <div class="col-sm-10">
                            <div class="input-group">
                                <input id="results-search-box" class="form-control" placeholder="Type keywords from the question title" onchange="updateResultsFilter()" type="text">
                                <a class="input-group-addon btn btn-default"><span class="glyphicon glyphicon-search"></span></a>
                            </div>
                        </div>
                    </div>
                </div>
                <div class="col-sm-2 pull-right">
                  <div data-original-title="Group results in the current view by team" class="col-sm-12" data-toggle="tooltip" title="">
                      <div class="checkbox padding-top-0 min-height-0">
                          <label class="text-strike">
                              <input name="frgroupbyteam" id="frgroupbyteam" checked="checked" type="checkbox"> Group by Teams
                          </label>
                      </div>
                  </div>
                  <div data-original-title="Show statistics" class="col-sm-12" data-toggle="tooltip" title="">
                      <div class="checkbox padding-top-0 min-height-0">
                          <label>
                              <input id="show-stats-checkbox" name="frshowstats" checked="checked" type="checkbox"> Show Statistics
                          </label>
                      </div>
                  </div>
                </div>
            </div>
            <div class="row">
                
                <div data-original-title="View results by sections" class="col-sm-5" data-toggle="tooltip" title="">
                    <div class="form-group">
                        <label for="sectionSelect" class="col-sm-2 control-label">
                            Section:
                        </label>
                        <div class="col-sm-10">
                            <select id="sectionSelect" class="form-control" name="frgroupbysection" onchange="this.form.submit()">
                                <option value="All" selected="selected">
                                    All
                                </option>
                                
                                <option value="Section A">
                                    Section A
                                </option>
                                
                                <option value="Section B">
                                    Section B
                                </option>
                                
                            </select>
                        </div>
                    </div>
                </div>
                
                <div class="col-sm-7 pull-right" style="padding-top:8px;">
                    
                    <a data-original-title="Collapse all panels. You can also click on the panel heading to toggle each one individually." class="btn btn-default btn-xs pull-right" id="collapse-panels-button" onclick="toggleCollapse(this)" data-toggle="tooltip" title="">
                        Collapse Questions
                    </a>
                    
                </div>
            </div>
        </div>
    </div>
    <input name="fsname" value="First Session" type="hidden">
    <input name="courseid" value="CFResultsUiT.CS2104" type="hidden">
    <input name="user" value="CFResultsUiT.helper1" type="hidden">
</form>

<br>





    <div id="statusMessage" style="display: none;"></div>

<br>


            <br>
            
            <div class="panel panel-info">
                <div style="cursor: pointer;" id="panelHeading-1" data-target="#panelBodyCollapse-1" class="panel-heading">
                    <form style="display:none;" id="seeMore-1" class="seeMoreForm-1" action="/page/instructorFeedbackResultsPage">
                        <input name="courseid" value="CFResultsUiT.CS2104" type="hidden">
                        <input name="fsname" value="First Session" type="hidden">
                        <input name="user" value="CFResultsUiT.helper1" type="hidden">
                        <input name="frgroupbyteam" value="on" type="hidden">
                        <input name="frsorttype" value="question" type="hidden">
                        <input name="frshowstats" value="on" id="showStats-1" type="hidden">
                        <input name="questionnum" value="1" type="hidden">
                    </form>
                    <div class="display-icon pull-right">
                    <span class="glyphicon glyphicon-chevron-up pull-right"></span>
                    </div>
                    <strong>Question 1: </strong><span class="text-preserve-space">Rate 3 other students' products</span>
                </div>
                <div id="panelBodyCollapse-1" class="panel-collapse collapse in">
                <div class="panel-body padding-0" id="questionBody-0">
                                    
                    <div class="resultStatistics">
                        
                    </div>
                    <div class="table-responsive">
                        <table class="table table-striped table-bordered dataTable margin-0">
                            <thead class="background-color-medium-gray text-color-gray font-weight-normal">
                                <tr>
                                    <th id="button_sortFromName" class="button-sort-none" onclick="toggleSort(this,1)" style="width: 15%;">
                                        Giver
                                        <span class="icon-sort unsorted"></span>
                                    </th>
                                    <th id="button_sortFromTeam" class="button-sort-none" onclick="toggleSort(this,2)" style="width: 15%;">
                                        Team
                                        <span class="icon-sort unsorted"></span>
                                    </th>
                                    <th id="button_sortToName" class="button-sort-none" onclick="toggleSort(this,3)" style="width: 15%;">
                                        Recipient
                                        <span class="icon-sort unsorted"></span>
                                    </th>
                                    <th id="button_sortToTeam" class="button-sort-ascending" onclick="toggleSort(this,4)" style="width: 15%;">
                                        Team
                                        <span class="icon-sort unsorted"></span>
                                    </th>
                                    <th id="button_sortFeedback" class="button-sort-none" onclick="toggleSort(this,5)">
                                        Feedback
                                        <span class="icon-sort unsorted"></span>
                                    </th>
                                </tr>
                            </thead><thead>
                            </thead><tbody>
                                
                                <tr>
                                
                                    <td class="middlealign">Alice Betsy</td>
                                    <td class="middlealign">Team 1</td>
                                    <td class="middlealign">Benny Charles</td>
                                    <td class="middlealign">Team 1</td>
                                    <td class="text-preserve-space">2 Response to Benny.</td>
                                </tr>        
                                
                                <tr>
                                
                                    <td class="middlealign">Alice Betsy</td>
                                    <td class="middlealign">Team 1</td>
                                    <td class="middlealign">Drop out</td>
                                    <td class="middlealign">Team 2</td>
                                    <td class="text-preserve-space">Response to Dropout.</td>
                                </tr>        
                                
                                <tr>
                                
                                    <td class="middlealign">Benny Charles</td>
                                    <td class="middlealign">Team 1</td>
                                    <td class="middlealign">Charlie Dávis</td>
                                    <td class="middlealign">Team 2</td>
                                    <td class="text-preserve-space">4 Response to Charlie.</td>
                                </tr>        
                                
                                <tr>
                                
                                    <td class="middlealign">Benny Charles</td>
                                    <td class="middlealign">Team 1</td>
                                    <td class="middlealign">Danny Engrid</td>
                                    <td class="middlealign">Team 2</td>
                                    <td class="text-preserve-space">1 Response to Danny.</td>
                                </tr>        
                                
                                <tr>
                                
                                    <td class="middlealign">Charlie Dávis</td>
                                    <td class="middlealign">Team 2</td>
                                    <td class="middlealign">Emily</td>
                                    <td class="middlealign">Team 3</td>
                                    <td class="text-preserve-space">3 Response to Emily.</td>
                                </tr>        
                                
                                <tr>
                                
                                    <td class="middlealign">Drop out</td>
                                    <td class="middlealign">Team 2</td>
                                    <td class="middlealign">Alice Betsy</td>
                                    <td class="middlealign">Team 1</td>
                                    <td class="text-preserve-space">Response to Alice from Dropout.</td>
                                </tr>        
                                
                                <tr>
                                
                                    <td class="middlealign">Drop out</td>
                                    <td class="middlealign">Team 2</td>
                                    <td class="middlealign">Benny Charles</td>
                                    <td class="middlealign">Team 1</td>
                                    <td class="text-preserve-space">Response to Benny from Dropout.</td>
                                </tr>        
                                
                                <tr>
                                
                                    <td class="middlealign">Drop out</td>
                                    <td class="middlealign">Team 2</td>
                                    <td class="middlealign">Danny Engrid</td>
                                    <td class="middlealign">Team 2</td>
                                    <td class="text-preserve-space">Response to Danny from Dropout.</td>
                                </tr>        
                                
                            </tbody>
                        </table>
                    </div>
                    
                </div>
                </div>
            </div>
            
            <div class="panel panel-info">
                <div style="cursor: pointer;" id="panelHeading-2" data-target="#panelBodyCollapse-2" class="panel-heading">
                    <form style="display:none;" id="seeMore-2" class="seeMoreForm-2" action="/page/instructorFeedbackResultsPage">
                        <input name="courseid" value="CFResultsUiT.CS2104" type="hidden">
                        <input name="fsname" value="First Session" type="hidden">
                        <input name="user" value="CFResultsUiT.helper1" type="hidden">
                        <input name="frgroupbyteam" value="on" type="hidden">
                        <input name="frsorttype" value="question" type="hidden">
                        <input name="frshowstats" value="on" id="showStats-2" type="hidden">
                        <input name="questionnum" value="2" type="hidden">
                    </form>
                    <div class="display-icon pull-right">
                    <span class="glyphicon glyphicon-chevron-up pull-right"></span>
                    </div>
                    <strong>Question 2: </strong><span class="text-preserve-space">What is the best selling point of your product?</span>
                </div>
                <div id="panelBodyCollapse-2" class="panel-collapse collapse in">
                <div class="panel-body padding-0" id="questionBody-1">
                    
                        <div class="col-sm-12">
                            <i class="text-muted">There are no responses for this question.</i>
                        </div>
                    
                </div>
                </div>
            </div>
            
            <div class="panel panel-info">
                <div style="cursor: pointer;" id="panelHeading-3" data-target="#panelBodyCollapse-3" class="panel-heading">
                    <form style="display:none;" id="seeMore-3" class="seeMoreForm-3" action="/page/instructorFeedbackResultsPage">
                        <input name="courseid" value="CFResultsUiT.CS2104" type="hidden">
                        <input name="fsname" value="First Session" type="hidden">
                        <input name="user" value="CFResultsUiT.helper1" type="hidden">
                        <input name="frgroupbyteam" value="on" type="hidden">
                        <input name="frsorttype" value="question" type="hidden">
                        <input name="frshowstats" value="on" id="showStats-3" type="hidden">
                        <input name="questionnum" value="3" type="hidden">
                    </form>
                    <div class="display-icon pull-right">
                    <span class="glyphicon glyphicon-chevron-up pull-right"></span>
                    </div>
                    <strong>Question 3: </strong><span class="text-preserve-space">My comments on the class</span>
                </div>
                <div id="panelBodyCollapse-3" class="panel-collapse collapse in">
                <div class="panel-body padding-0" id="questionBody-2">
                    
                        <div class="col-sm-12">
                            <i class="text-muted">There are no responses for this question.</i>
                        </div>
                    
                </div>
                </div>
            </div>
            
            <div class="panel panel-info">
                <div style="cursor: pointer;" id="panelHeading-4" data-target="#panelBodyCollapse-4" class="panel-heading">
                    <form style="display:none;" id="seeMore-4" class="seeMoreForm-4" action="/page/instructorFeedbackResultsPage">
                        <input name="courseid" value="CFResultsUiT.CS2104" type="hidden">
                        <input name="fsname" value="First Session" type="hidden">
                        <input name="user" value="CFResultsUiT.helper1" type="hidden">
                        <input name="frgroupbyteam" value="on" type="hidden">
                        <input name="frsorttype" value="question" type="hidden">
                        <input name="frshowstats" value="on" id="showStats-4" type="hidden">
                        <input name="questionnum" value="4" type="hidden">
                    </form>
                    <div class="display-icon pull-right">
                    <span class="glyphicon glyphicon-chevron-up pull-right"></span>
                    </div>
                    <strong>Question 4: </strong><span class="text-preserve-space">Give feedback to 3 other teams.</span>
                </div>
                <div id="panelBodyCollapse-4" class="panel-collapse collapse in">
                <div class="panel-body padding-0" id="questionBody-3">
                    
                        <div class="col-sm-12">
                            <i class="text-muted">There are no responses for this question.</i>
                        </div>
                    
                </div>
                </div>
            </div>
            
            <div class="panel panel-info">
                <div style="cursor: pointer;" id="panelHeading-5" data-target="#panelBodyCollapse-5" class="panel-heading">
                    <form style="display:none;" id="seeMore-5" class="seeMoreForm-5" action="/page/instructorFeedbackResultsPage">
                        <input name="courseid" value="CFResultsUiT.CS2104" type="hidden">
                        <input name="fsname" value="First Session" type="hidden">
                        <input name="user" value="CFResultsUiT.helper1" type="hidden">
                        <input name="frgroupbyteam" value="on" type="hidden">
                        <input name="frsorttype" value="question" type="hidden">
                        <input name="frshowstats" value="on" id="showStats-5" type="hidden">
                        <input name="questionnum" value="5" type="hidden">
                    </form>
                    <div class="display-icon pull-right">
                    <span class="glyphicon glyphicon-chevron-up pull-right"></span>
                    </div>
                    <strong>Question 5: </strong><span class="text-preserve-space">Give feedback to your team mates</span>
                </div>
                <div id="panelBodyCollapse-5" class="panel-collapse collapse in">
                <div class="panel-body padding-0" id="questionBody-4">
                    
                        <div class="col-sm-12">
                            <i class="text-muted">There are no responses for this question.</i>
                        </div>
                    
                </div>
                </div>
            </div>
            
            <div class="panel panel-info">
                <div style="cursor: pointer;" id="panelHeading-6" data-target="#panelBodyCollapse-6" class="panel-heading">
                    <form style="display:none;" id="seeMore-6" class="seeMoreForm-6" action="/page/instructorFeedbackResultsPage">
                        <input name="courseid" value="CFResultsUiT.CS2104" type="hidden">
                        <input name="fsname" value="First Session" type="hidden">
                        <input name="user" value="CFResultsUiT.helper1" type="hidden">
                        <input name="frgroupbyteam" value="on" type="hidden">
                        <input name="frsorttype" value="question" type="hidden">
                        <input name="frshowstats" value="on" id="showStats-6" type="hidden">
                        <input name="questionnum" value="6" type="hidden">
                    </form>
                    <div class="display-icon pull-right">
                    <span class="glyphicon glyphicon-chevron-up pull-right"></span>
                    </div>
                    <strong>Question 6: </strong><span class="text-preserve-space">This question should be hidden.</span>
                </div>
                <div id="panelBodyCollapse-6" class="panel-collapse collapse in">
                <div class="panel-body padding-0" id="questionBody-5">
                    
                        <div class="col-sm-12">
                            <i class="text-muted">There are no responses for this question.</i>
                        </div>
                    
                </div>
                </div>
            </div>
            
            <div class="panel panel-info">
                <div style="cursor: pointer;" id="panelHeading-7" data-target="#panelBodyCollapse-7" class="panel-heading">
                    <form style="display:none;" id="seeMore-7" class="seeMoreForm-7" action="/page/instructorFeedbackResultsPage">
                        <input name="courseid" value="CFResultsUiT.CS2104" type="hidden">
                        <input name="fsname" value="First Session" type="hidden">
                        <input name="user" value="CFResultsUiT.helper1" type="hidden">
                        <input name="frgroupbyteam" value="on" type="hidden">
                        <input name="frsorttype" value="question" type="hidden">
                        <input name="frshowstats" value="on" id="showStats-7" type="hidden">
                        <input name="questionnum" value="7" type="hidden">
                    </form>
                    <div class="display-icon pull-right">
                    <span class="glyphicon glyphicon-chevron-up pull-right"></span>
                    </div>
                    <strong>Question 7: </strong><span class="text-preserve-space">What is your extra feature?&nbsp;<span style=" white-space: normal;">
    <a href="javascript:;" id="questionAdditionalInfoButton-7-" class="color_gray" onclick="toggleAdditionalQuestionInfo('7-')" data-more="[more]" data-less="[less]">[more]</a>
    <br>
    <span id="questionAdditionalInfo-7-" style="display:none;">Multiple-choice (single answer) question options:
<ul style="list-style-type: disc;margin-left: 20px;"><li>FlexiCommand</li><li>PowerSearch</li><li>GoodUI</li><li>Google Integration</li></ul></span>
</span></span>
                </div>
                <div id="panelBodyCollapse-7" class="panel-collapse collapse in">
                <div class="panel-body padding-0" id="questionBody-6">
                    
                        <div class="col-sm-12">
                            <i class="text-muted">There are no responses for this question.</i>
                        </div>
                    
                </div>
                </div>
            </div>
            
            <div class="panel panel-info">
                <div style="cursor: pointer;" id="panelHeading-8" data-target="#panelBodyCollapse-8" class="panel-heading">
                    <form style="display:none;" id="seeMore-8" class="seeMoreForm-8" action="/page/instructorFeedbackResultsPage">
                        <input name="courseid" value="CFResultsUiT.CS2104" type="hidden">
                        <input name="fsname" value="First Session" type="hidden">
                        <input name="user" value="CFResultsUiT.helper1" type="hidden">
                        <input name="frgroupbyteam" value="on" type="hidden">
                        <input name="frsorttype" value="question" type="hidden">
                        <input name="frshowstats" value="on" id="showStats-8" type="hidden">
                        <input name="questionnum" value="8" type="hidden">
                    </form>
                    <div class="display-icon pull-right">
                    <span class="glyphicon glyphicon-chevron-up pull-right"></span>
                    </div>
                    <strong>Question 8: </strong><span class="text-preserve-space">What is your extra feature?&nbsp;<span style=" white-space: normal;">
    <a href="javascript:;" id="questionAdditionalInfoButton-8-" class="color_gray" onclick="toggleAdditionalQuestionInfo('8-')" data-more="[more]" data-less="[less]">[more]</a>
    <br>
    <span id="questionAdditionalInfo-8-" style="display:none;">Multiple-choice (multiple answers) question options:
<ul style="list-style-type: disc;margin-left: 20px;"><li>FlexiCommand</li><li>PowerSearch</li><li>GoodUI</li><li>Google Integration</li></ul></span>
</span></span>
                </div>
                <div id="panelBodyCollapse-8" class="panel-collapse collapse in">
                <div class="panel-body padding-0" id="questionBody-7">
                    
                        <div class="col-sm-12">
                            <i class="text-muted">There are no responses for this question.</i>
                        </div>
                    
                </div>
                </div>
            </div>
            
            <div class="panel panel-info">
                <div style="cursor: pointer;" id="panelHeading-9" data-target="#panelBodyCollapse-9" class="panel-heading">
                    <form style="display:none;" id="seeMore-9" class="seeMoreForm-9" action="/page/instructorFeedbackResultsPage">
                        <input name="courseid" value="CFResultsUiT.CS2104" type="hidden">
                        <input name="fsname" value="First Session" type="hidden">
                        <input name="user" value="CFResultsUiT.helper1" type="hidden">
                        <input name="frgroupbyteam" value="on" type="hidden">
                        <input name="frsorttype" value="question" type="hidden">
                        <input name="frshowstats" value="on" id="showStats-9" type="hidden">
                        <input name="questionnum" value="9" type="hidden">
                    </form>
                    <div class="display-icon pull-right">
                    <span class="glyphicon glyphicon-chevron-up pull-right"></span>
                    </div>
                    <strong>Question 9: </strong><span class="text-preserve-space">Who do you think is the most hardworking student?&nbsp;<span style=" white-space: normal;">
    <a href="javascript:;" id="questionAdditionalInfoButton-9-" class="color_gray" onclick="toggleAdditionalQuestionInfo('9-')" data-more="[more]" data-less="[less]">[more]</a>
    <br>
    <span id="questionAdditionalInfo-9-" style="display:none;">Multiple-choice (single answer) question options:
<br>The options for this question is automatically generated from the list of all students in this course.</span>
</span></span>
                </div>
                <div id="panelBodyCollapse-9" class="panel-collapse collapse in">
                <div class="panel-body padding-0" id="questionBody-8">
                    
                        <div class="col-sm-12">
                            <i class="text-muted">There are no responses for this question.</i>
                        </div>
                    
                </div>
                </div>
            </div>
            
            <div class="panel panel-info">
                <div style="cursor: pointer;" id="panelHeading-10" data-target="#panelBodyCollapse-10" class="panel-heading">
                    <form style="display:none;" id="seeMore-10" class="seeMoreForm-10" action="/page/instructorFeedbackResultsPage">
                        <input name="courseid" value="CFResultsUiT.CS2104" type="hidden">
                        <input name="fsname" value="First Session" type="hidden">
                        <input name="user" value="CFResultsUiT.helper1" type="hidden">
                        <input name="frgroupbyteam" value="on" type="hidden">
                        <input name="frsorttype" value="question" type="hidden">
                        <input name="frshowstats" value="on" id="showStats-10" type="hidden">
                        <input name="questionnum" value="10" type="hidden">
                    </form>
                    <div class="display-icon pull-right">
                    <span class="glyphicon glyphicon-chevron-up pull-right"></span>
                    </div>
                    <strong>Question 10: </strong><span class="text-preserve-space">Which team do you think has the best feature?&nbsp;<span style=" white-space: normal;">
    <a href="javascript:;" id="questionAdditionalInfoButton-10-" class="color_gray" onclick="toggleAdditionalQuestionInfo('10-')" data-more="[more]" data-less="[less]">[more]</a>
    <br>
    <span id="questionAdditionalInfo-10-" style="display:none;">Multiple-choice (single answer) question options:
<br>The options for this question is automatically generated from the list of all teams in this course.</span>
</span></span>
                </div>
                <div id="panelBodyCollapse-10" class="panel-collapse collapse in">
                <div class="panel-body padding-0" id="questionBody-9">
                    
                        <div class="col-sm-12">
                            <i class="text-muted">There are no responses for this question.</i>
                        </div>
                    
                </div>
                </div>
            </div>
            
            <div class="panel panel-info">
                <div style="cursor: pointer;" id="panelHeading-11" data-target="#panelBodyCollapse-11" class="panel-heading">
                    <form style="display:none;" id="seeMore-11" class="seeMoreForm-11" action="/page/instructorFeedbackResultsPage">
                        <input name="courseid" value="CFResultsUiT.CS2104" type="hidden">
                        <input name="fsname" value="First Session" type="hidden">
                        <input name="user" value="CFResultsUiT.helper1" type="hidden">
                        <input name="frgroupbyteam" value="on" type="hidden">
                        <input name="frsorttype" value="question" type="hidden">
                        <input name="frshowstats" value="on" id="showStats-11" type="hidden">
                        <input name="questionnum" value="11" type="hidden">
                    </form>
                    <div class="display-icon pull-right">
                    <span class="glyphicon glyphicon-chevron-up pull-right"></span>
                    </div>
                    <strong>Question 11: </strong><span class="text-preserve-space">Who are your teammates?&nbsp;<span style=" white-space: normal;">
    <a href="javascript:;" id="questionAdditionalInfoButton-11-" class="color_gray" onclick="toggleAdditionalQuestionInfo('11-')" data-more="[more]" data-less="[less]">[more]</a>
    <br>
    <span id="questionAdditionalInfo-11-" style="display:none;">Multiple-choice (multiple answers) question options:
<br>The options for this question is automatically generated from the list of all students in this course.</span>
</span></span>
                </div>
                <div id="panelBodyCollapse-11" class="panel-collapse collapse in">
                <div class="panel-body padding-0" id="questionBody-10">
                    
                        <div class="col-sm-12">
                            <i class="text-muted">There are no responses for this question.</i>
                        </div>
                    
                </div>
                </div>
            </div>
            
            <div class="panel panel-info">
                <div style="cursor: pointer;" id="panelHeading-12" data-target="#panelBodyCollapse-12" class="panel-heading">
                    <form style="display:none;" id="seeMore-12" class="seeMoreForm-12" action="/page/instructorFeedbackResultsPage">
                        <input name="courseid" value="CFResultsUiT.CS2104" type="hidden">
                        <input name="fsname" value="First Session" type="hidden">
                        <input name="user" value="CFResultsUiT.helper1" type="hidden">
                        <input name="frgroupbyteam" value="on" type="hidden">
                        <input name="frsorttype" value="question" type="hidden">
                        <input name="frshowstats" value="on" id="showStats-12" type="hidden">
                        <input name="questionnum" value="12" type="hidden">
                    </form>
                    <div class="display-icon pull-right">
                    <span class="glyphicon glyphicon-chevron-up pull-right"></span>
                    </div>
                    <strong>Question 12: </strong><span class="text-preserve-space">Which teams do you like?&nbsp;<span style=" white-space: normal;">
    <a href="javascript:;" id="questionAdditionalInfoButton-12-" class="color_gray" onclick="toggleAdditionalQuestionInfo('12-')" data-more="[more]" data-less="[less]">[more]</a>
    <br>
    <span id="questionAdditionalInfo-12-" style="display:none;">Multiple-choice (multiple answers) question options:
<br>The options for this question is automatically generated from the list of all teams in this course.</span>
</span></span>
                </div>
                <div id="panelBodyCollapse-12" class="panel-collapse collapse in">
                <div class="panel-body padding-0" id="questionBody-11">
                    
                        <div class="col-sm-12">
                            <i class="text-muted">There are no responses for this question.</i>
                        </div>
                    
                </div>
                </div>
            </div>
            
            <div class="panel panel-info">
                <div style="cursor: pointer;" id="panelHeading-13" data-target="#panelBodyCollapse-13" class="panel-heading">
                    <form style="display:none;" id="seeMore-13" class="seeMoreForm-13" action="/page/instructorFeedbackResultsPage">
                        <input name="courseid" value="CFResultsUiT.CS2104" type="hidden">
                        <input name="fsname" value="First Session" type="hidden">
                        <input name="user" value="CFResultsUiT.helper1" type="hidden">
                        <input name="frgroupbyteam" value="on" type="hidden">
                        <input name="frsorttype" value="question" type="hidden">
                        <input name="frshowstats" value="on" id="showStats-13" type="hidden">
                        <input name="questionnum" value="13" type="hidden">
                    </form>
                    <div class="display-icon pull-right">
                    <span class="glyphicon glyphicon-chevron-up pull-right"></span>
                    </div>
                    <strong>Question 13: </strong><span class="text-preserve-space">Rate our product.&nbsp;<span style=" white-space: normal;">
    <a href="javascript:;" id="questionAdditionalInfoButton-13-" class="color_gray" onclick="toggleAdditionalQuestionInfo('13-')" data-more="[more]" data-less="[less]">[more]</a>
    <br>
    <span id="questionAdditionalInfo-13-" style="display:none;">Numerical-scale question:<br>Minimum value: 1. Increment: 0.5. Maximum value: 5.</span>
</span></span>
                </div>
                <div id="panelBodyCollapse-13" class="panel-collapse collapse in">
                <div class="panel-body padding-0" id="questionBody-12">
                    
                        <div class="col-sm-12">
                            <i class="text-muted">There are no responses for this question.</i>
                        </div>
                    
                </div>
                </div>
            </div>
            
            <div class="panel panel-info">
                <div style="cursor: pointer;" id="panelHeading-14" data-target="#panelBodyCollapse-14" class="panel-heading">
                    <form style="display:none;" id="seeMore-14" class="seeMoreForm-14" action="/page/instructorFeedbackResultsPage">
                        <input name="courseid" value="CFResultsUiT.CS2104" type="hidden">
                        <input name="fsname" value="First Session" type="hidden">
                        <input name="user" value="CFResultsUiT.helper1" type="hidden">
                        <input name="frgroupbyteam" value="on" type="hidden">
                        <input name="frsorttype" value="question" type="hidden">
                        <input name="frshowstats" value="on" id="showStats-14" type="hidden">
                        <input name="questionnum" value="14" type="hidden">
                    </form>
                    <div class="display-icon pull-right">
                    <span class="glyphicon glyphicon-chevron-up pull-right"></span>
                    </div>
                    <strong>Question 14: </strong><span class="text-preserve-space">How important are the following factors to you? Give points accordingly.&nbsp;<span style=" white-space: normal;">
    <a href="javascript:;" id="questionAdditionalInfoButton-14-" class="color_gray" onclick="toggleAdditionalQuestionInfo('14-')" data-more="[more]" data-less="[less]">[more]</a>
    <br>
    <span id="questionAdditionalInfo-14-" style="display:none;">Distribute points (among options) question options:
<ul style="list-style-type: disc;margin-left: 20px;"><li>Grades</li><li>Fun</li></ul>Total points: 100</span>
</span></span>
                </div>
                <div id="panelBodyCollapse-14" class="panel-collapse collapse in">
                <div class="panel-body padding-0" id="questionBody-13">
                    
                        <div class="col-sm-12">
                            <i class="text-muted">There are no responses for this question.</i>
                        </div>
                    
                </div>
                </div>
            </div>
            
            <div class="panel panel-info">
                <div style="cursor: pointer;" id="panelHeading-15" data-target="#panelBodyCollapse-15" class="panel-heading">
                    <form style="display:none;" id="seeMore-15" class="seeMoreForm-15" action="/page/instructorFeedbackResultsPage">
                        <input name="courseid" value="CFResultsUiT.CS2104" type="hidden">
                        <input name="fsname" value="First Session" type="hidden">
                        <input name="user" value="CFResultsUiT.helper1" type="hidden">
                        <input name="frgroupbyteam" value="on" type="hidden">
                        <input name="frsorttype" value="question" type="hidden">
                        <input name="frshowstats" value="on" id="showStats-15" type="hidden">
                        <input name="questionnum" value="15" type="hidden">
                    </form>
                    <div class="display-icon pull-right">
                    <span class="glyphicon glyphicon-chevron-up pull-right"></span>
                    </div>
                    <strong>Question 15: </strong><span class="text-preserve-space">Split points among the your team members and yourself, according to how much you think each member has contributed.&nbsp;<span style=" white-space: normal;">
    <a href="javascript:;" id="questionAdditionalInfoButton-15-" class="color_gray" onclick="toggleAdditionalQuestionInfo('15-')" data-more="[more]" data-less="[less]">[more]</a>
    <br>
    <span id="questionAdditionalInfo-15-" style="display:none;">Distribute points (among recipients) question<br>Points per recipient: 100</span>
</span></span>
                </div>
                <div id="panelBodyCollapse-15" class="panel-collapse collapse in">
                <div class="panel-body padding-0" id="questionBody-14">
                    
                        <div class="col-sm-12">
                            <i class="text-muted">There are no responses for this question.</i>
                        </div>
                    
                </div>
                </div>
            </div>
            
            <div class="panel panel-info">
                <div style="cursor: pointer;" id="panelHeading-16" data-target="#panelBodyCollapse-16" class="panel-heading">
                    <form style="display:none;" id="seeMore-16" class="seeMoreForm-16" action="/page/instructorFeedbackResultsPage">
                        <input name="courseid" value="CFResultsUiT.CS2104" type="hidden">
                        <input name="fsname" value="First Session" type="hidden">
                        <input name="user" value="CFResultsUiT.helper1" type="hidden">
                        <input name="frgroupbyteam" value="on" type="hidden">
                        <input name="frsorttype" value="question" type="hidden">
                        <input name="frshowstats" value="on" id="showStats-16" type="hidden">
                        <input name="questionnum" value="16" type="hidden">
                    </form>
                    <div class="display-icon pull-right">
                    <span class="glyphicon glyphicon-chevron-up pull-right"></span>
                    </div>
                    <strong>Question 16: </strong><span class="text-preserve-space">Rate the contribution of yourself and your team members towards the latest project.&nbsp;<span style=" white-space: normal;">
    <a href="javascript:;" id="questionAdditionalInfoButton-16-" class="color_gray" onclick="toggleAdditionalQuestionInfo('16-')" data-more="[more]" data-less="[less]">[more]</a>
    <br>
    <span id="questionAdditionalInfo-16-" style="display:none;">Team contribution question</span>
</span></span>
                </div>
                <div id="panelBodyCollapse-16" class="panel-collapse collapse in">
                <div class="panel-body padding-0" id="questionBody-15">
                    
                        <div class="col-sm-12">
                            <i class="text-muted">There are no responses for this question.</i>
                        </div>
                    
                </div>
                </div>
            </div>
                 <div class="panel panel-info">
         <div class="panel-heading" data-target="#panelBodyCollapse-17" id="panelHeading-17" style="cursor: pointer;">
            <form action="/page/instructorFeedbackResultsPage" class="seeMoreForm-17" id="seeMore-17" style="display:none;">
               <input name="courseid" type="hidden" value="CFResultsUiT.CS2104"/>
                              <input name="fsname" type="hidden" value="First Session"/>
                              <input name="user" type="hidden" value="CFResultsUiT.helper1"/>
                              <input name="frgroupbyteam" type="hidden" value="on"/>
                              <input name="frsorttype" type="hidden" value="question"/>
                              <input id="showStats-17" name="frshowstats" type="hidden" value="on"/>
                              <input name="questionnum" type="hidden" value="17"/>
                           </form>
            <div class="display-icon pull-right">
               <span class="glyphicon glyphicon-chevron-up pull-right">
               </span>
            </div>
            <strong>
               Question 17:
            </strong>
            <span class="text-preserve-space">
               Rate you and your team members work. 
               <span style=" white-space: normal;">
                  <a class="color_gray" data-less="[less]" data-more="[more]" href="javascript:;" id="questionAdditionalInfoButton-17-" onclick="toggleAdditionalQuestionInfo('17-')">
                     [more]
                  </a>
                  <br/>
                                    <span id="questionAdditionalInfo-17-" style="display:none;">
                     Numerical-scale question:
                     <br/>
                                          Minimum value: 1. Increment: 0.5. Maximum value: 5.
                  </span>
               </span>
            </span>
         </div>
         <div class="panel-collapse collapse in" id="panelBodyCollapse-17">
            <div class="panel-body padding-0" id="questionBody-16">
               <div class="col-sm-12">
                  <i class="text-muted">
                     There are no responses for this question.
                  </i>
               </div>
            </div>
         </div>
      </div>
            <div class="panel panel-warning">
                <div class="panel-heading" data-target="#panelBodyCollapse-18" id="panelHeading-18" style="cursor: pointer;">
                    <form style="display:none;" id="responseRate" class="responseRateForm" action="/page/instructorFeedbackResultsAjaxResponseRate">
                        <input name="courseid" value="CFResultsUiT.CS2104" type="hidden">
                        <input name="fsname" value="First Session" type="hidden">
                        <input name="user" value="CFResultsUiT.helper1" type="hidden">
                    </form>
                    <div class="display-icon pull-right">
                    <span class="glyphicon glyphicon-chevron-up pull-right"></span>
                    </div>
                    Participants who have not responded to any question</div>
<<<<<<< HEAD
                <div id="panelBodyCollapse-18" class="panel-collapse collapse in">
                      
=======
>>>>>>> 932ac0a8
                    <div class="panel-body padding-0">
                        <table class="table table-striped table-bordered margin-0">
                            <tbody>
                            
                              <tr>
                                  <th class="button-sort-none" id="button_sortTo" onclick="toggleSort(this,1)" style="width: 15%;">
                                    Student
                                        Name
                                    <span class="icon-sort unsorted">
                                    </span>
                                 </th>
                                 <th class="button-sort-ascending" id="button_sortFromTeam" onclick="toggleSort(this,2)" style="width: 15%;">
                                    Team
                                    <span class="icon-sort unsorted">
                                    </span>
                                 </th>
                              </tr>
                              <tr>
                                 <td>
                                    Danny Engrid
                                 </td>
                                 <td>
                                    Team 2
                                 </td>
                              </tr>
                              <tr>
                                 <td>
                                    Emily
                                 </td>
                                 <td>
                                    Team 3
                                 </td>
                              </tr>
                              <tr>
                                 <td>
                                    Teammates Helper1
                                 </td>
                                 <td>
                                    Teaching Team
                                 </td>
                              </tr>
                              <tr>
                                 <td>
                                    Teammates Helper2
                                 </td>
                                 <td>
                                    Teaching Team
                                 </td>
                              </tr>
                              <tr>
                                 <td>
                                    Extra guy
                                 </td>
                                 <td>
                                    Team 2</td>
                                    </tr>
                            
                            </tbody>
                        </table>
                    </div>
                </div>
            
            </div><|MERGE_RESOLUTION|>--- conflicted
+++ resolved
@@ -868,11 +868,8 @@
                     <span class="glyphicon glyphicon-chevron-up pull-right"></span>
                     </div>
                     Participants who have not responded to any question</div>
-<<<<<<< HEAD
                 <div id="panelBodyCollapse-18" class="panel-collapse collapse in">
                       
-=======
->>>>>>> 932ac0a8
                     <div class="panel-body padding-0">
                         <table class="table table-striped table-bordered margin-0">
                             <tbody>
