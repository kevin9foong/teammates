<div id="frameBodyWrapper" class="container">
            <div id="topOfPage"></div>
            <div id="headerOperation">
                <h1>Session Results</h1>
            </div>            
            






<div class="well well-plain padding-0">
    <div class="form-horizontal">
        <div class="panel-heading">
          <div class="row">
          <div class="col-sm-4">
              <div class="form-group">
                <label class="col-sm-2 control-label">Course ID:</label>
                <div class="col-sm-10">
                  <p class="form-control-static">CFResultsUiT.CS2104</p>
                </div>
              </div>
              <div class="form-group">
                <label class="col-sm-2 control-label">Session:</label>
                <div class="col-sm-10">
                  <p class="form-control-static">First Session 
                      
                  </p>
                </div>
              </div>
          </div>
          <div class="col-sm-6">
              <div class="form-group">
                <label class="col-sm-4 control-label">Session duration:</label>
                <div class="col-sm-8">
                  <p class="form-control-static">Sun, 01 Apr 2012, 23:59&nbsp;&nbsp;&nbsp;<b>to</b>&nbsp;&nbsp;&nbsp;Sat, 30 Apr 2016, 23:59</p>
                </div>
              </div>
              <div class="form-group">
                <label class="col-sm-4 control-label">Results visible from:</label>
                <div class="col-sm-8">
                  <p class="form-control-static">
                    Tue, 01 May 2012, 23:59
                    
                    </p>
                </div>
              </div>
          </div>
          <div class="col-sm-2">
              
              <div class="form-group">
                  <div class="col-sm-12">
                    <form method="post" action="/page/instructorFeedbackResultsDownload">
                    <div id="feedbackDataButtons">
                        <input id="button_download" class="btn btn-primary btn-block" name="fruploaddownloadbtn" value="Download results" type="submit">
                    </div>
                    <input name="user" value="CFResultsUiT.helper1" type="hidden">
                    <input name="fsname" value="First Session" type="hidden">
                    <input name="courseid" value="CFResultsUiT.CS2104" type="hidden">
                    <input name="sectionname" value="All" type="hidden">
                    </form><br>
                    
                    <div>
                    <a data-original-title="Make responses no longer visible" class="btn btn-primary btn-block btn-tm-actions session-unpublish-for-test" href="/page/instructorFeedbackUnpublish?courseid=CFResultsUiT.CS2104&amp;fsname=First+Session&amp;next=%2Fpage%2FinstructorFeedbacksPage%3Fuser%3DCFResultsUiT.helper1&amp;user=CFResultsUiT.helper1" title="" data-toggle="tooltip" data-placement="top" onclick="return toggleUnpublishEvaluation('First Session');" disabled="disabled">Unpublish results</a> 
                    </div>
                  </div>
              </div>
              
          </div>
        </div>

            <div class="row">
                <span class="help-block align-center">

                    Non-English characters not displayed properly in the
                    downloaded file?<span class="btn-link" data-toggle="modal" data-target="#fsResultsTableWindow" onclick="submitFormAjax()"> click here </span>
            </span></div>

        </div>
      </div>
    
</div>

<form id="csvToHtmlForm">
<input name="courseid" value="CFResultsUiT.CS2104" type="hidden">
<input name="fsname" value="First Session" type="hidden">
<input name="user" value="CFResultsUiT.helper1" type="hidden">
<input name="frgroupbysection" value="All" type="hidden">
<input name="csvtohtmltable" value="true" type="hidden">
</form>

<div class="modal fade align-center" id="fsResultsTableWindow">
    <div class="modal-dialog modal-lg">
        <div class="modal-content">
            <div class="modal-header">
                 <span class="help-block" style="display:inline;"> Tips: After
                    Selecting the table, <kbd>Ctrl + C</kbd> to COPY and
                    <kbd>Ctrl + V</kbd> to PASTE to your Excel Workbook.
                </span>
                &nbsp;&nbsp;&nbsp;&nbsp;&nbsp;
                <button type="button" class="btn btn-default" data-dismiss="modal">Close</button>
                <button type="button" class="btn btn-primary" onclick="selectElementContents( document.getElementById('fsModalTable') );">
                    Select Table</button>
            </div>
            <div class="modal-body">
            <div class="table-responsive">
            <div id="fsModalTable">
               
            </div>
            <br>
             <div id="ajaxStatus"></div>      
            </div>
            </div>
            <div class="modal-footer">
               
            </div>
        </div>
    </div>
</div>



<form class="form-horizontal" role="form" method="post" action="/page/instructorFeedbackResultsPage?courseid=CFResultsUiT.CS2104&amp;fsname=First+Session&amp;user=CFResultsUiT.helper1">
    <div class="panel panel-info margin-0">
        <div class="panel-body">
            <div class="row">
                <div data-original-title="View results in different formats" class="col-sm-5" data-toggle="tooltip" title="">
                    <div class="form-group">
                        <label for="viewSelect" class="col-sm-2 control-label">
                            View:
                        </label>
                        <div class="col-sm-10">
                            <select id="viewSelect" class="form-control" name="frsorttype" onchange="this.form.submit()">
                                <option value="question" selected="selected">
                                    Group by - Question
                                </option>
                                <option value="giver-recipient-question">
                                    Group by - Giver &gt; Recipient &gt; Question
                                </option>
                                <option value="recipient-giver-question">
                                    Group by - Recipient &gt; Giver &gt; Question
                                </option>
                                <option value="giver-question-recipient">
                                    Group by - Giver &gt; Question &gt; Recipient
                                </option>
                                <option value="recipient-question-giver">
                                    Group by - Recipient &gt; Question &gt; Giver
                                </option>
                            </select>
                        </div>
                    </div>
                </div>
                <div data-original-title="Filter the results in the current view" class="col-sm-5" data-toggle="tooltip" title="">
                    <div class="form-group">
                        <label for="viewSelect" class="col-sm-2 control-label">
                            Filter:
                        </label>
                        <div class="col-sm-10">
                            <div class="input-group">
                                <input id="results-search-box" class="form-control" placeholder="Type keywords from the question to filter" onchange="updateResultsFilter()" type="text">
                                <a class="input-group-addon btn btn-default"><span class="glyphicon glyphicon-search"></span></a>
                            </div>
                        </div>
                    </div>
                </div>
                <div class="col-sm-2 pull-right">
                  <div data-original-title="Group results in the current view by team" class="col-sm-12" data-toggle="tooltip" title="">
                      <div class="checkbox padding-top-0 min-height-0">
                          <label class="text-strike">
                              <input name="frgroupbyteam" id="frgroupbyteam" checked="checked" type="checkbox"> Group by Teams
                          </label>
                      </div>
                  </div>
                  <div data-original-title="Show statistics" class="col-sm-12" data-toggle="tooltip" title="">
                      <div class="checkbox padding-top-0 min-height-0">
                          <label>
                              <input id="show-stats-checkbox" name="frshowstats" checked="checked" type="checkbox"> Show Statistics
                          </label>
                      </div>
                  </div>
                </div>
            </div>
            <div class="row">
                
                <div data-original-title="View results by sections" class="col-sm-5" data-toggle="tooltip" title="">
                    <div class="form-group">
                        <label for="sectionSelect" class="col-sm-2 control-label">
                            Section:
                        </label>
                        <div class="col-sm-10">
                            <select id="sectionSelect" class="form-control" name="frgroupbysection" onchange="this.form.submit()">
                                <option value="All" selected="selected">
                                    All
                                </option>
                                
                                <option value="Section A">
                                    Section A
                                </option>
                                
                                <option value="Section B">
                                    Section B
                                </option>
                                
                            </select>
                        </div>
                    </div>
                </div>
                
                <div class="col-sm-7 pull-right" style="padding-top:8px;">
                    
                    <a data-original-title="Collapse all panels. You can also click on the panel heading to toggle each one individually." class="btn btn-default btn-xs pull-right" id="collapse-panels-button" onclick="toggleCollapse(this)" data-toggle="tooltip" title="">
                        Collapse Questions
                    </a>
                    
                </div>
            </div>
        </div>
    </div>
    <input name="fsname" value="First Session" type="hidden">
    <input name="courseid" value="CFResultsUiT.CS2104" type="hidden">
    <input name="user" value="CFResultsUiT.helper1" type="hidden">
</form>

<br>





    <div id="statusMessage" style="display: none;"></div>

<br>


            <br>
            
            
            <div class="panel panel-info">
            
                <div style="cursor: pointer;" id="panelHeading-1" data-target="#panelBodyCollapse-1" class="panel-heading">
                    <form style="display:none;" id="seeMore-1" class="seeMoreForm-1" action="/page/instructorFeedbackResultsPage">
                        <input name="courseid" value="CFResultsUiT.CS2104" type="hidden">
                        <input name="fsname" value="First Session" type="hidden">
                        <input name="user" value="CFResultsUiT.helper1" type="hidden">
                        <input name="frgroupbyteam" value="on" type="hidden">
                        <input name="frsorttype" value="question" type="hidden">
                        <input name="frshowstats" value="on" id="showStats-1" type="hidden">
                        <input name="questionnum" value="1" type="hidden">
                    </form>
                    <div class="display-icon pull-right">
                    <span class="glyphicon glyphicon-chevron-up pull-right"></span>
                    </div>
                    <strong>Question 1: </strong>
                    <div class="inline panel-heading-text">
                        <span class="text-preserve-space">Rate 3 other students' products</span>
                    </div>
                </div>
                <div id="panelBodyCollapse-1" class="panel-collapse collapse in">
                <div class="panel-body padding-0" id="questionBody-0">
                                    
                    <div class="resultStatistics">
                        
                    </div>
                    <div class="table-responsive">
                        <table class="table table-striped table-bordered dataTable margin-0">
                            <thead class="background-color-medium-gray text-color-gray font-weight-normal">
                                <tr>
                                    <th id="button_sortFromName" class="button-sort-none" onclick="toggleSort(this,1)" style="width: 15%;">
                                        Giver
                                        <span class="icon-sort unsorted"></span>
                                    </th>
                                    <th id="button_sortFromTeam" class="button-sort-none" onclick="toggleSort(this,2)" style="width: 15%;">
                                        Team
                                        <span class="icon-sort unsorted"></span>
                                    </th>
                                    <th id="button_sortToName" class="button-sort-none" onclick="toggleSort(this,3)" style="width: 15%;">
                                        Recipient
                                        <span class="icon-sort unsorted"></span>
                                    </th>
                                    <th id="button_sortToTeam" class="button-sort-ascending" onclick="toggleSort(this,4)" style="width: 15%;">
                                        Team
                                        <span class="icon-sort unsorted"></span>
                                    </th>
                                    <th id="button_sortFeedback" class="button-sort-none" onclick="toggleSort(this,5)">
                                        Feedback
                                        <span class="icon-sort unsorted"></span>
                                    </th>
                                    <th>
                                        Actions
                                    </th>
                                </tr>
                            </thead><thead>
                            </thead><tbody>
                                
                                            
                                
                                            <tr>
                                                <td class="middlealign">
                                                    
                                                    <div title="" data-original-title="" class="profile-pic-icon-hover" data-link="/page/studentProfilePic?studentemail={*}&amp;courseid={*}&amp;user=CFResultsUiT.helper1">
                                                        Alice Betsy
                                                        <img src="" alt="No Image Given" class="hidden profile-pic-icon-hidden">
                                                    </div>             
                                                                                       
                                                </td>
                                                <td class="middlealign">Team 1</td>
                                                <td class="middlealign">
                                                    
                                                    <div title="" data-original-title="" class="profile-pic-icon-hover" data-link="/page/studentProfilePic?studentemail={*}&amp;courseid={*}&amp;user=CFResultsUiT.helper1">
                                                        Benny Charles
                                                        <img src="" alt="No Image Given" class="hidden profile-pic-icon-hidden">
                                                    </div>   
                                                                                                       
                                                </td>
                                                <td class="middlealign">Team 1</td>
                                                <td class="text-preserve-space">2 Response to Benny.</td>
                                                <td>
<<<<<<< HEAD
                                                    <form action="/page/instructorEditStudentFeedbackPage?user=CFResultsUiT.helper1" class="inline" method="post" target="_blank">
                                                        <input class="btn btn-default btn-xs" data-original-title="Edit the responses given by this student" data-toggle="tooltip" disabled="disabled" title="" type="submit" value="Moderate Response"/>
                                                        <input name="courseid" type="hidden" value="CFResultsUiT.CS2104"/>
                                                        <input name="fsname" type="hidden" value="First Session"/>
                                                        <input name="moderatedquestion" type="hidden" value="{*}"/>
                                                        <input name="moderatedstudent" type="hidden" value="{*}@gmail.tmt"/>
=======
                                                    
                                                    <form class="inline" method="post" action="/page/instructorEditStudentFeedbackPage?user=CFResultsUiT.helper1" target="_blank"> 
                                                        <input data-original-title="Edit the responses given by this student" class="btn btn-default btn-xs" value="Moderate Response" disabled="disabled" data-toggle="tooltip" title="" type="submit">
                                                        <input name="courseid" value="CFResultsUiT.CS2104" type="hidden">
                                                        <input name="fsname" value="First Session" type="hidden">
                                                        
                                                        <input name="moderatedstudent" value="CFResultsUiT.alice.b@gmail.tmt" type="hidden">
                                                        
>>>>>>> bf1f0185
                                                    </form>
                                                    
                                                </td>
                                            </tr>        
                                
                                            
                                
                                            <tr>
                                                <td class="middlealign">
                                                    
                                                    <div title="" data-original-title="" class="profile-pic-icon-hover" data-link="/page/studentProfilePic?studentemail={*}&amp;courseid={*}&amp;user=CFResultsUiT.helper1">
                                                        Alice Betsy
                                                        <img src="" alt="No Image Given" class="hidden profile-pic-icon-hidden">
                                                    </div>             
                                                                                       
                                                </td>
                                                <td class="middlealign">Team 1</td>
                                                <td class="middlealign">
                                                    
                                                    <div title="" data-original-title="" class="profile-pic-icon-hover" data-link="/page/studentProfilePic?studentemail={*}&amp;courseid={*}&amp;user=CFResultsUiT.helper1">
                                                        Drop out
                                                        <img src="" alt="No Image Given" class="hidden profile-pic-icon-hidden">
                                                    </div>   
                                                                                                       
                                                </td>
                                                <td class="middlealign">Team 2</td>
                                                <td class="text-preserve-space">Response to Dropout.</td>
                                                <td>
<<<<<<< HEAD
                                                    <form action="/page/instructorEditStudentFeedbackPage?user=CFResultsUiT.helper1" class="inline" method="post" target="_blank">
                                                        <input class="btn btn-default btn-xs" data-original-title="Edit the responses given by this student" data-toggle="tooltip" disabled="disabled" title="" type="submit" value="Moderate Response"/>
                                                        <input name="courseid" type="hidden" value="CFResultsUiT.CS2104"/>
                                                        <input name="fsname" type="hidden" value="First Session"/>
                                                        <input name="moderatedquestion" type="hidden" value="{*}"/>
                                                        <input name="moderatedstudent" type="hidden" value="{*}@gmail.tmt"/>
=======
                                                    
                                                    <form class="inline" method="post" action="/page/instructorEditStudentFeedbackPage?user=CFResultsUiT.helper1" target="_blank"> 
                                                        <input data-original-title="Edit the responses given by this student" class="btn btn-default btn-xs" value="Moderate Response" disabled="disabled" data-toggle="tooltip" title="" type="submit">
                                                        <input name="courseid" value="CFResultsUiT.CS2104" type="hidden">
                                                        <input name="fsname" value="First Session" type="hidden">
                                                        
                                                        <input name="moderatedstudent" value="CFResultsUiT.alice.b@gmail.tmt" type="hidden">
                                                        
>>>>>>> bf1f0185
                                                    </form>
                                                    
                                                </td>
                                            </tr>        
                                
                                            
                                
                                            <tr>
                                                <td class="middlealign">
                                                    
                                                    <div title="" data-original-title="" class="profile-pic-icon-hover" data-link="/page/studentProfilePic?studentemail={*}&amp;courseid={*}&amp;user=CFResultsUiT.helper1">
                                                        Benny Charles
                                                        <img src="" alt="No Image Given" class="hidden profile-pic-icon-hidden">
                                                    </div>             
                                                                                       
                                                </td>
                                                <td class="middlealign">Team 1</td>
                                                <td class="middlealign">
                                                    
                                                    <div title="" data-original-title="" class="profile-pic-icon-hover" data-link="/page/studentProfilePic?studentemail={*}&amp;courseid={*}&amp;user=CFResultsUiT.helper1">
                                                        Charlie Dávis
                                                        <img src="" alt="No Image Given" class="hidden profile-pic-icon-hidden">
                                                    </div>   
                                                                                                       
                                                </td>
                                                <td class="middlealign">Team 2</td>
                                                <td class="text-preserve-space">4 Response to Charlie.</td>
                                                <td>
<<<<<<< HEAD
                                                    <form action="/page/instructorEditStudentFeedbackPage?user=CFResultsUiT.helper1" class="inline" method="post" target="_blank">
                                                        <input class="btn btn-default btn-xs" data-original-title="Edit the responses given by this student" data-toggle="tooltip" disabled="disabled" title="" type="submit" value="Moderate Response"/>
                                                        <input name="courseid" type="hidden" value="CFResultsUiT.CS2104"/>
                                                        <input name="fsname" type="hidden" value="First Session"/>
                                                        <input name="moderatedquestion" type="hidden" value="{*}"/>
                                                        <input name="moderatedstudent" type="hidden" value="{*}@gmail.tmt"/>
=======
                                                    
                                                    <form class="inline" method="post" action="/page/instructorEditStudentFeedbackPage?user=CFResultsUiT.helper1" target="_blank"> 
                                                        <input data-original-title="Edit the responses given by this student" class="btn btn-default btn-xs" value="Moderate Response" disabled="disabled" data-toggle="tooltip" title="" type="submit">
                                                        <input name="courseid" value="CFResultsUiT.CS2104" type="hidden">
                                                        <input name="fsname" value="First Session" type="hidden">
                                                        
                                                        <input name="moderatedstudent" value="CFResultsUiT.benny.c@gmail.tmt" type="hidden">
                                                        
>>>>>>> bf1f0185
                                                    </form>
                                                    
                                                </td>
                                            </tr>        
                                
                                            
                                
                                            <tr>
                                                <td class="middlealign">
                                                    
                                                    <div title="" data-original-title="" class="profile-pic-icon-hover" data-link="/page/studentProfilePic?studentemail={*}&amp;courseid={*}&amp;user=CFResultsUiT.helper1">
                                                        Benny Charles
                                                        <img src="" alt="No Image Given" class="hidden profile-pic-icon-hidden">
                                                    </div>             
                                                                                       
                                                </td>
                                                <td class="middlealign">Team 1</td>
                                                <td class="middlealign">
                                                    
                                                    <div title="" data-original-title="" class="profile-pic-icon-hover" data-link="/page/studentProfilePic?studentemail={*}&amp;courseid={*}&amp;user=CFResultsUiT.helper1">
                                                        Danny Engrid
                                                        <img src="" alt="No Image Given" class="hidden profile-pic-icon-hidden">
                                                    </div>   
                                                                                                       
                                                </td>
                                                <td class="middlealign">Team 2</td>
                                                <td class="text-preserve-space">1 Response to Danny.</td>
                                                <td>
<<<<<<< HEAD
                                                    <form action="/page/instructorEditStudentFeedbackPage?user=CFResultsUiT.helper1" class="inline" method="post" target="_blank">
                                                        <input class="btn btn-default btn-xs" data-original-title="Edit the responses given by this student" data-toggle="tooltip" disabled="disabled" title="" type="submit" value="Moderate Response"/>
                                                        <input name="courseid" type="hidden" value="CFResultsUiT.CS2104"/>
                                                        <input name="fsname" type="hidden" value="First Session"/>
                                                        <input name="moderatedquestion" type="hidden" value="{*}"/>
                                                        <input name="moderatedstudent" type="hidden" value="{*}@gmail.tmt"/>
=======
                                                    
                                                    <form class="inline" method="post" action="/page/instructorEditStudentFeedbackPage?user=CFResultsUiT.helper1" target="_blank"> 
                                                        <input data-original-title="Edit the responses given by this student" class="btn btn-default btn-xs" value="Moderate Response" disabled="disabled" data-toggle="tooltip" title="" type="submit">
                                                        <input name="courseid" value="CFResultsUiT.CS2104" type="hidden">
                                                        <input name="fsname" value="First Session" type="hidden">
                                                        
                                                        <input name="moderatedstudent" value="CFResultsUiT.benny.c@gmail.tmt" type="hidden">
                                                        
>>>>>>> bf1f0185
                                                    </form>
                                                    
                                                </td>
                                            </tr>        
                                
                                            
                                
                                            <tr>
                                                <td class="middlealign">
                                                    
                                                    <div title="" data-original-title="" class="profile-pic-icon-hover" data-link="/page/studentProfilePic?studentemail={*}&amp;courseid={*}&amp;user=CFResultsUiT.helper1">
                                                        Charlie Dávis
                                                        <img src="" alt="No Image Given" class="hidden profile-pic-icon-hidden">
                                                    </div>             
                                                                                       
                                                </td>
                                                <td class="middlealign">Team 2</td>
                                                <td class="middlealign">
                                                    
                                                    <div title="" data-original-title="" class="profile-pic-icon-hover" data-link="/page/studentProfilePic?studentemail={*}&amp;courseid={*}&amp;user=CFResultsUiT.helper1">
                                                        Emily
                                                        <img src="" alt="No Image Given" class="hidden profile-pic-icon-hidden">
                                                    </div>   
                                                                                                       
                                                </td>
                                                <td class="middlealign">Team 3</td>
                                                <td class="text-preserve-space">3 Response to Emily.</td>
                                                <td>
<<<<<<< HEAD
                                                    <form action="/page/instructorEditStudentFeedbackPage?user=CFResultsUiT.helper1" class="inline" method="post" target="_blank">
                                                        <input class="btn btn-default btn-xs" data-original-title="Edit the responses given by this student" data-toggle="tooltip" disabled="disabled" title="" type="submit" value="Moderate Response"/>
                                                        <input name="courseid" type="hidden" value="CFResultsUiT.CS2104"/>
                                                        <input name="fsname" type="hidden" value="First Session"/>
                                                        <input name="moderatedquestion" type="hidden" value="{*}"/>
                                                        <input name="moderatedstudent" type="hidden" value="{*}@gmail.tmt"/>
=======
                                                    
                                                    <form class="inline" method="post" action="/page/instructorEditStudentFeedbackPage?user=CFResultsUiT.helper1" target="_blank"> 
                                                        <input data-original-title="Edit the responses given by this student" class="btn btn-default btn-xs" value="Moderate Response" disabled="disabled" data-toggle="tooltip" title="" type="submit">
                                                        <input name="courseid" value="CFResultsUiT.CS2104" type="hidden">
                                                        <input name="fsname" value="First Session" type="hidden">
                                                        
                                                        <input name="moderatedstudent" value="CFResultsUiT.charlie.d@gmail.tmt" type="hidden">
                                                        
>>>>>>> bf1f0185
                                                    </form>
                                                    
                                                </td>
                                            </tr>        
                                
                                            
                                
                                            <tr>
                                                <td class="middlealign">
                                                    
                                                    <div title="" data-original-title="" class="profile-pic-icon-hover" data-link="/page/studentProfilePic?studentemail={*}&amp;courseid={*}&amp;user=CFResultsUiT.helper1">
                                                        Drop out
                                                        <img src="" alt="No Image Given" class="hidden profile-pic-icon-hidden">
                                                    </div>             
                                                                                       
                                                </td>
                                                <td class="middlealign">Team 2</td>
                                                <td class="middlealign">
                                                    
                                                    <div title="" data-original-title="" class="profile-pic-icon-hover" data-link="/page/studentProfilePic?studentemail={*}&amp;courseid={*}&amp;user=CFResultsUiT.helper1">
                                                        Alice Betsy
                                                        <img src="" alt="No Image Given" class="hidden profile-pic-icon-hidden">
                                                    </div>   
                                                                                                       
                                                </td>
                                                <td class="middlealign">Team 1</td>
                                                <td class="text-preserve-space">Response to Alice from Dropout.</td>
                                                <td>
<<<<<<< HEAD
                                                    <form action="/page/instructorEditStudentFeedbackPage?user=CFResultsUiT.helper1" class="inline" method="post" target="_blank">
                                                        <input class="btn btn-default btn-xs" data-original-title="Edit the responses given by this student" data-toggle="tooltip" disabled="disabled" title="" type="submit" value="Moderate Response"/>
                                                        <input name="courseid" type="hidden" value="CFResultsUiT.CS2104"/>
                                                        <input name="fsname" type="hidden" value="First Session"/>
                                                        <input name="moderatedquestion" type="hidden" value="{*}"/>
                                                        <input name="moderatedstudent" type="hidden" value="{*}@gmail.tmt"/>
=======
                                                    
                                                    <form class="inline" method="post" action="/page/instructorEditStudentFeedbackPage?user=CFResultsUiT.helper1" target="_blank"> 
                                                        <input data-original-title="Edit the responses given by this student" class="btn btn-default btn-xs" value="Moderate Response" disabled="disabled" data-toggle="tooltip" title="" type="submit">
                                                        <input name="courseid" value="CFResultsUiT.CS2104" type="hidden">
                                                        <input name="fsname" value="First Session" type="hidden">
                                                        
                                                        <input name="moderatedstudent" value="drop.out@gmail.tmt" type="hidden">
                                                        
>>>>>>> bf1f0185
                                                    </form>
                                                    
                                                </td>
                                            </tr>        
                                
                                            
                                
                                            <tr>
                                                <td class="middlealign">
                                                    
                                                    <div title="" data-original-title="" class="profile-pic-icon-hover" data-link="/page/studentProfilePic?studentemail={*}&amp;courseid={*}&amp;user=CFResultsUiT.helper1">
                                                        Drop out
                                                        <img src="" alt="No Image Given" class="hidden profile-pic-icon-hidden">
                                                    </div>             
                                                                                       
                                                </td>
                                                <td class="middlealign">Team 2</td>
                                                <td class="middlealign">
                                                    
                                                    <div title="" data-original-title="" class="profile-pic-icon-hover" data-link="/page/studentProfilePic?studentemail={*}&amp;courseid={*}&amp;user=CFResultsUiT.helper1">
                                                        Benny Charles
                                                        <img src="" alt="No Image Given" class="hidden profile-pic-icon-hidden">
                                                    </div>   
                                                                                                       
                                                </td>
                                                <td class="middlealign">Team 1</td>
                                                <td class="text-preserve-space">Response to Benny from Dropout.</td>
                                                <td>
<<<<<<< HEAD
                                                    <form action="/page/instructorEditStudentFeedbackPage?user=CFResultsUiT.helper1" class="inline" method="post" target="_blank">
                                                        <input class="btn btn-default btn-xs" data-original-title="Edit the responses given by this student" data-toggle="tooltip" disabled="disabled" title="" type="submit" value="Moderate Response"/>
                                                        <input name="courseid" type="hidden" value="CFResultsUiT.CS2104"/>
                                                        <input name="fsname" type="hidden" value="First Session"/>
                                                        <input name="moderatedquestion" type="hidden" value="{*}"/>
                                                        <input name="moderatedstudent" type="hidden" value="{*}@gmail.tmt"/>
=======
                                                    
                                                    <form class="inline" method="post" action="/page/instructorEditStudentFeedbackPage?user=CFResultsUiT.helper1" target="_blank"> 
                                                        <input data-original-title="Edit the responses given by this student" class="btn btn-default btn-xs" value="Moderate Response" disabled="disabled" data-toggle="tooltip" title="" type="submit">
                                                        <input name="courseid" value="CFResultsUiT.CS2104" type="hidden">
                                                        <input name="fsname" value="First Session" type="hidden">
                                                        
                                                        <input name="moderatedstudent" value="drop.out@gmail.tmt" type="hidden">
                                                        
>>>>>>> bf1f0185
                                                    </form>
                                                    
                                                </td>
                                            </tr>        
                                
                                            
                                
                                            <tr>
                                                <td class="middlealign">
                                                    
                                                    <div title="" data-original-title="" class="profile-pic-icon-hover" data-link="/page/studentProfilePic?studentemail={*}&amp;courseid={*}&amp;user=CFResultsUiT.helper1">
                                                        Drop out
                                                        <img src="" alt="No Image Given" class="hidden profile-pic-icon-hidden">
                                                    </div>             
                                                                                       
                                                </td>
                                                <td class="middlealign">Team 2</td>
                                                <td class="middlealign">
                                                    
                                                    <div title="" data-original-title="" class="profile-pic-icon-hover" data-link="/page/studentProfilePic?studentemail={*}&amp;courseid={*}&amp;user=CFResultsUiT.helper1">
                                                        Danny Engrid
                                                        <img src="" alt="No Image Given" class="hidden profile-pic-icon-hidden">
                                                    </div>   
                                                                                                       
                                                </td>
                                                <td class="middlealign">Team 2</td>
                                                <td class="text-preserve-space">Response to Danny from Dropout.</td>
                                                <td>
<<<<<<< HEAD
                                                    <form action="/page/instructorEditStudentFeedbackPage?user=CFResultsUiT.helper1" class="inline" method="post" target="_blank">
                                                        <input class="btn btn-default btn-xs" data-original-title="Edit the responses given by this student" data-toggle="tooltip" disabled="disabled" title="" type="submit" value="Moderate Response"/>
                                                        <input name="courseid" type="hidden" value="CFResultsUiT.CS2104"/>
                                                        <input name="fsname" type="hidden" value="First Session"/>
                                                        <input name="moderatedquestion" type="hidden" value="{*}"/>
                                                        <input name="moderatedstudent" type="hidden" value="{*}@gmail.tmt"/>
=======
                                                    
                                                    <form class="inline" method="post" action="/page/instructorEditStudentFeedbackPage?user=CFResultsUiT.helper1" target="_blank"> 
                                                        <input data-original-title="Edit the responses given by this student" class="btn btn-default btn-xs" value="Moderate Response" disabled="disabled" data-toggle="tooltip" title="" type="submit">
                                                        <input name="courseid" value="CFResultsUiT.CS2104" type="hidden">
                                                        <input name="fsname" value="First Session" type="hidden">
                                                        
                                                        <input name="moderatedstudent" value="drop.out@gmail.tmt" type="hidden">
                                                        
>>>>>>> bf1f0185
                                                    </form>
                                                    
                                                </td>
                                            </tr>        
                                
                            </tbody>
                        </table>
                    </div>
                    
                </div>
                </div>
            </div>
            
            
            <div class="panel panel-default">
            
                <div style="cursor: pointer;" id="panelHeading-2" data-target="#panelBodyCollapse-2" class="panel-heading">
                    <form style="display:none;" id="seeMore-2" class="seeMoreForm-2" action="/page/instructorFeedbackResultsPage">
                        <input name="courseid" value="CFResultsUiT.CS2104" type="hidden">
                        <input name="fsname" value="First Session" type="hidden">
                        <input name="user" value="CFResultsUiT.helper1" type="hidden">
                        <input name="frgroupbyteam" value="on" type="hidden">
                        <input name="frsorttype" value="question" type="hidden">
                        <input name="frshowstats" value="on" id="showStats-2" type="hidden">
                        <input name="questionnum" value="2" type="hidden">
                    </form>
                    <div class="display-icon pull-right">
                    <span class="glyphicon glyphicon-chevron-up pull-right"></span>
                    </div>
                    <strong>Question 2: </strong>
                    <div class="inline panel-heading-text">
                        <span class="text-preserve-space">What is the best selling point of your product?</span>
                    </div>
                </div>
                <div id="panelBodyCollapse-2" class="panel-collapse collapse in">
                <div class="panel-body padding-0" id="questionBody-1">
                    
                        <div class="col-sm-12">
                            <i class="text-muted">There are no responses for this question.</i>
                        </div>
                    
                </div>
                </div>
            </div>
            
            
            <div class="panel panel-default">
            
                <div style="cursor: pointer;" id="panelHeading-3" data-target="#panelBodyCollapse-3" class="panel-heading">
                    <form style="display:none;" id="seeMore-3" class="seeMoreForm-3" action="/page/instructorFeedbackResultsPage">
                        <input name="courseid" value="CFResultsUiT.CS2104" type="hidden">
                        <input name="fsname" value="First Session" type="hidden">
                        <input name="user" value="CFResultsUiT.helper1" type="hidden">
                        <input name="frgroupbyteam" value="on" type="hidden">
                        <input name="frsorttype" value="question" type="hidden">
                        <input name="frshowstats" value="on" id="showStats-3" type="hidden">
                        <input name="questionnum" value="3" type="hidden">
                    </form>
                    <div class="display-icon pull-right">
                    <span class="glyphicon glyphicon-chevron-up pull-right"></span>
                    </div>
                    <strong>Question 3: </strong>
                    <div class="inline panel-heading-text">
                        <span class="text-preserve-space">My comments on the class</span>
                    </div>
                </div>
                <div id="panelBodyCollapse-3" class="panel-collapse collapse in">
                <div class="panel-body padding-0" id="questionBody-2">
                    
                        <div class="col-sm-12">
                            <i class="text-muted">There are no responses for this question.</i>
                        </div>
                    
                </div>
                </div>
            </div>
            
            
            <div class="panel panel-default">
            
                <div style="cursor: pointer;" id="panelHeading-4" data-target="#panelBodyCollapse-4" class="panel-heading">
                    <form style="display:none;" id="seeMore-4" class="seeMoreForm-4" action="/page/instructorFeedbackResultsPage">
                        <input name="courseid" value="CFResultsUiT.CS2104" type="hidden">
                        <input name="fsname" value="First Session" type="hidden">
                        <input name="user" value="CFResultsUiT.helper1" type="hidden">
                        <input name="frgroupbyteam" value="on" type="hidden">
                        <input name="frsorttype" value="question" type="hidden">
                        <input name="frshowstats" value="on" id="showStats-4" type="hidden">
                        <input name="questionnum" value="4" type="hidden">
                    </form>
                    <div class="display-icon pull-right">
                    <span class="glyphicon glyphicon-chevron-up pull-right"></span>
                    </div>
                    <strong>Question 4: </strong>
                    <div class="inline panel-heading-text">
                        <span class="text-preserve-space">Give feedback to 3 other teams.</span>
                    </div>
                </div>
                <div id="panelBodyCollapse-4" class="panel-collapse collapse in">
                <div class="panel-body padding-0" id="questionBody-3">
                    
                        <div class="col-sm-12">
                            <i class="text-muted">There are no responses for this question.</i>
                        </div>
                    
                </div>
                </div>
            </div>
            
            
            <div class="panel panel-default">
            
                <div style="cursor: pointer;" id="panelHeading-5" data-target="#panelBodyCollapse-5" class="panel-heading">
                    <form style="display:none;" id="seeMore-5" class="seeMoreForm-5" action="/page/instructorFeedbackResultsPage">
                        <input name="courseid" value="CFResultsUiT.CS2104" type="hidden">
                        <input name="fsname" value="First Session" type="hidden">
                        <input name="user" value="CFResultsUiT.helper1" type="hidden">
                        <input name="frgroupbyteam" value="on" type="hidden">
                        <input name="frsorttype" value="question" type="hidden">
                        <input name="frshowstats" value="on" id="showStats-5" type="hidden">
                        <input name="questionnum" value="5" type="hidden">
                    </form>
                    <div class="display-icon pull-right">
                    <span class="glyphicon glyphicon-chevron-up pull-right"></span>
                    </div>
                    <strong>Question 5: </strong>
                    <div class="inline panel-heading-text">
                        <span class="text-preserve-space">Give feedback to your team mates</span>
                    </div>
                </div>
                <div id="panelBodyCollapse-5" class="panel-collapse collapse in">
                <div class="panel-body padding-0" id="questionBody-4">
                    
                        <div class="col-sm-12">
                            <i class="text-muted">There are no responses for this question.</i>
                        </div>
                    
                </div>
                </div>
            </div>
            
            
            <div class="panel panel-default">
            
                <div style="cursor: pointer;" id="panelHeading-6" data-target="#panelBodyCollapse-6" class="panel-heading">
                    <form style="display:none;" id="seeMore-6" class="seeMoreForm-6" action="/page/instructorFeedbackResultsPage">
                        <input name="courseid" value="CFResultsUiT.CS2104" type="hidden">
                        <input name="fsname" value="First Session" type="hidden">
                        <input name="user" value="CFResultsUiT.helper1" type="hidden">
                        <input name="frgroupbyteam" value="on" type="hidden">
                        <input name="frsorttype" value="question" type="hidden">
                        <input name="frshowstats" value="on" id="showStats-6" type="hidden">
                        <input name="questionnum" value="6" type="hidden">
                    </form>
                    <div class="display-icon pull-right">
                    <span class="glyphicon glyphicon-chevron-up pull-right"></span>
                    </div>
                    <strong>Question 6: </strong>
                    <div class="inline panel-heading-text">
                        <span class="text-preserve-space">This question should be hidden.</span>
                    </div>
                </div>
                <div id="panelBodyCollapse-6" class="panel-collapse collapse in">
                <div class="panel-body padding-0" id="questionBody-5">
                    
                        <div class="col-sm-12">
                            <i class="text-muted">There are no responses for this question.</i>
                        </div>
                    
                </div>
                </div>
            </div>
            
            
            <div class="panel panel-default">
            
                <div style="cursor: pointer;" id="panelHeading-7" data-target="#panelBodyCollapse-7" class="panel-heading">
                    <form style="display:none;" id="seeMore-7" class="seeMoreForm-7" action="/page/instructorFeedbackResultsPage">
                        <input name="courseid" value="CFResultsUiT.CS2104" type="hidden">
                        <input name="fsname" value="First Session" type="hidden">
                        <input name="user" value="CFResultsUiT.helper1" type="hidden">
                        <input name="frgroupbyteam" value="on" type="hidden">
                        <input name="frsorttype" value="question" type="hidden">
                        <input name="frshowstats" value="on" id="showStats-7" type="hidden">
                        <input name="questionnum" value="7" type="hidden">
                    </form>
                    <div class="display-icon pull-right">
                    <span class="glyphicon glyphicon-chevron-up pull-right"></span>
                    </div>
                    <strong>Question 7: </strong>
                    <div class="inline panel-heading-text">
                        <span class="text-preserve-space">What is your extra feature?&nbsp;<span style=" white-space: normal;">
    <a href="javascript:;" id="questionAdditionalInfoButton-7-" class="color_gray" onclick="toggleAdditionalQuestionInfo('7-')" data-more="[more]" data-less="[less]">[more]</a>
    <br>
    <span id="questionAdditionalInfo-7-" style="display:none;">Multiple-choice (single answer) question options:
<ul style="list-style-type: disc;margin-left: 20px;"><li>FlexiCommand</li><li>PowerSearch</li><li>GoodUI</li><li>Google Integration</li></ul></span>
</span></span>
                    </div>
                </div>
                <div id="panelBodyCollapse-7" class="panel-collapse collapse in">
                <div class="panel-body padding-0" id="questionBody-6">
                    
                        <div class="col-sm-12">
                            <i class="text-muted">There are no responses for this question.</i>
                        </div>
                    
                </div>
                </div>
            </div>
            
            
            <div class="panel panel-default">
            
                <div style="cursor: pointer;" id="panelHeading-8" data-target="#panelBodyCollapse-8" class="panel-heading">
                    <form style="display:none;" id="seeMore-8" class="seeMoreForm-8" action="/page/instructorFeedbackResultsPage">
                        <input name="courseid" value="CFResultsUiT.CS2104" type="hidden">
                        <input name="fsname" value="First Session" type="hidden">
                        <input name="user" value="CFResultsUiT.helper1" type="hidden">
                        <input name="frgroupbyteam" value="on" type="hidden">
                        <input name="frsorttype" value="question" type="hidden">
                        <input name="frshowstats" value="on" id="showStats-8" type="hidden">
                        <input name="questionnum" value="8" type="hidden">
                    </form>
                    <div class="display-icon pull-right">
                    <span class="glyphicon glyphicon-chevron-up pull-right"></span>
                    </div>
                    <strong>Question 8: </strong>
                    <div class="inline panel-heading-text">
                        <span class="text-preserve-space">What is your extra feature?&nbsp;<span style=" white-space: normal;">
    <a href="javascript:;" id="questionAdditionalInfoButton-8-" class="color_gray" onclick="toggleAdditionalQuestionInfo('8-')" data-more="[more]" data-less="[less]">[more]</a>
    <br>
    <span id="questionAdditionalInfo-8-" style="display:none;">Multiple-choice (multiple answers) question options:
<ul style="list-style-type: disc;margin-left: 20px;"><li>FlexiCommand</li><li>PowerSearch</li><li>GoodUI</li><li>Google Integration</li></ul></span>
</span></span>
                    </div>
                </div>
                <div id="panelBodyCollapse-8" class="panel-collapse collapse in">
                <div class="panel-body padding-0" id="questionBody-7">
                    
                        <div class="col-sm-12">
                            <i class="text-muted">There are no responses for this question.</i>
                        </div>
                    
                </div>
                </div>
            </div>
            
            
            <div class="panel panel-default">
            
                <div style="cursor: pointer;" id="panelHeading-9" data-target="#panelBodyCollapse-9" class="panel-heading">
                    <form style="display:none;" id="seeMore-9" class="seeMoreForm-9" action="/page/instructorFeedbackResultsPage">
                        <input name="courseid" value="CFResultsUiT.CS2104" type="hidden">
                        <input name="fsname" value="First Session" type="hidden">
                        <input name="user" value="CFResultsUiT.helper1" type="hidden">
                        <input name="frgroupbyteam" value="on" type="hidden">
                        <input name="frsorttype" value="question" type="hidden">
                        <input name="frshowstats" value="on" id="showStats-9" type="hidden">
                        <input name="questionnum" value="9" type="hidden">
                    </form>
                    <div class="display-icon pull-right">
                    <span class="glyphicon glyphicon-chevron-up pull-right"></span>
                    </div>
                    <strong>Question 9: </strong>
                    <div class="inline panel-heading-text">
                        <span class="text-preserve-space">Who do you think is the most hardworking student?&nbsp;<span style=" white-space: normal;">
    <a href="javascript:;" id="questionAdditionalInfoButton-9-" class="color_gray" onclick="toggleAdditionalQuestionInfo('9-')" data-more="[more]" data-less="[less]">[more]</a>
    <br>
    <span id="questionAdditionalInfo-9-" style="display:none;">Multiple-choice (single answer) question options:
<br>The options for this question is automatically generated from the list of all students in this course.</span>
</span></span>
                    </div>
                </div>
                <div id="panelBodyCollapse-9" class="panel-collapse collapse in">
                <div class="panel-body padding-0" id="questionBody-8">
                    
                        <div class="col-sm-12">
                            <i class="text-muted">There are no responses for this question.</i>
                        </div>
                    
                </div>
                </div>
            </div>
            
            
            <div class="panel panel-default">
            
                <div style="cursor: pointer;" id="panelHeading-10" data-target="#panelBodyCollapse-10" class="panel-heading">
                    <form style="display:none;" id="seeMore-10" class="seeMoreForm-10" action="/page/instructorFeedbackResultsPage">
                        <input name="courseid" value="CFResultsUiT.CS2104" type="hidden">
                        <input name="fsname" value="First Session" type="hidden">
                        <input name="user" value="CFResultsUiT.helper1" type="hidden">
                        <input name="frgroupbyteam" value="on" type="hidden">
                        <input name="frsorttype" value="question" type="hidden">
                        <input name="frshowstats" value="on" id="showStats-10" type="hidden">
                        <input name="questionnum" value="10" type="hidden">
                    </form>
                    <div class="display-icon pull-right">
                    <span class="glyphicon glyphicon-chevron-up pull-right"></span>
                    </div>
                    <strong>Question 10: </strong>
                    <div class="inline panel-heading-text">
                        <span class="text-preserve-space">Which team do you think has the best feature?&nbsp;<span style=" white-space: normal;">
    <a href="javascript:;" id="questionAdditionalInfoButton-10-" class="color_gray" onclick="toggleAdditionalQuestionInfo('10-')" data-more="[more]" data-less="[less]">[more]</a>
    <br>
    <span id="questionAdditionalInfo-10-" style="display:none;">Multiple-choice (single answer) question options:
<br>The options for this question is automatically generated from the list of all teams in this course.</span>
</span></span>
                    </div>
                </div>
                <div id="panelBodyCollapse-10" class="panel-collapse collapse in">
                <div class="panel-body padding-0" id="questionBody-9">
                    
                        <div class="col-sm-12">
                            <i class="text-muted">There are no responses for this question.</i>
                        </div>
                    
                </div>
                </div>
            </div>
            
            
            <div class="panel panel-default">
            
                <div style="cursor: pointer;" id="panelHeading-11" data-target="#panelBodyCollapse-11" class="panel-heading">
                    <form style="display:none;" id="seeMore-11" class="seeMoreForm-11" action="/page/instructorFeedbackResultsPage">
                        <input name="courseid" value="CFResultsUiT.CS2104" type="hidden">
                        <input name="fsname" value="First Session" type="hidden">
                        <input name="user" value="CFResultsUiT.helper1" type="hidden">
                        <input name="frgroupbyteam" value="on" type="hidden">
                        <input name="frsorttype" value="question" type="hidden">
                        <input name="frshowstats" value="on" id="showStats-11" type="hidden">
                        <input name="questionnum" value="11" type="hidden">
                    </form>
                    <div class="display-icon pull-right">
                    <span class="glyphicon glyphicon-chevron-up pull-right"></span>
                    </div>
                    <strong>Question 11: </strong>
                    <div class="inline panel-heading-text">
                        <span class="text-preserve-space">Who are your teammates?&nbsp;<span style=" white-space: normal;">
    <a href="javascript:;" id="questionAdditionalInfoButton-11-" class="color_gray" onclick="toggleAdditionalQuestionInfo('11-')" data-more="[more]" data-less="[less]">[more]</a>
    <br>
    <span id="questionAdditionalInfo-11-" style="display:none;">Multiple-choice (multiple answers) question options:
<br>The options for this question is automatically generated from the list of all students in this course.</span>
</span></span>
                    </div>
                </div>
                <div id="panelBodyCollapse-11" class="panel-collapse collapse in">
                <div class="panel-body padding-0" id="questionBody-10">
                    
                        <div class="col-sm-12">
                            <i class="text-muted">There are no responses for this question.</i>
                        </div>
                    
                </div>
                </div>
            </div>
            
            
            <div class="panel panel-default">
            
                <div style="cursor: pointer;" id="panelHeading-12" data-target="#panelBodyCollapse-12" class="panel-heading">
                    <form style="display:none;" id="seeMore-12" class="seeMoreForm-12" action="/page/instructorFeedbackResultsPage">
                        <input name="courseid" value="CFResultsUiT.CS2104" type="hidden">
                        <input name="fsname" value="First Session" type="hidden">
                        <input name="user" value="CFResultsUiT.helper1" type="hidden">
                        <input name="frgroupbyteam" value="on" type="hidden">
                        <input name="frsorttype" value="question" type="hidden">
                        <input name="frshowstats" value="on" id="showStats-12" type="hidden">
                        <input name="questionnum" value="12" type="hidden">
                    </form>
                    <div class="display-icon pull-right">
                    <span class="glyphicon glyphicon-chevron-up pull-right"></span>
                    </div>
                    <strong>Question 12: </strong>
                    <div class="inline panel-heading-text">
                        <span class="text-preserve-space">Which teams do you like?&nbsp;<span style=" white-space: normal;">
    <a href="javascript:;" id="questionAdditionalInfoButton-12-" class="color_gray" onclick="toggleAdditionalQuestionInfo('12-')" data-more="[more]" data-less="[less]">[more]</a>
    <br>
    <span id="questionAdditionalInfo-12-" style="display:none;">Multiple-choice (multiple answers) question options:
<br>The options for this question is automatically generated from the list of all teams in this course.</span>
</span></span>
                    </div>
                </div>
                <div id="panelBodyCollapse-12" class="panel-collapse collapse in">
                <div class="panel-body padding-0" id="questionBody-11">
                    
                        <div class="col-sm-12">
                            <i class="text-muted">There are no responses for this question.</i>
                        </div>
                    
                </div>
                </div>
            </div>
            
            
            <div class="panel panel-default">
            
                <div style="cursor: pointer;" id="panelHeading-13" data-target="#panelBodyCollapse-13" class="panel-heading">
                    <form style="display:none;" id="seeMore-13" class="seeMoreForm-13" action="/page/instructorFeedbackResultsPage">
                        <input name="courseid" value="CFResultsUiT.CS2104" type="hidden">
                        <input name="fsname" value="First Session" type="hidden">
                        <input name="user" value="CFResultsUiT.helper1" type="hidden">
                        <input name="frgroupbyteam" value="on" type="hidden">
                        <input name="frsorttype" value="question" type="hidden">
                        <input name="frshowstats" value="on" id="showStats-13" type="hidden">
                        <input name="questionnum" value="13" type="hidden">
                    </form>
                    <div class="display-icon pull-right">
                    <span class="glyphicon glyphicon-chevron-up pull-right"></span>
                    </div>
                    <strong>Question 13: </strong>
                    <div class="inline panel-heading-text">
                        <span class="text-preserve-space">Rate our product.&nbsp;<span style=" white-space: normal;">
    <a href="javascript:;" id="questionAdditionalInfoButton-13-" class="color_gray" onclick="toggleAdditionalQuestionInfo('13-')" data-more="[more]" data-less="[less]">[more]</a>
    <br>
    <span id="questionAdditionalInfo-13-" style="display:none;">Numerical-scale question:<br>Minimum value: 1. Increment: 0.5. Maximum value: 5.</span>
</span></span>
                    </div>
                </div>
                <div id="panelBodyCollapse-13" class="panel-collapse collapse in">
                <div class="panel-body padding-0" id="questionBody-12">
                    
                        <div class="col-sm-12">
                            <i class="text-muted">There are no responses for this question.</i>
                        </div>
                    
                </div>
                </div>
            </div>
            
            
            <div class="panel panel-default">
            
                <div style="cursor: pointer;" id="panelHeading-14" data-target="#panelBodyCollapse-14" class="panel-heading">
                    <form style="display:none;" id="seeMore-14" class="seeMoreForm-14" action="/page/instructorFeedbackResultsPage">
                        <input name="courseid" value="CFResultsUiT.CS2104" type="hidden">
                        <input name="fsname" value="First Session" type="hidden">
                        <input name="user" value="CFResultsUiT.helper1" type="hidden">
                        <input name="frgroupbyteam" value="on" type="hidden">
                        <input name="frsorttype" value="question" type="hidden">
                        <input name="frshowstats" value="on" id="showStats-14" type="hidden">
                        <input name="questionnum" value="14" type="hidden">
                    </form>
                    <div class="display-icon pull-right">
                    <span class="glyphicon glyphicon-chevron-up pull-right"></span>
                    </div>
                    <strong>Question 14: </strong>
                    <div class="inline panel-heading-text">
                        <span class="text-preserve-space">How important are the following factors to you? Give points accordingly.&nbsp;<span style=" white-space: normal;">
    <a href="javascript:;" id="questionAdditionalInfoButton-14-" class="color_gray" onclick="toggleAdditionalQuestionInfo('14-')" data-more="[more]" data-less="[less]">[more]</a>
    <br>
    <span id="questionAdditionalInfo-14-" style="display:none;">Distribute points (among options) question options:
<ul style="list-style-type: disc;margin-left: 20px;"><li>Grades</li><li>Fun</li></ul>Total points: 100</span>
</span></span>
                    </div>
                </div>
                <div id="panelBodyCollapse-14" class="panel-collapse collapse in">
                <div class="panel-body padding-0" id="questionBody-13">
                    
                        <div class="col-sm-12">
                            <i class="text-muted">There are no responses for this question.</i>
                        </div>
                    
                </div>
                </div>
            </div>
            
            
            <div class="panel panel-default">
            
                <div style="cursor: pointer;" id="panelHeading-15" data-target="#panelBodyCollapse-15" class="panel-heading">
                    <form style="display:none;" id="seeMore-15" class="seeMoreForm-15" action="/page/instructorFeedbackResultsPage">
                        <input name="courseid" value="CFResultsUiT.CS2104" type="hidden">
                        <input name="fsname" value="First Session" type="hidden">
                        <input name="user" value="CFResultsUiT.helper1" type="hidden">
                        <input name="frgroupbyteam" value="on" type="hidden">
                        <input name="frsorttype" value="question" type="hidden">
                        <input name="frshowstats" value="on" id="showStats-15" type="hidden">
                        <input name="questionnum" value="15" type="hidden">
                    </form>
                    <div class="display-icon pull-right">
                    <span class="glyphicon glyphicon-chevron-up pull-right"></span>
                    </div>
                    <strong>Question 15: </strong>
                    <div class="inline panel-heading-text">
                        <span class="text-preserve-space">Split points among the your team members and yourself, according to how much you think each member has contributed.&nbsp;<span style=" white-space: normal;">
    <a href="javascript:;" id="questionAdditionalInfoButton-15-" class="color_gray" onclick="toggleAdditionalQuestionInfo('15-')" data-more="[more]" data-less="[less]">[more]</a>
    <br>
    <span id="questionAdditionalInfo-15-" style="display:none;">Distribute points (among recipients) question<br>Points per recipient: 100</span>
</span></span>
                    </div>
                </div>
                <div id="panelBodyCollapse-15" class="panel-collapse collapse in">
                <div class="panel-body padding-0" id="questionBody-14">
                    
                        <div class="col-sm-12">
                            <i class="text-muted">There are no responses for this question.</i>
                        </div>
                    
                </div>
                </div>
            </div>
            
            
            <div class="panel panel-default">
            
                <div style="cursor: pointer;" id="panelHeading-16" data-target="#panelBodyCollapse-16" class="panel-heading">
                    <form style="display:none;" id="seeMore-16" class="seeMoreForm-16" action="/page/instructorFeedbackResultsPage">
                        <input name="courseid" value="CFResultsUiT.CS2104" type="hidden">
                        <input name="fsname" value="First Session" type="hidden">
                        <input name="user" value="CFResultsUiT.helper1" type="hidden">
                        <input name="frgroupbyteam" value="on" type="hidden">
                        <input name="frsorttype" value="question" type="hidden">
                        <input name="frshowstats" value="on" id="showStats-16" type="hidden">
                        <input name="questionnum" value="16" type="hidden">
                    </form>
                    <div class="display-icon pull-right">
                    <span class="glyphicon glyphicon-chevron-up pull-right"></span>
                    </div>
                    <strong>Question 16: </strong>
                    <div class="inline panel-heading-text">
                        <span class="text-preserve-space">Rate the contribution of yourself and your team members towards the latest project.&nbsp;<span style=" white-space: normal;">
    <a href="javascript:;" id="questionAdditionalInfoButton-16-" class="color_gray" onclick="toggleAdditionalQuestionInfo('16-')" data-more="[more]" data-less="[less]">[more]</a>
    <br>
    <span id="questionAdditionalInfo-16-" style="display:none;">Team contribution question</span>
</span></span>
                    </div>
                </div>
                <div id="panelBodyCollapse-16" class="panel-collapse collapse in">
                <div class="panel-body padding-0" id="questionBody-15">
                    
                        <div class="col-sm-12">
                            <i class="text-muted">There are no responses for this question.</i>
                        </div>
                    
                </div>
                </div>
            </div>
            
            
            <div class="panel panel-default">
            
                <div style="cursor: pointer;" id="panelHeading-17" data-target="#panelBodyCollapse-17" class="panel-heading">
                    <form style="display:none;" id="seeMore-17" class="seeMoreForm-17" action="/page/instructorFeedbackResultsPage">
                        <input name="courseid" value="CFResultsUiT.CS2104" type="hidden">
                        <input name="fsname" value="First Session" type="hidden">
                        <input name="user" value="CFResultsUiT.helper1" type="hidden">
                        <input name="frgroupbyteam" value="on" type="hidden">
                        <input name="frsorttype" value="question" type="hidden">
                        <input name="frshowstats" value="on" id="showStats-17" type="hidden">
                        <input name="questionnum" value="17" type="hidden">
                    </form>
                    <div class="display-icon pull-right">
                    <span class="glyphicon glyphicon-chevron-up pull-right"></span>
                    </div>
                    <strong>Question 17: </strong>
                    <div class="inline panel-heading-text">
                        <span class="text-preserve-space">Rate you and your team members work.&nbsp;<span style=" white-space: normal;">
    <a href="javascript:;" id="questionAdditionalInfoButton-17-" class="color_gray" onclick="toggleAdditionalQuestionInfo('17-')" data-more="[more]" data-less="[less]">[more]</a>
    <br>
    <span id="questionAdditionalInfo-17-" style="display:none;">Numerical-scale question:<br>Minimum value: 1. Increment: 0.5. Maximum value: 5.</span>
</span></span>
                    </div>
                </div>
                <div id="panelBodyCollapse-17" class="panel-collapse collapse in">
                <div class="panel-body padding-0" id="questionBody-16">
                    
                        <div class="col-sm-12">
                            <i class="text-muted">There are no responses for this question.</i>
                        </div>
                    
                </div>
                </div>
            </div>
            
            
            <div class="panel panel-info">
            
                <div style="cursor: pointer;" id="panelHeading-18" data-target="#panelBodyCollapse-18" class="panel-heading">
                    <form style="display:none;" id="seeMore-18" class="seeMoreForm-18" action="/page/instructorFeedbackResultsPage">
                        <input name="courseid" value="CFResultsUiT.CS2104" type="hidden">
                        <input name="fsname" value="First Session" type="hidden">
                        <input name="user" value="CFResultsUiT.helper1" type="hidden">
                        <input name="frgroupbyteam" value="on" type="hidden">
                        <input name="frsorttype" value="question" type="hidden">
                        <input name="frshowstats" value="on" id="showStats-18" type="hidden">
                        <input name="questionnum" value="18" type="hidden">
                    </form>
                    <div class="display-icon pull-right">
                    <span class="glyphicon glyphicon-chevron-up pull-right"></span>
                    </div>
                    <strong>Question 18: </strong>
                    <div class="inline panel-heading-text">
                        <span class="text-preserve-space">Rate the class&nbsp;<span style=" white-space: normal;">
    <a href="javascript:;" id="questionAdditionalInfoButton-18-" class="color_gray" onclick="toggleAdditionalQuestionInfo('18-')" data-more="[more]" data-less="[less]">[more]</a>
    <br>
    <span id="questionAdditionalInfo-18-" style="display:none;">Numerical-scale question:<br>Minimum value: -5. Increment: 0.25. Maximum value: 5.</span>
</span></span>
                    </div>
                </div>
                <div id="panelBodyCollapse-18" class="panel-collapse collapse in">
                <div class="panel-body padding-0" id="questionBody-17">
                                    
                    <div class="resultStatistics">
                        <div class="panel-body">
    <div class="row">
        <div class="col-sm-4 text-color-gray">
            <strong>
                Response Summary
            </strong>
        </div>
    </div>
    <div class="row">
        <div class="col-sm-12">
            <table class="table table-bordered table-responsive margin-0">
                <thead>
                <tr>
                    <td class="button-sort-ascending" id="button_sortreceiverteam" onclick="toggleSort(this,1);">Team 
                        <span class="icon-sort unsorted"></span></td>
                    <td class="button-sort-ascending" id="button_sortreceivername" onclick="toggleSort(this,2);">Recipient 
                        <span class="icon-sort unsorted"></span></td>
                    <td data-original-title="Average of the visible responses" class="button-sort-none" id="button_sortavg" onclick="toggleSort(this,3,sortByPoint)" data-toggle="tooltip" data-placement="top" data-container="body" title="">
                        <abbr title="Average of the visible responses">Average</abbr>
                        <span class="icon-sort unsorted"></span></td>
                    <td data-original-title="Maximum of the visible responses" class="button-sort-none" id="button_sortmax" onclick="toggleSort(this,4,sortByPoint)" data-toggle="tooltip" data-placement="top" data-container="body" title="">
                        <abbr title="Maximum of the visible responses">Max</abbr>
                        <span class="icon-sort unsorted"></span></td>
                    <td data-original-title="Minimum of the visible responses" class="button-sort-none" id="button_sortmin" onclick="toggleSort(this,5,sortByPoint)" data-toggle="tooltip" data-placement="top" data-container="body" title="">
                        <abbr title="Minimum of the visible responses">Min</abbr>
                        <span class="icon-sort unsorted"></span></td>
                </tr>
                </thead>
                <tbody><tr>
    <td>-</td>
    <td>General</td>
    <td>-0.5</td>
    <td>-0.5</td>
    <td>-0.5</td>
</tr>
            </tbody></table>
        </div>
    </div>
</div>
                    </div>
                    <div class="table-responsive">
                        <table class="table table-striped table-bordered dataTable margin-0">
                            <thead class="background-color-medium-gray text-color-gray font-weight-normal">
                                <tr>
                                    <th id="button_sortFromName" class="button-sort-none" onclick="toggleSort(this,1)" style="width: 15%;">
                                        Giver
                                        <span class="icon-sort unsorted"></span>
                                    </th>
                                    <th id="button_sortFromTeam" class="button-sort-none" onclick="toggleSort(this,2)" style="width: 15%;">
                                        Team
                                        <span class="icon-sort unsorted"></span>
                                    </th>
                                    <th id="button_sortToName" class="button-sort-none" onclick="toggleSort(this,3)" style="width: 15%;">
                                        Recipient
                                        <span class="icon-sort unsorted"></span>
                                    </th>
                                    <th id="button_sortToTeam" class="button-sort-ascending" onclick="toggleSort(this,4)" style="width: 15%;">
                                        Team
                                        <span class="icon-sort unsorted"></span>
                                    </th>
                                    <th id="button_sortFeedback" class="button-sort-none" onclick="toggleSort(this,5)">
                                        Feedback
                                        <span class="icon-sort unsorted"></span>
                                    </th>
                                    <th>
                                        Actions
                                    </th>
                                </tr>
                            </thead><thead>
                            </thead><tbody>
                                
                                            
                                
                                            <tr>
                                                <td class="middlealign">
                                                    
                                                    <div title="" data-original-title="" class="profile-pic-icon-hover" data-link="/page/studentProfilePic?studentemail={*}&amp;courseid={*}&amp;user=CFResultsUiT.helper1">
                                                        Benny Charles
                                                        <img src="" alt="No Image Given" class="hidden profile-pic-icon-hidden">
                                                    </div>             
                                                                                       
                                                </td>
                                                <td class="middlealign">Team 1</td>
                                                <td class="middlealign">
                                                     
                                                    - 
                                                                                                       
                                                </td>
                                                <td class="middlealign">-</td>
                                                <td class="text-preserve-space">-0.5</td>
                                                <td>
<<<<<<< HEAD
                                                    <form action="/page/instructorEditStudentFeedbackPage?user=CFResultsUiT.helper1" class="inline" method="post" target="_blank">
                                                        <input class="btn btn-default btn-xs" data-original-title="Edit the responses given by this student" data-toggle="tooltip" disabled="disabled" title="" type="submit" value="Moderate Response"/>
                                                        <input name="courseid" type="hidden" value="CFResultsUiT.CS2104"/>
                                                        <input name="fsname" type="hidden" value="First Session"/>
                                                        <input name="moderatedquestion" type="hidden" value="{*}"/>
                                                        <input name="moderatedstudent" type="hidden" value="{*}@gmail.tmt"/>
=======
                                                    
                                                    <form class="inline" method="post" action="/page/instructorEditStudentFeedbackPage?user=CFResultsUiT.helper1" target="_blank"> 
                                                        <input data-original-title="Edit the responses given by this student" class="btn btn-default btn-xs" value="Moderate Response" disabled="disabled" data-toggle="tooltip" title="" type="submit">
                                                        <input name="courseid" value="CFResultsUiT.CS2104" type="hidden">
                                                        <input name="fsname" value="First Session" type="hidden">
                                                        
                                                        <input name="moderatedstudent" value="CFResultsUiT.benny.c@gmail.tmt" type="hidden">
                                                        
>>>>>>> bf1f0185
                                                    </form>
                                                    
                                                </td>
                                            </tr>        
                                
                                                          <tr class="pending_response_row">
                                                              <td class="middlealign color_neutral">
                                                                  
                                                                  <div title="" data-original-title="" class="profile-pic-icon-hover" data-link="/page/studentProfilePic?studentemail={*}&amp;courseid={*}&amp;user=CFResultsUiT.helper1">
                                                                      Alice Betsy
                                                                      <img src="" alt="No Image Given" class="hidden profile-pic-icon-hidden">
                                                                  </div>
                                                                                                                                     
                                                              </td>
                                                              <td class="middlealign color_neutral">Team 1</td>
                                                              <td class="middlealign color_neutral">
                                                                  
                                                                  -
                                                                                                                                     
                                                              </td>
                                                              <td class="middlealign color_neutral">-</td>
                                                              <td class="text-preserve-space color_neutral"><i>No Response</i></td>
<<<<<<< HEAD
                                                            <td>
                                                                <form action="/page/instructorEditStudentFeedbackPage?user=CFResultsUiT.helper1" class="inline" method="post" target="_blank">
                                                                    <input class="btn btn-default btn-xs" data-original-title="Edit the responses given by this student" data-toggle="tooltip" disabled="disabled" title="" type="submit" value="Moderate Response"/>
                                                                    <input name="courseid" type="hidden" value="CFResultsUiT.CS2104"/>
                                                                    <input name="fsname" type="hidden" value="First Session"/>
                                                                    <input name="moderatedquestion" type="hidden" value="{*}"/>
                                                                    <input name="moderatedstudent" type="hidden" value="{*}@gmail.tmt"/>
=======
                                                              <td>
                                                                
                                                                <form class="inline" method="post" action="/page/instructorEditStudentFeedbackPage?user=CFResultsUiT.helper1" target="_blank"> 
                                                                    <input data-original-title="Edit the responses given by this student" class="btn btn-default btn-xs" value="Moderate Response" disabled="disabled" data-toggle="tooltip" title="" type="submit">
                                                                    <input name="courseid" value="CFResultsUiT.CS2104" type="hidden">
                                                                    <input name="fsname" value="First Session" type="hidden">
                                                                    
                                                                    <input name="moderatedstudent" value="CFResultsUiT.alice.b@gmail.tmt" type="hidden">
                                                                    
>>>>>>> bf1f0185
                                                                </form>
                                                              </td>
                                                          </tr>
                                
                                                          <tr class="pending_response_row">
                                                              <td class="middlealign color_neutral">
                                                                  
                                                                  <div title="" data-original-title="" class="profile-pic-icon-hover" data-link="/page/studentProfilePic?studentemail={*}&amp;courseid={*}&amp;user=CFResultsUiT.helper1">
                                                                      Charlie Dávis
                                                                      <img src="" alt="No Image Given" class="hidden profile-pic-icon-hidden">
                                                                  </div>
                                                                                                                                     
                                                              </td>
                                                              <td class="middlealign color_neutral">Team 2</td>
                                                              <td class="middlealign color_neutral">
                                                                  
                                                                  -
                                                                                                                                     
                                                              </td>
                                                              <td class="middlealign color_neutral">-</td>
                                                              <td class="text-preserve-space color_neutral"><i>No Response</i></td>
<<<<<<< HEAD
                                                            <td>
                                                                <form action="/page/instructorEditStudentFeedbackPage?user=CFResultsUiT.helper1" class="inline" method="post" target="_blank">
                                                                    <input class="btn btn-default btn-xs" data-original-title="Edit the responses given by this student" data-toggle="tooltip" disabled="disabled" title="" type="submit" value="Moderate Response"/>
                                                                    <input name="courseid" type="hidden" value="CFResultsUiT.CS2104"/>
                                                                    <input name="fsname" type="hidden" value="First Session"/>
                                                                    <input name="moderatedquestion" type="hidden" value="{*}"/>
                                                                    <input name="moderatedstudent" type="hidden" value="{*}@gmail.tmt"/>
=======
                                                              <td>
                                                                
                                                                <form class="inline" method="post" action="/page/instructorEditStudentFeedbackPage?user=CFResultsUiT.helper1" target="_blank"> 
                                                                    <input data-original-title="Edit the responses given by this student" class="btn btn-default btn-xs" value="Moderate Response" disabled="disabled" data-toggle="tooltip" title="" type="submit">
                                                                    <input name="courseid" value="CFResultsUiT.CS2104" type="hidden">
                                                                    <input name="fsname" value="First Session" type="hidden">
                                                                    
                                                                    <input name="moderatedstudent" value="CFResultsUiT.charlie.d@gmail.tmt" type="hidden">
                                                                    
>>>>>>> bf1f0185
                                                                </form>
                                                              </td>
                                                          </tr>
                                
                                                          <tr class="pending_response_row">
                                                              <td class="middlealign color_neutral">
                                                                  
                                                                  <div title="" data-original-title="" class="profile-pic-icon-hover" data-link="/page/studentProfilePic?studentemail={*}&amp;courseid={*}&amp;user=CFResultsUiT.helper1">
                                                                      Danny Engrid
                                                                      <img src="" alt="No Image Given" class="hidden profile-pic-icon-hidden">
                                                                  </div>
                                                                                                                                     
                                                              </td>
                                                              <td class="middlealign color_neutral">Team 2</td>
                                                              <td class="middlealign color_neutral">
                                                                  
                                                                  -
                                                                                                                                     
                                                              </td>
                                                              <td class="middlealign color_neutral">-</td>
                                                              <td class="text-preserve-space color_neutral"><i>No Response</i></td>
<<<<<<< HEAD
                                                            <td>
                                                                <form action="/page/instructorEditStudentFeedbackPage?user=CFResultsUiT.helper1" class="inline" method="post" target="_blank">
                                                                    <input class="btn btn-default btn-xs" data-original-title="Edit the responses given by this student" data-toggle="tooltip" disabled="disabled" title="" type="submit" value="Moderate Response"/>
                                                                    <input name="courseid" type="hidden" value="CFResultsUiT.CS2104"/>
                                                                    <input name="fsname" type="hidden" value="First Session"/>
                                                                    <input name="moderatedquestion" type="hidden" value="{*}"/>
                                                                    <input name="moderatedstudent" type="hidden" value="{*}@gmail.tmt"/>
=======
                                                              <td>
                                                                
                                                                <form class="inline" method="post" action="/page/instructorEditStudentFeedbackPage?user=CFResultsUiT.helper1" target="_blank"> 
                                                                    <input data-original-title="Edit the responses given by this student" class="btn btn-default btn-xs" value="Moderate Response" disabled="disabled" data-toggle="tooltip" title="" type="submit">
                                                                    <input name="courseid" value="CFResultsUiT.CS2104" type="hidden">
                                                                    <input name="fsname" value="First Session" type="hidden">
                                                                    
                                                                    <input name="moderatedstudent" value="CFResultsUiT.danny.e@gmail.tmt" type="hidden">
                                                                    
>>>>>>> bf1f0185
                                                                </form>
                                                              </td>
                                                          </tr>
                                
                                                          <tr class="pending_response_row">
                                                              <td class="middlealign color_neutral">
                                                                  
                                                                  <div title="" data-original-title="" class="profile-pic-icon-hover" data-link="/page/studentProfilePic?studentemail={*}&amp;courseid={*}&amp;user=CFResultsUiT.helper1">
                                                                      Drop out
                                                                      <img src="" alt="No Image Given" class="hidden profile-pic-icon-hidden">
                                                                  </div>
                                                                                                                                     
                                                              </td>
                                                              <td class="middlealign color_neutral">Team 2</td>
                                                              <td class="middlealign color_neutral">
                                                                  
                                                                  -
                                                                                                                                     
                                                              </td>
                                                              <td class="middlealign color_neutral">-</td>
                                                              <td class="text-preserve-space color_neutral"><i>No Response</i></td>
<<<<<<< HEAD
                                                            <td>
                                                                <form action="/page/instructorEditStudentFeedbackPage?user=CFResultsUiT.helper1" class="inline" method="post" target="_blank">
                                                                    <input class="btn btn-default btn-xs" data-original-title="Edit the responses given by this student" data-toggle="tooltip" disabled="disabled" title="" type="submit" value="Moderate Response"/>
                                                                    <input name="courseid" type="hidden" value="CFResultsUiT.CS2104"/>
                                                                    <input name="fsname" type="hidden" value="First Session"/>
                                                                    <input name="moderatedquestion" type="hidden" value="{*}"/>
                                                                    <input name="moderatedstudent" type="hidden" value="{*}@gmail.tmt"/>
=======
                                                              <td>
                                                                
                                                                <form class="inline" method="post" action="/page/instructorEditStudentFeedbackPage?user=CFResultsUiT.helper1" target="_blank"> 
                                                                    <input data-original-title="Edit the responses given by this student" class="btn btn-default btn-xs" value="Moderate Response" disabled="disabled" data-toggle="tooltip" title="" type="submit">
                                                                    <input name="courseid" value="CFResultsUiT.CS2104" type="hidden">
                                                                    <input name="fsname" value="First Session" type="hidden">
                                                                    
                                                                    <input name="moderatedstudent" value="drop.out@gmail.tmt" type="hidden">
                                                                    
>>>>>>> bf1f0185
                                                                </form>
                                                              </td>
                                                          </tr>
                                
                                                          <tr class="pending_response_row">
                                                              <td class="middlealign color_neutral">
                                                                  
                                                                  <div title="" data-original-title="" class="profile-pic-icon-hover" data-link="/page/studentProfilePic?studentemail={*}&amp;courseid={*}&amp;user=CFResultsUiT.helper1">
                                                                      Extra guy
                                                                      <img src="" alt="No Image Given" class="hidden profile-pic-icon-hidden">
                                                                  </div>
                                                                                                                                     
                                                              </td>
                                                              <td class="middlealign color_neutral">Team 2</td>
                                                              <td class="middlealign color_neutral">
                                                                  
                                                                  -
                                                                                                                                     
                                                              </td>
                                                              <td class="middlealign color_neutral">-</td>
                                                              <td class="text-preserve-space color_neutral"><i>No Response</i></td>
<<<<<<< HEAD
                                                            <td>
                                                                <form action="/page/instructorEditStudentFeedbackPage?user=CFResultsUiT.helper1" class="inline" method="post" target="_blank">
                                                                    <input class="btn btn-default btn-xs" data-original-title="Edit the responses given by this student" data-toggle="tooltip" disabled="disabled" title="" type="submit" value="Moderate Response"/>
                                                                    <input name="courseid" type="hidden" value="CFResultsUiT.CS2104"/>
                                                                    <input name="fsname" type="hidden" value="First Session"/>
                                                                    <input name="moderatedquestion" type="hidden" value="{*}"/>
                                                                    <input name="moderatedstudent" type="hidden" value="{*}@gmail.tmt"/>
=======
                                                              <td>
                                                                
                                                                <form class="inline" method="post" action="/page/instructorEditStudentFeedbackPage?user=CFResultsUiT.helper1" target="_blank"> 
                                                                    <input data-original-title="Edit the responses given by this student" class="btn btn-default btn-xs" value="Moderate Response" disabled="disabled" data-toggle="tooltip" title="" type="submit">
                                                                    <input name="courseid" value="CFResultsUiT.CS2104" type="hidden">
                                                                    <input name="fsname" value="First Session" type="hidden">
                                                                    
                                                                    <input name="moderatedstudent" value="extra.guy@gmail.tmt" type="hidden">
                                                                    
>>>>>>> bf1f0185
                                                                </form>
                                                              </td>
                                                          </tr>
                                
                                                          <tr class="pending_response_row">
                                                              <td class="middlealign color_neutral">
                                                                  
                                                                  <div title="" data-original-title="" class="profile-pic-icon-hover" data-link="/page/studentProfilePic?studentemail={*}&amp;courseid={*}&amp;user=CFResultsUiT.helper1">
                                                                      Emily
                                                                      <img src="" alt="No Image Given" class="hidden profile-pic-icon-hidden">
                                                                  </div>
                                                                                                                                     
                                                              </td>
                                                              <td class="middlealign color_neutral">Team 3</td>
                                                              <td class="middlealign color_neutral">
                                                                  
                                                                  -
                                                                                                                                     
                                                              </td>
                                                              <td class="middlealign color_neutral">-</td>
                                                              <td class="text-preserve-space color_neutral"><i>No Response</i></td>
<<<<<<< HEAD
                                                            <td>
                                                                <form action="/page/instructorEditStudentFeedbackPage?user=CFResultsUiT.helper1" class="inline" method="post" target="_blank">
                                                                    <input class="btn btn-default btn-xs" data-original-title="Edit the responses given by this student" data-toggle="tooltip" title="" type="submit" value="Moderate Response"/>
                                                                    <input name="courseid" type="hidden" value="CFResultsUiT.CS2104"/>
                                                                    <input name="fsname" type="hidden" value="First Session"/>
                                                                    <input name="moderatedquestion" type="hidden" value="{*}"/>
                                                                    <input name="moderatedstudent" type="hidden" value="{*}@gmail.tmt"/>
=======
                                                              <td>
                                                                
                                                                <form class="inline" method="post" action="/page/instructorEditStudentFeedbackPage?user=CFResultsUiT.helper1" target="_blank"> 
                                                                    <input data-original-title="Edit the responses given by this student" class="btn btn-default btn-xs" value="Moderate Response" data-toggle="tooltip" title="" type="submit">
                                                                    <input name="courseid" value="CFResultsUiT.CS2104" type="hidden">
                                                                    <input name="fsname" value="First Session" type="hidden">
                                                                    
                                                                    <input name="moderatedstudent" value="CFResultsUiT.emily.f@gmail.tmt" type="hidden">
                                                                    
>>>>>>> bf1f0185
                                                                </form>
                                                              </td>
                                                          </tr>
                                
                            </tbody>
                        </table>
                    </div>
                    
                </div>
                </div>
            </div>
            
            









  <div class="panel panel-warning">
      <div style="cursor: pointer;" id="panelHeading-19" data-target="#panelBodyCollapse-19" class="panel-heading">
          <form style="display:none;" id="responseRate" class="responseRateForm" action="/page/instructorFeedbackResultsPage">
              <input name="courseid" value="CFResultsUiT.CS2104" type="hidden">
              <input name="fsname" value="First Session" type="hidden">
              <input name="user" value="CFResultsUiT.helper1" type="hidden">
              <input name="questionnum" value="-1" type="hidden">
          </form>
          <div class="display-icon pull-right">
          <span class="glyphicon glyphicon-chevron-up pull-right"></span>
          </div>
          Participants who have not responded to any question</div>
      <div class="panel-collapse collapse in" id="panelBodyCollapse-19">
            
          <div class="panel-body padding-0">
              <table class="table table-striped table-bordered margin-0">
                  <thead class="background-color-medium-gray text-color-gray font-weight-normal">
                      <tr>
                      <th id="button_sortFromTeam" class="button-sort-ascending" onclick="toggleSort(this,1)" style="width: 15%;">Team<span class="icon-sort unsorted"></span>
                      </th>
                      <th id="button_sortTo" class="button-sort-none" onclick="toggleSort(this,2)" style="width: 15%;">Name<span class="icon-sort unsorted"></span>
                      </th>                            
                      </tr>
                  </thead>
                  <tbody>
                  
                      <tr>
                          <td>
                          
                              <i>Instructors </i>
                          
                          </td>
                          <td>Teammates Helper1</td>                              
                      </tr>
                  
                      <tr>
                          <td>
                          
                              <i>Instructors </i>
                          
                          </td>
                          <td>Teammates Helper2</td>                              
                      </tr>
                  
                      <tr>
                          <td>
                          
                              Team 2
                          
                          </td>
                          <td>Danny Engrid</td>                              
                      </tr>
                  
                      <tr>
                          <td>
                          
                              Team 2
                          
                          </td>
                          <td>Extra guy</td>                              
                      </tr>
                  
                      <tr>
                          <td>
                          
                              Team 3
                          
                          </td>
                          <td>Emily</td>                              
                      </tr>
                  
                  </tbody>
              </table>
          </div>
  
      </div>
      </div>
  
            </div><|MERGE_RESOLUTION|>--- conflicted
+++ resolved
@@ -316,14 +316,6 @@
                                                 <td class="middlealign">Team 1</td>
                                                 <td class="text-preserve-space">2 Response to Benny.</td>
                                                 <td>
-<<<<<<< HEAD
-                                                    <form action="/page/instructorEditStudentFeedbackPage?user=CFResultsUiT.helper1" class="inline" method="post" target="_blank">
-                                                        <input class="btn btn-default btn-xs" data-original-title="Edit the responses given by this student" data-toggle="tooltip" disabled="disabled" title="" type="submit" value="Moderate Response"/>
-                                                        <input name="courseid" type="hidden" value="CFResultsUiT.CS2104"/>
-                                                        <input name="fsname" type="hidden" value="First Session"/>
-                                                        <input name="moderatedquestion" type="hidden" value="{*}"/>
-                                                        <input name="moderatedstudent" type="hidden" value="{*}@gmail.tmt"/>
-=======
                                                     
                                                     <form class="inline" method="post" action="/page/instructorEditStudentFeedbackPage?user=CFResultsUiT.helper1" target="_blank"> 
                                                         <input data-original-title="Edit the responses given by this student" class="btn btn-default btn-xs" value="Moderate Response" disabled="disabled" data-toggle="tooltip" title="" type="submit">
@@ -332,7 +324,6 @@
                                                         
                                                         <input name="moderatedstudent" value="CFResultsUiT.alice.b@gmail.tmt" type="hidden">
                                                         
->>>>>>> bf1f0185
                                                     </form>
                                                     
                                                 </td>
@@ -361,14 +352,6 @@
                                                 <td class="middlealign">Team 2</td>
                                                 <td class="text-preserve-space">Response to Dropout.</td>
                                                 <td>
-<<<<<<< HEAD
-                                                    <form action="/page/instructorEditStudentFeedbackPage?user=CFResultsUiT.helper1" class="inline" method="post" target="_blank">
-                                                        <input class="btn btn-default btn-xs" data-original-title="Edit the responses given by this student" data-toggle="tooltip" disabled="disabled" title="" type="submit" value="Moderate Response"/>
-                                                        <input name="courseid" type="hidden" value="CFResultsUiT.CS2104"/>
-                                                        <input name="fsname" type="hidden" value="First Session"/>
-                                                        <input name="moderatedquestion" type="hidden" value="{*}"/>
-                                                        <input name="moderatedstudent" type="hidden" value="{*}@gmail.tmt"/>
-=======
                                                     
                                                     <form class="inline" method="post" action="/page/instructorEditStudentFeedbackPage?user=CFResultsUiT.helper1" target="_blank"> 
                                                         <input data-original-title="Edit the responses given by this student" class="btn btn-default btn-xs" value="Moderate Response" disabled="disabled" data-toggle="tooltip" title="" type="submit">
@@ -377,7 +360,6 @@
                                                         
                                                         <input name="moderatedstudent" value="CFResultsUiT.alice.b@gmail.tmt" type="hidden">
                                                         
->>>>>>> bf1f0185
                                                     </form>
                                                     
                                                 </td>
@@ -406,14 +388,6 @@
                                                 <td class="middlealign">Team 2</td>
                                                 <td class="text-preserve-space">4 Response to Charlie.</td>
                                                 <td>
-<<<<<<< HEAD
-                                                    <form action="/page/instructorEditStudentFeedbackPage?user=CFResultsUiT.helper1" class="inline" method="post" target="_blank">
-                                                        <input class="btn btn-default btn-xs" data-original-title="Edit the responses given by this student" data-toggle="tooltip" disabled="disabled" title="" type="submit" value="Moderate Response"/>
-                                                        <input name="courseid" type="hidden" value="CFResultsUiT.CS2104"/>
-                                                        <input name="fsname" type="hidden" value="First Session"/>
-                                                        <input name="moderatedquestion" type="hidden" value="{*}"/>
-                                                        <input name="moderatedstudent" type="hidden" value="{*}@gmail.tmt"/>
-=======
                                                     
                                                     <form class="inline" method="post" action="/page/instructorEditStudentFeedbackPage?user=CFResultsUiT.helper1" target="_blank"> 
                                                         <input data-original-title="Edit the responses given by this student" class="btn btn-default btn-xs" value="Moderate Response" disabled="disabled" data-toggle="tooltip" title="" type="submit">
@@ -422,7 +396,6 @@
                                                         
                                                         <input name="moderatedstudent" value="CFResultsUiT.benny.c@gmail.tmt" type="hidden">
                                                         
->>>>>>> bf1f0185
                                                     </form>
                                                     
                                                 </td>
@@ -451,14 +424,6 @@
                                                 <td class="middlealign">Team 2</td>
                                                 <td class="text-preserve-space">1 Response to Danny.</td>
                                                 <td>
-<<<<<<< HEAD
-                                                    <form action="/page/instructorEditStudentFeedbackPage?user=CFResultsUiT.helper1" class="inline" method="post" target="_blank">
-                                                        <input class="btn btn-default btn-xs" data-original-title="Edit the responses given by this student" data-toggle="tooltip" disabled="disabled" title="" type="submit" value="Moderate Response"/>
-                                                        <input name="courseid" type="hidden" value="CFResultsUiT.CS2104"/>
-                                                        <input name="fsname" type="hidden" value="First Session"/>
-                                                        <input name="moderatedquestion" type="hidden" value="{*}"/>
-                                                        <input name="moderatedstudent" type="hidden" value="{*}@gmail.tmt"/>
-=======
                                                     
                                                     <form class="inline" method="post" action="/page/instructorEditStudentFeedbackPage?user=CFResultsUiT.helper1" target="_blank"> 
                                                         <input data-original-title="Edit the responses given by this student" class="btn btn-default btn-xs" value="Moderate Response" disabled="disabled" data-toggle="tooltip" title="" type="submit">
@@ -467,7 +432,6 @@
                                                         
                                                         <input name="moderatedstudent" value="CFResultsUiT.benny.c@gmail.tmt" type="hidden">
                                                         
->>>>>>> bf1f0185
                                                     </form>
                                                     
                                                 </td>
@@ -496,14 +460,6 @@
                                                 <td class="middlealign">Team 3</td>
                                                 <td class="text-preserve-space">3 Response to Emily.</td>
                                                 <td>
-<<<<<<< HEAD
-                                                    <form action="/page/instructorEditStudentFeedbackPage?user=CFResultsUiT.helper1" class="inline" method="post" target="_blank">
-                                                        <input class="btn btn-default btn-xs" data-original-title="Edit the responses given by this student" data-toggle="tooltip" disabled="disabled" title="" type="submit" value="Moderate Response"/>
-                                                        <input name="courseid" type="hidden" value="CFResultsUiT.CS2104"/>
-                                                        <input name="fsname" type="hidden" value="First Session"/>
-                                                        <input name="moderatedquestion" type="hidden" value="{*}"/>
-                                                        <input name="moderatedstudent" type="hidden" value="{*}@gmail.tmt"/>
-=======
                                                     
                                                     <form class="inline" method="post" action="/page/instructorEditStudentFeedbackPage?user=CFResultsUiT.helper1" target="_blank"> 
                                                         <input data-original-title="Edit the responses given by this student" class="btn btn-default btn-xs" value="Moderate Response" disabled="disabled" data-toggle="tooltip" title="" type="submit">
@@ -512,7 +468,6 @@
                                                         
                                                         <input name="moderatedstudent" value="CFResultsUiT.charlie.d@gmail.tmt" type="hidden">
                                                         
->>>>>>> bf1f0185
                                                     </form>
                                                     
                                                 </td>
@@ -541,14 +496,6 @@
                                                 <td class="middlealign">Team 1</td>
                                                 <td class="text-preserve-space">Response to Alice from Dropout.</td>
                                                 <td>
-<<<<<<< HEAD
-                                                    <form action="/page/instructorEditStudentFeedbackPage?user=CFResultsUiT.helper1" class="inline" method="post" target="_blank">
-                                                        <input class="btn btn-default btn-xs" data-original-title="Edit the responses given by this student" data-toggle="tooltip" disabled="disabled" title="" type="submit" value="Moderate Response"/>
-                                                        <input name="courseid" type="hidden" value="CFResultsUiT.CS2104"/>
-                                                        <input name="fsname" type="hidden" value="First Session"/>
-                                                        <input name="moderatedquestion" type="hidden" value="{*}"/>
-                                                        <input name="moderatedstudent" type="hidden" value="{*}@gmail.tmt"/>
-=======
                                                     
                                                     <form class="inline" method="post" action="/page/instructorEditStudentFeedbackPage?user=CFResultsUiT.helper1" target="_blank"> 
                                                         <input data-original-title="Edit the responses given by this student" class="btn btn-default btn-xs" value="Moderate Response" disabled="disabled" data-toggle="tooltip" title="" type="submit">
@@ -557,7 +504,6 @@
                                                         
                                                         <input name="moderatedstudent" value="drop.out@gmail.tmt" type="hidden">
                                                         
->>>>>>> bf1f0185
                                                     </form>
                                                     
                                                 </td>
@@ -586,14 +532,6 @@
                                                 <td class="middlealign">Team 1</td>
                                                 <td class="text-preserve-space">Response to Benny from Dropout.</td>
                                                 <td>
-<<<<<<< HEAD
-                                                    <form action="/page/instructorEditStudentFeedbackPage?user=CFResultsUiT.helper1" class="inline" method="post" target="_blank">
-                                                        <input class="btn btn-default btn-xs" data-original-title="Edit the responses given by this student" data-toggle="tooltip" disabled="disabled" title="" type="submit" value="Moderate Response"/>
-                                                        <input name="courseid" type="hidden" value="CFResultsUiT.CS2104"/>
-                                                        <input name="fsname" type="hidden" value="First Session"/>
-                                                        <input name="moderatedquestion" type="hidden" value="{*}"/>
-                                                        <input name="moderatedstudent" type="hidden" value="{*}@gmail.tmt"/>
-=======
                                                     
                                                     <form class="inline" method="post" action="/page/instructorEditStudentFeedbackPage?user=CFResultsUiT.helper1" target="_blank"> 
                                                         <input data-original-title="Edit the responses given by this student" class="btn btn-default btn-xs" value="Moderate Response" disabled="disabled" data-toggle="tooltip" title="" type="submit">
@@ -602,7 +540,6 @@
                                                         
                                                         <input name="moderatedstudent" value="drop.out@gmail.tmt" type="hidden">
                                                         
->>>>>>> bf1f0185
                                                     </form>
                                                     
                                                 </td>
@@ -631,14 +568,6 @@
                                                 <td class="middlealign">Team 2</td>
                                                 <td class="text-preserve-space">Response to Danny from Dropout.</td>
                                                 <td>
-<<<<<<< HEAD
-                                                    <form action="/page/instructorEditStudentFeedbackPage?user=CFResultsUiT.helper1" class="inline" method="post" target="_blank">
-                                                        <input class="btn btn-default btn-xs" data-original-title="Edit the responses given by this student" data-toggle="tooltip" disabled="disabled" title="" type="submit" value="Moderate Response"/>
-                                                        <input name="courseid" type="hidden" value="CFResultsUiT.CS2104"/>
-                                                        <input name="fsname" type="hidden" value="First Session"/>
-                                                        <input name="moderatedquestion" type="hidden" value="{*}"/>
-                                                        <input name="moderatedstudent" type="hidden" value="{*}@gmail.tmt"/>
-=======
                                                     
                                                     <form class="inline" method="post" action="/page/instructorEditStudentFeedbackPage?user=CFResultsUiT.helper1" target="_blank"> 
                                                         <input data-original-title="Edit the responses given by this student" class="btn btn-default btn-xs" value="Moderate Response" disabled="disabled" data-toggle="tooltip" title="" type="submit">
@@ -647,7 +576,6 @@
                                                         
                                                         <input name="moderatedstudent" value="drop.out@gmail.tmt" type="hidden">
                                                         
->>>>>>> bf1f0185
                                                     </form>
                                                     
                                                 </td>
@@ -1344,14 +1272,6 @@
                                                 <td class="middlealign">-</td>
                                                 <td class="text-preserve-space">-0.5</td>
                                                 <td>
-<<<<<<< HEAD
-                                                    <form action="/page/instructorEditStudentFeedbackPage?user=CFResultsUiT.helper1" class="inline" method="post" target="_blank">
-                                                        <input class="btn btn-default btn-xs" data-original-title="Edit the responses given by this student" data-toggle="tooltip" disabled="disabled" title="" type="submit" value="Moderate Response"/>
-                                                        <input name="courseid" type="hidden" value="CFResultsUiT.CS2104"/>
-                                                        <input name="fsname" type="hidden" value="First Session"/>
-                                                        <input name="moderatedquestion" type="hidden" value="{*}"/>
-                                                        <input name="moderatedstudent" type="hidden" value="{*}@gmail.tmt"/>
-=======
                                                     
                                                     <form class="inline" method="post" action="/page/instructorEditStudentFeedbackPage?user=CFResultsUiT.helper1" target="_blank"> 
                                                         <input data-original-title="Edit the responses given by this student" class="btn btn-default btn-xs" value="Moderate Response" disabled="disabled" data-toggle="tooltip" title="" type="submit">
@@ -1360,7 +1280,6 @@
                                                         
                                                         <input name="moderatedstudent" value="CFResultsUiT.benny.c@gmail.tmt" type="hidden">
                                                         
->>>>>>> bf1f0185
                                                     </form>
                                                     
                                                 </td>
@@ -1383,15 +1302,6 @@
                                                               </td>
                                                               <td class="middlealign color_neutral">-</td>
                                                               <td class="text-preserve-space color_neutral"><i>No Response</i></td>
-<<<<<<< HEAD
-                                                            <td>
-                                                                <form action="/page/instructorEditStudentFeedbackPage?user=CFResultsUiT.helper1" class="inline" method="post" target="_blank">
-                                                                    <input class="btn btn-default btn-xs" data-original-title="Edit the responses given by this student" data-toggle="tooltip" disabled="disabled" title="" type="submit" value="Moderate Response"/>
-                                                                    <input name="courseid" type="hidden" value="CFResultsUiT.CS2104"/>
-                                                                    <input name="fsname" type="hidden" value="First Session"/>
-                                                                    <input name="moderatedquestion" type="hidden" value="{*}"/>
-                                                                    <input name="moderatedstudent" type="hidden" value="{*}@gmail.tmt"/>
-=======
                                                               <td>
                                                                 
                                                                 <form class="inline" method="post" action="/page/instructorEditStudentFeedbackPage?user=CFResultsUiT.helper1" target="_blank"> 
@@ -1401,7 +1311,6 @@
                                                                     
                                                                     <input name="moderatedstudent" value="CFResultsUiT.alice.b@gmail.tmt" type="hidden">
                                                                     
->>>>>>> bf1f0185
                                                                 </form>
                                                               </td>
                                                           </tr>
@@ -1423,15 +1332,6 @@
                                                               </td>
                                                               <td class="middlealign color_neutral">-</td>
                                                               <td class="text-preserve-space color_neutral"><i>No Response</i></td>
-<<<<<<< HEAD
-                                                            <td>
-                                                                <form action="/page/instructorEditStudentFeedbackPage?user=CFResultsUiT.helper1" class="inline" method="post" target="_blank">
-                                                                    <input class="btn btn-default btn-xs" data-original-title="Edit the responses given by this student" data-toggle="tooltip" disabled="disabled" title="" type="submit" value="Moderate Response"/>
-                                                                    <input name="courseid" type="hidden" value="CFResultsUiT.CS2104"/>
-                                                                    <input name="fsname" type="hidden" value="First Session"/>
-                                                                    <input name="moderatedquestion" type="hidden" value="{*}"/>
-                                                                    <input name="moderatedstudent" type="hidden" value="{*}@gmail.tmt"/>
-=======
                                                               <td>
                                                                 
                                                                 <form class="inline" method="post" action="/page/instructorEditStudentFeedbackPage?user=CFResultsUiT.helper1" target="_blank"> 
@@ -1441,7 +1341,6 @@
                                                                     
                                                                     <input name="moderatedstudent" value="CFResultsUiT.charlie.d@gmail.tmt" type="hidden">
                                                                     
->>>>>>> bf1f0185
                                                                 </form>
                                                               </td>
                                                           </tr>
@@ -1463,15 +1362,6 @@
                                                               </td>
                                                               <td class="middlealign color_neutral">-</td>
                                                               <td class="text-preserve-space color_neutral"><i>No Response</i></td>
-<<<<<<< HEAD
-                                                            <td>
-                                                                <form action="/page/instructorEditStudentFeedbackPage?user=CFResultsUiT.helper1" class="inline" method="post" target="_blank">
-                                                                    <input class="btn btn-default btn-xs" data-original-title="Edit the responses given by this student" data-toggle="tooltip" disabled="disabled" title="" type="submit" value="Moderate Response"/>
-                                                                    <input name="courseid" type="hidden" value="CFResultsUiT.CS2104"/>
-                                                                    <input name="fsname" type="hidden" value="First Session"/>
-                                                                    <input name="moderatedquestion" type="hidden" value="{*}"/>
-                                                                    <input name="moderatedstudent" type="hidden" value="{*}@gmail.tmt"/>
-=======
                                                               <td>
                                                                 
                                                                 <form class="inline" method="post" action="/page/instructorEditStudentFeedbackPage?user=CFResultsUiT.helper1" target="_blank"> 
@@ -1481,7 +1371,6 @@
                                                                     
                                                                     <input name="moderatedstudent" value="CFResultsUiT.danny.e@gmail.tmt" type="hidden">
                                                                     
->>>>>>> bf1f0185
                                                                 </form>
                                                               </td>
                                                           </tr>
@@ -1503,15 +1392,6 @@
                                                               </td>
                                                               <td class="middlealign color_neutral">-</td>
                                                               <td class="text-preserve-space color_neutral"><i>No Response</i></td>
-<<<<<<< HEAD
-                                                            <td>
-                                                                <form action="/page/instructorEditStudentFeedbackPage?user=CFResultsUiT.helper1" class="inline" method="post" target="_blank">
-                                                                    <input class="btn btn-default btn-xs" data-original-title="Edit the responses given by this student" data-toggle="tooltip" disabled="disabled" title="" type="submit" value="Moderate Response"/>
-                                                                    <input name="courseid" type="hidden" value="CFResultsUiT.CS2104"/>
-                                                                    <input name="fsname" type="hidden" value="First Session"/>
-                                                                    <input name="moderatedquestion" type="hidden" value="{*}"/>
-                                                                    <input name="moderatedstudent" type="hidden" value="{*}@gmail.tmt"/>
-=======
                                                               <td>
                                                                 
                                                                 <form class="inline" method="post" action="/page/instructorEditStudentFeedbackPage?user=CFResultsUiT.helper1" target="_blank"> 
@@ -1521,7 +1401,6 @@
                                                                     
                                                                     <input name="moderatedstudent" value="drop.out@gmail.tmt" type="hidden">
                                                                     
->>>>>>> bf1f0185
                                                                 </form>
                                                               </td>
                                                           </tr>
@@ -1543,15 +1422,6 @@
                                                               </td>
                                                               <td class="middlealign color_neutral">-</td>
                                                               <td class="text-preserve-space color_neutral"><i>No Response</i></td>
-<<<<<<< HEAD
-                                                            <td>
-                                                                <form action="/page/instructorEditStudentFeedbackPage?user=CFResultsUiT.helper1" class="inline" method="post" target="_blank">
-                                                                    <input class="btn btn-default btn-xs" data-original-title="Edit the responses given by this student" data-toggle="tooltip" disabled="disabled" title="" type="submit" value="Moderate Response"/>
-                                                                    <input name="courseid" type="hidden" value="CFResultsUiT.CS2104"/>
-                                                                    <input name="fsname" type="hidden" value="First Session"/>
-                                                                    <input name="moderatedquestion" type="hidden" value="{*}"/>
-                                                                    <input name="moderatedstudent" type="hidden" value="{*}@gmail.tmt"/>
-=======
                                                               <td>
                                                                 
                                                                 <form class="inline" method="post" action="/page/instructorEditStudentFeedbackPage?user=CFResultsUiT.helper1" target="_blank"> 
@@ -1561,7 +1431,6 @@
                                                                     
                                                                     <input name="moderatedstudent" value="extra.guy@gmail.tmt" type="hidden">
                                                                     
->>>>>>> bf1f0185
                                                                 </form>
                                                               </td>
                                                           </tr>
@@ -1583,15 +1452,6 @@
                                                               </td>
                                                               <td class="middlealign color_neutral">-</td>
                                                               <td class="text-preserve-space color_neutral"><i>No Response</i></td>
-<<<<<<< HEAD
-                                                            <td>
-                                                                <form action="/page/instructorEditStudentFeedbackPage?user=CFResultsUiT.helper1" class="inline" method="post" target="_blank">
-                                                                    <input class="btn btn-default btn-xs" data-original-title="Edit the responses given by this student" data-toggle="tooltip" title="" type="submit" value="Moderate Response"/>
-                                                                    <input name="courseid" type="hidden" value="CFResultsUiT.CS2104"/>
-                                                                    <input name="fsname" type="hidden" value="First Session"/>
-                                                                    <input name="moderatedquestion" type="hidden" value="{*}"/>
-                                                                    <input name="moderatedstudent" type="hidden" value="{*}@gmail.tmt"/>
-=======
                                                               <td>
                                                                 
                                                                 <form class="inline" method="post" action="/page/instructorEditStudentFeedbackPage?user=CFResultsUiT.helper1" target="_blank"> 
@@ -1601,7 +1461,6 @@
                                                                     
                                                                     <input name="moderatedstudent" value="CFResultsUiT.emily.f@gmail.tmt" type="hidden">
                                                                     
->>>>>>> bf1f0185
                                                                 </form>
                                                               </td>
                                                           </tr>
