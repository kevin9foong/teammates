<div id="frameBodyWrapper" class="container">
        <div id="topOfPage"></div>
        <h1>Submit Feedback</h1>
        <br>
        
        <form method="post" action="/page/studentFeedbackSubmissionEditSave" name="form_student_submit_response">
            
            









    
    <input name="fsname" value="First Session" type="hidden">
    <input name="courseid" value="SFSubmitUiT.CS2104" type="hidden">
    <input name="user" value="SFSubmitUiT.alice.b" type="hidden">
    <div class="well well-plain" id="course1">
            <div class="panel-body">
                <div class="form-horizontal">
                    <div class="panel-heading">
                        <div class="form-group">
                            <label class="col-sm-2 control-label">Course:</label>
                            <div class="col-sm-10">
                                <p class="form-control-static">SFSubmitUiT.CS2104</p>
                            </div>
                        </div> 
                        <div class="form-group">
                            <label class="col-sm-2 control-label">Session:</label>
                            <div class="col-sm-10">
                                <p class="form-control-static">First Session</p>
                            </div>
                        </div>  
                        <div class="form-group">
                            <label class="col-sm-2 control-label">Opening time:</label>
                            <div class="col-sm-10">
                                <p class="form-control-static">01 Apr 2012, 23:59</p>
                            </div>
                        </div>
                        <div class="form-group">
                            <label class="col-sm-2 control-label">Closing time:</label>
                            <div class="col-sm-10">
                                <p class="form-control-static">30 Apr 2016, 23:59</p>
                            </div>
                        </div>
                        <div class="form-group">
                            <label class="col-sm-2 control-label">Instructions:</label>
                            <div class="col-sm-10">
                                <pre><p class="form-control-static">Instructions for first session</p></pre>
                            </div>
                        </div> 
                    </div> 
                </div>
            </div>
        </div>
    




    <div id="statusMessage" style="display: none;"></div>

    <br>

        <input name="questiontype-1" value="TEXT" type="hidden">
        <input name="questionid-1" value="{*}" type="hidden">
        <input name="questionresponsetotal-1" value="1" type="hidden">
        <div class="form-horizontal">
            <div class="panel panel-primary">
                <div class="panel-heading">Question 1:<br>
                    What is the best selling point of your product?</div>
                <div class="panel-body">
                    <p class="text-muted">Only the following persons can see your responses: </p>
                    <ul class="text-muted">
                    
                            <li class="unordered">You can see your own feedback in the results page later on.</li>
                    
                    </ul>
        
                <br>
                <div class="form-group margin-0">
                    <div class="col-sm-2 form-inline" style="display:none">
                        <label for="input">To: </label>
                        <select class="participantSelect middlealign form-control" name="responserecipient-1-0" style="display:none;max-width:125px">
                        <option value=""></option>
<option value="SFSubmitUiT.alice.b@gmail.com" selected="selected">Myself</option>

                        </select><span> Myself</span>
                    </div>
                    <div class="col-sm-12">
                        <textarea rows="4" cols="100%" class="form-control" name="responsetext-1-0">Test Self Feedback</textarea>
                        <input name="responseid-1-0" value="{*}" type="hidden">
                    </div>
                </div>
        </div></div>
        </div>
        <br><br>

        <input name="questiontype-2" value="TEXT" type="hidden">
        <input name="questionid-2" value="{*}" type="hidden">
        <input name="questionresponsetotal-2" value="3" type="hidden">
        <div class="form-horizontal">
            <div class="panel panel-primary">
                <div class="panel-heading">Question 2:<br>
                    Rate 3 other students' products</div>
                <div class="panel-body">
                    <p class="text-muted">Only the following persons can see your responses: </p>
                    <ul class="text-muted">
                    
                            <li class="unordered">Instructors in this course can see your response, the name of the recipient, and your name.</li>
                    
                            <li class="unordered">The receiving students can see your response, but <span class="bold color_red">not</span> your name.</li>
                    
                            <li class="unordered">Your team members can see your response, and your name, but <span class="bold color_red">not</span> the name of the recipient.</li>
                    
                    </ul>
        
                <br>
                <div class="form-group margin-0">
                    <div class="col-sm-2 form-inline" style="text-align:right;">
                        <label for="input">To: </label>
                        <select class="participantSelect middlealign form-control" name="responserecipient-2-0" style="max-width:125px">
                        <option value=""></option>
<option value="SFSubmitUiT.benny.c@gmail.com" selected="selected">Benny Charles</option>
<option style="display: none;" value="SFSubmitUiT.charlie.d@gmail.com">Charlie Davis</option>
<option value="SFSubmitUiT.danny.e@gmail.com">Danny Engrid</option>
<option value="SFSubmitUiT.emily.f@gmail.com">Emily</option>
<option style="display: none;" value="extra.guy@gmail.com">Extra guy</option>

                        </select>
                    </div>
                    <div class="col-sm-10">
                        <textarea rows="4" cols="100%" class="form-control" name="responsetext-2-0">Edited response to Benny.</textarea>
                        <input name="responseid-2-0" value="{*}" type="hidden">
                    </div>
                </div>
        
                <br>
                <div class="form-group margin-0">
                    <div class="col-sm-2 form-inline" style="text-align:right;">
                        <label for="input">To: </label>
                        <select class="participantSelect middlealign form-control" name="responserecipient-2-1" style="max-width:125px">
                        <option value=""></option>
<option style="display: none;" value="SFSubmitUiT.benny.c@gmail.com">Benny Charles</option>
<option style="display: none;" value="SFSubmitUiT.charlie.d@gmail.com">Charlie Davis</option>
<option value="SFSubmitUiT.danny.e@gmail.com">Danny Engrid</option>
<option value="SFSubmitUiT.emily.f@gmail.com">Emily</option>
<option value="extra.guy@gmail.com" selected="selected">Extra guy</option>

                        </select>
                    </div>
                    <div class="col-sm-10">
                        <textarea rows="4" cols="100%" class="form-control" name="responsetext-2-1">Response to extra guy.</textarea>
                        <input name="responseid-2-1" value="{*}" type="hidden">
                    </div>
                </div>
        
                <br>
                <div class="form-group margin-0">
                    <div class="col-sm-2 form-inline" style="text-align:right">
                        <label for="input">To:</label>
                        <select class="participantSelect middlealign newResponse form-control" name="responserecipient-2-2" style="max-width:125px">
                        <option value="" selected="selected"></option>
<option style="display: none;" value="SFSubmitUiT.benny.c@gmail.com">Benny Charles</option>
<option value="SFSubmitUiT.charlie.d@gmail.com">Charlie Davis</option>
<option value="SFSubmitUiT.danny.e@gmail.com">Danny Engrid</option>
<option value="SFSubmitUiT.emily.f@gmail.com">Emily</option>
<option style="display: none;" value="extra.guy@gmail.com">Extra guy</option>

                        </select>
                    </div>
                    <div class="col-sm-10">
                    <textarea rows="4" cols="100%" class="form-control" name="responsetext-2-2"></textarea>
                    </div>
                </div>
        </div></div>
        </div>
        <br><br>

        <input name="questiontype-3" value="TEXT" type="hidden">
        <input name="questionid-3" value="{*}" type="hidden">
        <input name="questionresponsetotal-3" value="1" type="hidden">
        <div class="form-horizontal">
            <div class="panel panel-primary">
                <div class="panel-heading">Question 3:<br>
                    Comments about the class</div>
                <div class="panel-body">
                    <p class="text-muted">Only the following persons can see your responses: </p>
                    <ul class="text-muted">
                    
                            <li class="unordered">Instructors in this course can see your response, but <span class="bold color_red">not</span> your name.</li>
                    
                    </ul>
        
                <br>
                <div class="form-group margin-0">
                    <div class="col-sm-2 form-inline" style="display:none">
                        <label for="input">To: </label>
                        <select class="participantSelect middlealign form-control" name="responserecipient-3-0" style="display:none;max-width:125px">
                        <option value=""></option>
<option value="%GENERAL%" selected="selected">%GENERAL%</option>

                        </select><span> %GENERAL%</span>
                    </div>
                    <div class="col-sm-12">
                        <textarea rows="4" cols="100%" class="form-control" name="responsetext-3-0">Feedback to instructors</textarea>
                        <input name="responseid-3-0" value="{*}%SFSubmitUiT.alice.b@gmail.com%%GENERAL%" type="hidden">
                    </div>
                </div>
        </div></div>
        </div>
        <br><br>

        <input name="questiontype-4" value="TEXT" type="hidden">
        <input name="questionid-4" value="{*}" type="hidden">
        <input name="questionresponsetotal-4" value="3" type="hidden">
        <div class="form-horizontal">
            <div class="panel panel-primary">
                <div class="panel-heading">Question 4:<br>
                    Give feedback to 3 other teams.</div>
                <div class="panel-body">
                    <p class="text-muted">Only the following persons can see your responses: </p>
                    <ul class="text-muted">
                    
                            <li class="unordered">The receiving teams can see your response, and your name.</li>
                    
                    </ul>
        
                <br>
                <div class="form-group margin-0">
                    <div class="col-sm-2 form-inline" style="text-align:right;">
                        <label for="input">To: </label>
                        <select class="participantSelect middlealign form-control" name="responserecipient-4-0" style="display:none;max-width:125px">
                        <option value=""></option>
<option style="display: none;" value="New Team">New Team</option>
<option value="Team 2" selected="selected">Team 2</option>
<option style="display: none;" value="Team 3">Team 3</option>

                        </select><span> Team 2</span>
                    </div>
                    <div class="col-sm-10">
                        <textarea rows="4" cols="100%" class="form-control" name="responsetext-4-0">Feedback to team 2.</textarea>
                        <input name="responseid-4-0" value="{*}%SFSubmitUiT.alice.b@gmail.com%Team 2" type="hidden">
                    </div>
                </div>
        
                <br>
                <div class="form-group margin-0">
                    <div class="col-sm-2 form-inline" style="text-align:right;">
                        <label for="input">To: </label>
                        <select class="participantSelect middlealign form-control" name="responserecipient-4-1" style="display:none;max-width:125px">
                        <option value=""></option>
<option style="display: none;" value="New Team">New Team</option>
<option style="display: none;" value="Team 2">Team 2</option>
<option value="Team 3" selected="selected">Team 3</option>

                        </select><span> Team 3</span>
                    </div>
                    <div class="col-sm-10">
                        <textarea rows="4" cols="100%" class="form-control" name="responsetext-4-1">Feedback to team 3</textarea>
                        <input name="responseid-4-1" value="{*}%SFSubmitUiT.alice.b@gmail.com%Team 3" type="hidden">
                    </div>
                </div>
        
                <br>
                <div class="form-group margin-0">
                    <div class="col-sm-2 form-inline" style="text-align:right">
                        <label for="input">To:</label>
                        <select class="participantSelect middlealign newResponse form-control" name="responserecipient-4-2" style="display:none;max-width:125px">
                        <option value="" selected="selected"></option>
<option value="New Team">New Team</option>
<option style="display: none;" value="Team 2">Team 2</option>
<option style="display: none;" value="Team 3">Team 3</option>

                        </select><span> New Team</span>
                    </div>
                    <div class="col-sm-10">
                    <textarea rows="4" cols="100%" class="form-control" name="responsetext-4-2"></textarea>
                    </div>
                </div>
        </div></div>
        </div>
        <br><br>

        <input name="questiontype-5" value="MCQ" type="hidden">
        <input name="questionid-5" value="{*}" type="hidden">
        <input name="questionresponsetotal-5" value="1" type="hidden">
        <div class="form-horizontal">
            <div class="panel panel-primary">
                <div class="panel-heading">Question 5:<br>
                    What is the best selling point of your product?</div>
                <div class="panel-body">
                    <p class="text-muted">Only the following persons can see your responses: </p>
                    <ul class="text-muted">
                    
                            <li class="unordered">You can see your own feedback in the results page later on.</li>
                    
                    </ul>
        
                <br>
                <div class="form-group margin-0">
                    <div class="col-sm-2 form-inline" style="display:none">
                        <label for="input">To: </label>
                        <select class="participantSelect middlealign form-control" name="responserecipient-5-0" style="display:none;max-width:125px">
                        <option value=""></option>
<option value="SFSubmitUiT.alice.b@gmail.com" selected="selected">Myself</option>

                        </select><span> Myself</span>
                    </div>
                    <div class="col-sm-12">
                        <table>
    <tbody><tr>
    <td>
        <label><input name="responsetext-5-0" checked="checked" value="UI" type="radio"> UI</label>
    </td>
</tr>
<tr>
    <td>
        <label><input name="responsetext-5-0" value="Algo" type="radio"> Algo</label>
    </td>
</tr>

</tbody></table>
                        <input name="responseid-5-0" value="{*}" type="hidden">
                    </div>
                </div>
        </div></div>
        </div>
        <br><br>

        <input name="questiontype-6" value="MCQ" type="hidden">
        <input name="questionid-6" value="{*}" type="hidden">
        <input name="questionresponsetotal-6" value="3" type="hidden">
        <div class="form-horizontal">
            <div class="panel panel-primary">
                <div class="panel-heading">Question 6:<br>
                    What do you think is the other teams' best feature?</div>
                <div class="panel-body">
                    <p class="text-muted">Only the following persons can see your responses: </p>
                    <ul class="text-muted">
                    
                            <li class="unordered">The receiving teams can see your response, and your name.</li>
                    
                    </ul>
        
                <br>
                <div class="form-group margin-0">
                    <div class="col-sm-2 form-inline" style="text-align:right;">
                        <label for="input">To: </label>
                        <select class="participantSelect middlealign form-control" name="responserecipient-6-0" style="display:none;max-width:125px">
                        <option value=""></option>
<option style="display: none;" value="New Team">New Team</option>
<option value="Team 2" selected="selected">Team 2</option>
<option style="display: none;" value="Team 3">Team 3</option>

                        </select><span> Team 2</span>
                    </div>
                    <div class="col-sm-10">
                        <table>
    <tbody><tr>
    <td>
        <label><input name="responsetext-6-0" checked="checked" value="UI" type="radio"> UI</label>
    </td>
</tr>
<tr>
    <td>
        <label><input name="responsetext-6-0" value="Algo" type="radio"> Algo</label>
    </td>
</tr>

</tbody></table>
                        <input name="responseid-6-0" value="{*}%SFSubmitUiT.alice.b@gmail.com%Team 2" type="hidden">
                    </div>
                </div>
        
                <br>
                <div class="form-group margin-0">
                    <div class="col-sm-2 form-inline" style="text-align:right;">
                        <label for="input">To: </label>
                        <select class="participantSelect middlealign form-control" name="responserecipient-6-1" style="display:none;max-width:125px">
                        <option value=""></option>
<option style="display: none;" value="New Team">New Team</option>
<option style="display: none;" value="Team 2">Team 2</option>
<option value="Team 3" selected="selected">Team 3</option>

                        </select><span> Team 3</span>
                    </div>
                    <div class="col-sm-10">
                        <table>
    <tbody><tr>
    <td>
        <label><input name="responsetext-6-1" checked="checked" value="UI" type="radio"> UI</label>
    </td>
</tr>
<tr>
    <td>
        <label><input name="responsetext-6-1" value="Algo" type="radio"> Algo</label>
    </td>
</tr>

</tbody></table>
                        <input name="responseid-6-1" value="{*}%SFSubmitUiT.alice.b@gmail.com%Team 3" type="hidden">
                    </div>
                </div>
        
                <br>
                <div class="form-group margin-0">
                    <div class="col-sm-2 form-inline" style="text-align:right">
                        <label for="input">To:</label>
                        <select class="participantSelect middlealign newResponse form-control" name="responserecipient-6-2" style="display:none;max-width:125px">
                        <option value="" selected="selected"></option>
<option value="New Team">New Team</option>
<option style="display: none;" value="Team 2">Team 2</option>
<option style="display: none;" value="Team 3">Team 3</option>

                        </select><span> New Team</span>
                    </div>
                    <div class="col-sm-10">
                    <table>
    <tbody><tr>
    <td>
        <label><input name="responsetext-6-2" value="UI" type="radio"> UI</label>
    </td>
</tr>
<tr>
    <td>
        <label><input name="responsetext-6-2" value="Algo" type="radio"> Algo</label>
    </td>
</tr>

</tbody></table>
                    </div>
                </div>
        </div></div>
        </div>
        <br><br>

        <input name="questiontype-7" value="MSQ" type="hidden">
        <input name="questionid-7" value="{*}" type="hidden">
        <input name="questionresponsetotal-7" value="1" type="hidden">
        <div class="form-horizontal">
            <div class="panel panel-primary">
                <div class="panel-heading">Question 7:<br>
                    What is the best selling point of your product?</div>
                <div class="panel-body">
                    <p class="text-muted">Only the following persons can see your responses: </p>
                    <ul class="text-muted">
                    
                            <li class="unordered">You can see your own feedback in the results page later on.</li>
                    
                    </ul>
        
                <br>
                <div class="form-group margin-0">
                    <div class="col-sm-2 form-inline" style="display:none">
                        <label for="input">To: </label>
                        <select class="participantSelect middlealign form-control" name="responserecipient-7-0" style="display:none;max-width:125px">
                        <option value=""></option>
<option value="SFSubmitUiT.alice.b@gmail.com" selected="selected">Myself</option>

                        </select><span> Myself</span>
                    </div>
                    <div class="col-sm-12">
                        <table>
    <tbody><tr>
    <td>
        <label><input name="responsetext-7-0" checked="checked" value="UI" type="checkbox"> UI</label>
    </td>
</tr>
<tr>
    <td>
        <label><input name="responsetext-7-0" checked="checked" value="Algo" type="checkbox"> Algo</label>
    </td>
</tr>
<tr>
    <td>
        <label><input name="responsetext-7-0" checked="checked" value="Design" type="checkbox"> Design</label>
    </td>
</tr>

</tbody></table>
                        <input name="responseid-7-0" value="{*}" type="hidden">
                    </div>
                </div>
        </div></div>
        </div>
        <br><br>

        <input name="questiontype-8" value="MSQ" type="hidden">
        <input name="questionid-8" value="{*}" type="hidden">
        <input name="questionresponsetotal-8" value="3" type="hidden">
        <div class="form-horizontal">
            <div class="panel panel-primary">
                <div class="panel-heading">Question 8:<br>
                    What do you think is the other teams' best feature?</div>
                <div class="panel-body">
                    <p class="text-muted">Only the following persons can see your responses: </p>
                    <ul class="text-muted">
                    
                            <li class="unordered">The receiving teams can see your response, and your name.</li>
                    
                    </ul>
        
                <br>
                <div class="form-group margin-0">
                    <div class="col-sm-2 form-inline" style="text-align:right;">
                        <label for="input">To: </label>
                        <select class="participantSelect middlealign form-control" name="responserecipient-8-0" style="display:none;max-width:125px">
                        <option value=""></option>
<option style="display: none;" value="New Team">New Team</option>
<option value="Team 2" selected="selected">Team 2</option>
<option style="display: none;" value="Team 3">Team 3</option>

                        </select><span> Team 2</span>
                    </div>
                    <div class="col-sm-10">
                        <table>
    <tbody><tr>
    <td>
        <label><input name="responsetext-8-0" value="UI" type="checkbox"> UI</label>
    </td>
</tr>
<tr>
    <td>
        <label><input name="responsetext-8-0" checked="checked" value="Algo" type="checkbox"> Algo</label>
    </td>
</tr>
<tr>
    <td>
        <label><input name="responsetext-8-0" value="Design" type="checkbox"> Design</label>
    </td>
</tr>

</tbody></table>
                        <input name="responseid-8-0" value="{*}%SFSubmitUiT.alice.b@gmail.com%Team 2" type="hidden">
                    </div>
                </div>
        
                <br>
                <div class="form-group margin-0">
                    <div class="col-sm-2 form-inline" style="text-align:right;">
                        <label for="input">To: </label>
                        <select class="participantSelect middlealign form-control" name="responserecipient-8-1" style="display:none;max-width:125px">
                        <option value=""></option>
<option style="display: none;" value="New Team">New Team</option>
<option style="display: none;" value="Team 2">Team 2</option>
<option value="Team 3" selected="selected">Team 3</option>

                        </select><span> Team 3</span>
                    </div>
                    <div class="col-sm-10">
                        <table>
    <tbody><tr>
    <td>
        <label><input name="responsetext-8-1" value="UI" type="checkbox"> UI</label>
    </td>
</tr>
<tr>
    <td>
        <label><input name="responsetext-8-1" value="Algo" type="checkbox"> Algo</label>
    </td>
</tr>
<tr>
    <td>
        <label><input name="responsetext-8-1" checked="checked" value="Design" type="checkbox"> Design</label>
    </td>
</tr>

</tbody></table>
                        <input name="responseid-8-1" value="{*}%SFSubmitUiT.alice.b@gmail.com%Team 3" type="hidden">
                    </div>
                </div>
        
                <br>
                <div class="form-group margin-0">
                    <div class="col-sm-2 form-inline" style="text-align:right">
                        <label for="input">To:</label>
                        <select class="participantSelect middlealign newResponse form-control" name="responserecipient-8-2" style="display:none;max-width:125px">
                        <option value="" selected="selected"></option>
<option value="New Team">New Team</option>
<option style="display: none;" value="Team 2">Team 2</option>
<option style="display: none;" value="Team 3">Team 3</option>

                        </select><span> New Team</span>
                    </div>
                    <div class="col-sm-10">
                    <table>
    <tbody><tr>
    <td>
        <label><input name="responsetext-8-2" value="UI" type="checkbox"> UI</label>
    </td>
</tr>
<tr>
    <td>
        <label><input name="responsetext-8-2" value="Algo" type="checkbox"> Algo</label>
    </td>
</tr>
<tr>
    <td>
        <label><input name="responsetext-8-2" value="Design" type="checkbox"> Design</label>
    </td>
</tr>

</tbody></table>
                    </div>
                </div>
        </div></div>
        </div>
        <br><br>

        <input name="questiontype-9" value="MCQ" type="hidden">
        <input name="questionid-9" value="{*}" type="hidden">
        <input name="questionresponsetotal-9" value="1" type="hidden">
        <div class="form-horizontal">
            <div class="panel panel-primary">
                <div class="panel-heading">Question 9:<br>
                    Who is the best class mate?</div>
                <div class="panel-body">
                    <p class="text-muted">Only the following persons can see your responses: </p>
                    <ul class="text-muted">
                    
                            <li class="unordered">You can see your own feedback in the results page later on.</li>
                    
                    </ul>
        
                <br>
                <div class="form-group margin-0">
                    <div class="col-sm-2 form-inline" style="display:none">
                        <label for="input">To: </label>
                        <select class="participantSelect middlealign form-control" name="responserecipient-9-0" style="display:none;max-width:125px">
                        <option value=""></option>
<option value="SFSubmitUiT.alice.b@gmail.com" selected="selected">Myself</option>

                        </select><span> Myself</span>
                    </div>
                    <div class="col-sm-12">
                        <table>
    <tbody><tr>
    <td>
        <label><input name="responsetext-9-0" value="Alice Betsy (Team 1)" type="radio"> Alice Betsy (Team 1)</label>
    </td>
</tr>
<tr>
    <td>
        <label><input name="responsetext-9-0" value="Benny Charles (Team 2)" type="radio"> Benny Charles (Team 2)</label>
    </td>
</tr>
<tr>
    <td>
        <label><input name="responsetext-9-0" value="Charlie Davis (Team 2)" type="radio"> Charlie Davis (Team 2)</label>
    </td>
</tr>
<tr>
    <td>
        <label><input name="responsetext-9-0" value="Danny Engrid (Team 2)" type="radio"> Danny Engrid (Team 2)</label>
    </td>
</tr>
<tr>
    <td>
        <label><input name="responsetext-9-0" value="Emily (Team 3)" type="radio"> Emily (Team 3)</label>
    </td>
</tr>
<tr>
    <td>
        <label><input name="responsetext-9-0" value="Extra guy (New Team)" type="radio"> Extra guy (New Team)</label>
    </td>
</tr>

</tbody></table>
                        <input name="responseid-9-0" value="{*}" type="hidden">
                    </div>
                </div>
        </div></div>
        </div>
        <br><br>

        <input name="questiontype-10" value="MSQ" type="hidden">
        <input name="questionid-10" value="{*}" type="hidden">
        <input name="questionresponsetotal-10" value="1" type="hidden">
        <div class="form-horizontal">
            <div class="panel panel-primary">
                <div class="panel-heading">Question 10:<br>
                    Who do you recommend as tutor?</div>
                <div class="panel-body">
                    <p class="text-muted">Only the following persons can see your responses: </p>
                    <ul class="text-muted">
                    
                            <li class="unordered">You can see your own feedback in the results page later on.</li>
                    
                    </ul>
        
                <br>
                <div class="form-group margin-0">
                    <div class="col-sm-2 form-inline" style="display:none">
                        <label for="input">To: </label>
                        <select class="participantSelect middlealign form-control" name="responserecipient-10-0" style="display:none;max-width:125px">
                        <option value=""></option>
<option value="SFSubmitUiT.alice.b@gmail.com" selected="selected">Myself</option>

                        </select><span> Myself</span>
                    </div>
                    <div class="col-sm-12">
                        <table>
    <tbody><tr>
    <td>
        <label><input name="responsetext-10-0" checked="checked" value="Alice Betsy (Team 1)" type="checkbox"> Alice Betsy (Team 1)</label>
    </td>
</tr>
<tr>
    <td>
        <label><input name="responsetext-10-0" value="Benny Charles (Team 2)" type="checkbox"> Benny Charles (Team 2)</label>
    </td>
</tr>
<tr>
    <td>
        <label><input name="responsetext-10-0" checked="checked" value="Charlie Davis (Team 2)" type="checkbox"> Charlie Davis (Team 2)</label>
    </td>
</tr>
<tr>
    <td>
        <label><input name="responsetext-10-0" value="Danny Engrid (Team 2)" type="checkbox"> Danny Engrid (Team 2)</label>
    </td>
</tr>
<tr>
    <td>
        <label><input name="responsetext-10-0" value="Emily (Team 3)" type="checkbox"> Emily (Team 3)</label>
    </td>
</tr>
<tr>
    <td>
        <label><input name="responsetext-10-0" value="Extra guy (New Team)" type="checkbox"> Extra guy (New Team)</label>
    </td>
</tr>

</tbody></table>
                        <input name="responseid-10-0" value="{*}" type="hidden">
                    </div>
                </div>
        </div></div>
        </div>
        <br><br>

        <input name="questiontype-11" value="MCQ" type="hidden">
        <input name="questionid-11" value="{*}" type="hidden">
        <input name="questionresponsetotal-11" value="1" type="hidden">
        <div class="form-horizontal">
            <div class="panel panel-primary">
                <div class="panel-heading">Question 11:<br>
                    Which is the best team?</div>
                <div class="panel-body">
                    <p class="text-muted">Only the following persons can see your responses: </p>
                    <ul class="text-muted">
                    
                            <li class="unordered">You can see your own feedback in the results page later on.</li>
                    
                    </ul>
        
                <br>
                <div class="form-group margin-0">
                    <div class="col-sm-2 form-inline" style="display:none">
                        <label for="input">To: </label>
                        <select class="participantSelect middlealign form-control" name="responserecipient-11-0" style="display:none;max-width:125px">
                        <option value=""></option>
<option value="SFSubmitUiT.alice.b@gmail.com" selected="selected">Myself</option>

                        </select><span> Myself</span>
                    </div>
                    <div class="col-sm-12">
                        <table>
    <tbody><tr>
    <td>
        <label><input name="responsetext-11-0" value="New Team" type="radio"> New Team</label>
    </td>
</tr>
<tr>
    <td>
        <label><input name="responsetext-11-0" value="Team 1" type="radio"> Team 1</label>
    </td>
</tr>
<tr>
    <td>
        <label><input name="responsetext-11-0" checked="checked" value="Team 2" type="radio"> Team 2</label>
    </td>
</tr>
<tr>
    <td>
        <label><input name="responsetext-11-0" value="Team 3" type="radio"> Team 3</label>
    </td>
</tr>

</tbody></table>
                        <input name="responseid-11-0" value="{*}" type="hidden">
                    </div>
                </div>
        </div></div>
        </div>
        <br><br>

        <input name="questiontype-12" value="MSQ" type="hidden">
        <input name="questionid-12" value="{*}" type="hidden">
        <input name="questionresponsetotal-12" value="1" type="hidden">
        <div class="form-horizontal">
            <div class="panel panel-primary">
                <div class="panel-heading">Question 12:<br>
                    Who do you recommend as tutor?</div>
                <div class="panel-body">
                    <p class="text-muted">Only the following persons can see your responses: </p>
                    <ul class="text-muted">
                    
                            <li class="unordered">You can see your own feedback in the results page later on.</li>
                    
                    </ul>
        
                <br>
                <div class="form-group margin-0">
                    <div class="col-sm-2 form-inline" style="display:none">
                        <label for="input">To: </label>
                        <select class="participantSelect middlealign form-control" name="responserecipient-12-0" style="display:none;max-width:125px">
                        <option value=""></option>
<option value="SFSubmitUiT.alice.b@gmail.com" selected="selected">Myself</option>

                        </select><span> Myself</span>
                    </div>
                    <div class="col-sm-12">
                        <table>
    <tbody><tr>
    <td>
        <label><input name="responsetext-12-0" value="New Team" type="checkbox"> New Team</label>
    </td>
</tr>
<tr>
    <td>
        <label><input name="responsetext-12-0" checked="checked" value="Team 1" type="checkbox"> Team 1</label>
    </td>
</tr>
<tr>
    <td>
        <label><input name="responsetext-12-0" value="Team 2" type="checkbox"> Team 2</label>
    </td>
</tr>
<tr>
    <td>
        <label><input name="responsetext-12-0" checked="checked" value="Team 3" type="checkbox"> Team 3</label>
    </td>
</tr>

</tbody></table>
                        <input name="responseid-12-0" value="{*}" type="hidden">
                    </div>
                </div>
        </div></div>
        </div>
        <br><br>

        <input name="questiontype-13" value="NUMSCALE" type="hidden">
        <input name="questionid-13" value="{*}" type="hidden">
        <input name="questionresponsetotal-13" value="1" type="hidden">
        <div class="form-horizontal">
            <div class="panel panel-primary">
                <div class="panel-heading">Question 13:<br>
                    Rate your product</div>
                <div class="panel-body">
                    <p class="text-muted">Only the following persons can see your responses: </p>
                    <ul class="text-muted">
                    
                            <li class="unordered">You can see your own feedback in the results page later on.</li>
                    
                    </ul>
        
                <br>
                <div class="form-group margin-0">
                    <div class="col-sm-2 form-inline" style="display:none">
                        <label for="input">To: </label>
                        <select class="participantSelect middlealign form-control" name="responserecipient-13-0" style="display:none;max-width:125px">
                        <option value=""></option>
<option value="SFSubmitUiT.alice.b@gmail.com" selected="selected">Myself</option>

                        </select><span> Myself</span>
                    </div>
                    <div class="col-sm-12">
                        <div class="col-sm-3"><input class="numScaleAnswerBox form-control col-sm-2" onchange="validateNumScaleAnswer(13, 0)" min="1" max="5" step="0.5" value="5" name="responsetext-13-0" type="number"> 
<input name="numscalemin-13-0" value="1" type="hidden">
<input name="numscalemax-13-0" value="5" type="hidden">
<input name="numscalestep-13-0" value="0.5" type="hidden">
</div>
<div class="text-muted form-control-static">
[Possible values: 1, 1.5, 2, ..., 4, 4.5, 5]
</div>
                        <input name="responseid-13-0" value="{*}" type="hidden">
                    </div>
                </div>
        </div></div>
        </div>
        <br><br>

        <input name="questiontype-14" value="NUMSCALE" type="hidden">
        <input name="questionid-14" value="{*}" type="hidden">
        <input name="questionresponsetotal-14" value="3" type="hidden">
        <div class="form-horizontal">
            <div class="panel panel-primary">
                <div class="panel-heading">Question 14:<br>
                    Rate others' product</div>
                <div class="panel-body">
                    <p class="text-muted">Only the following persons can see your responses: </p>
                    <ul class="text-muted">
                    
                            <li class="unordered">The receiving teams can see your response, and your name.</li>
                    
                    </ul>
        
                <br>
                <div class="form-group margin-0">
                    <div class="col-sm-2 form-inline" style="text-align:right;">
                        <label for="input">To: </label>
                        <select class="participantSelect middlealign form-control" name="responserecipient-14-0" style="display:none;max-width:125px">
                        <option value=""></option>
<option style="display: none;" value="New Team">New Team</option>
<option value="Team 2" selected="selected">Team 2</option>
<option style="display: none;" value="Team 3">Team 3</option>

                        </select><span> Team 2</span>
                    </div>
                    <div class="col-sm-10">
                        <div class="col-sm-3"><input class="numScaleAnswerBox form-control col-sm-2" onchange="validateNumScaleAnswer(14, 0)" min="1" max="5" step="0.5" value="1.5" name="responsetext-14-0" type="number"> 
<input name="numscalemin-14-0" value="1" type="hidden">
<input name="numscalemax-14-0" value="5" type="hidden">
<input name="numscalestep-14-0" value="0.5" type="hidden">
</div>
<div class="text-muted form-control-static">
[Possible values: 1, 1.5, 2, ..., 4, 4.5, 5]
</div>
                        <input name="responseid-14-0" value="{*}%SFSubmitUiT.alice.b@gmail.com%Team 2" type="hidden">
                    </div>
                </div>
        
                <br>
                <div class="form-group margin-0">
                    <div class="col-sm-2 form-inline" style="text-align:right;">
                        <label for="input">To: </label>
                        <select class="participantSelect middlealign form-control" name="responserecipient-14-1" style="display:none;max-width:125px">
                        <option value=""></option>
<option style="display: none;" value="New Team">New Team</option>
<option style="display: none;" value="Team 2">Team 2</option>
<option value="Team 3" selected="selected">Team 3</option>

                        </select><span> Team 3</span>
                    </div>
                    <div class="col-sm-10">
                        <div class="col-sm-3"><input class="numScaleAnswerBox form-control col-sm-2" onchange="validateNumScaleAnswer(14, 1)" min="1" max="5" step="0.5" value="2.5" name="responsetext-14-1" type="number"> 
<input name="numscalemin-14-1" value="1" type="hidden">
<input name="numscalemax-14-1" value="5" type="hidden">
<input name="numscalestep-14-1" value="0.5" type="hidden">
</div>
<div class="text-muted form-control-static">
[Possible values: 1, 1.5, 2, ..., 4, 4.5, 5]
</div>
                        <input name="responseid-14-1" value="{*}%SFSubmitUiT.alice.b@gmail.com%Team 3" type="hidden">
                    </div>
                </div>
        
                <br>
                <div class="form-group margin-0">
                    <div class="col-sm-2 form-inline" style="text-align:right">
                        <label for="input">To:</label>
                        <select class="participantSelect middlealign newResponse form-control" name="responserecipient-14-2" style="display:none;max-width:125px">
                        <option value="" selected="selected"></option>
<option value="New Team">New Team</option>
<option style="display: none;" value="Team 2">Team 2</option>
<option style="display: none;" value="Team 3">Team 3</option>

                        </select><span> New Team</span>
                    </div>
                    <div class="col-sm-10">
                    <div class="col-sm-3"><input class="numScaleAnswerBox form-control col-sm-2" onchange="validateNumScaleAnswer(14, 2)" min="1" max="5" step="0.5" value="" name="responsetext-14-2" type="number"> 
<input name="numscalemin-14-2" value="1" type="hidden">
<input name="numscalemax-14-2" value="5" type="hidden">
<input name="numscalestep-14-2" value="0.5" type="hidden">
</div>
<div class="text-muted form-control-static">
[Possible values: 1, 1.5, 2, ..., 4, 4.5, 5]
</div>
                    </div>
                </div>
        </div></div>
        </div>
        <br><br>

        <input name="questiontype-15" value="MCQ" type="hidden">
        <input name="questionid-15" value="{*}" type="hidden">
        <input name="questionresponsetotal-15" value="1" type="hidden">
        <div class="form-horizontal">
            <div class="panel panel-primary">
                <div class="panel-heading">Question 15:<br>
                    Who is the best instructor?</div>
                <div class="panel-body">
                    <p class="text-muted">Only the following persons can see your responses: </p>
                    <ul class="text-muted">
                    
                            <li class="unordered">You can see your own feedback in the results page later on.</li>
                    
                    </ul>
        
                <br>
                <div class="form-group margin-0">
                    <div class="col-sm-2 form-inline" style="display:none">
                        <label for="input">To: </label>
                        <select class="participantSelect middlealign form-control" name="responserecipient-15-0" style="display:none;max-width:125px">
                        <option value=""></option>
<option value="SFSubmitUiT.alice.b@gmail.com" selected="selected">Myself</option>

                        </select><span> Myself</span>
                    </div>
                    <div class="col-sm-12">
                        <table>
    <tbody><tr>
    <td>
        <label><input name="responsetext-15-0" value="Teammates Test" type="radio"> Teammates Test</label>
    </td>
</tr>
<tr>
    <td>
        <label><input name="responsetext-15-0" checked="checked" value="Teammates Test2" type="radio"> Teammates Test2</label>
    </td>
</tr>
<tr>
    <td>
        <label><input name="responsetext-15-0" value="Teammates Test3" type="radio"> Teammates Test3</label>
    </td>
</tr>

</tbody></table>
                        <input name="responseid-15-0" value="{*}" type="hidden">
                    </div>
                </div>
        </div></div>
        </div>
        <br><br>

        <input name="questiontype-16" value="MSQ" type="hidden">
        <input name="questionid-16" value="{*}" type="hidden">
        <input name="questionresponsetotal-16" value="1" type="hidden">
        <div class="form-horizontal">
            <div class="panel panel-primary">
                <div class="panel-heading">Question 16:<br>
                    Who do you recommend as tutors?</div>
                <div class="panel-body">
                    <p class="text-muted">Only the following persons can see your responses: </p>
                    <ul class="text-muted">
                    
                            <li class="unordered">You can see your own feedback in the results page later on.</li>
                    
                    </ul>
        
                <br>
                <div class="form-group margin-0">
                    <div class="col-sm-2 form-inline" style="display:none">
                        <label for="input">To: </label>
                        <select class="participantSelect middlealign form-control" name="responserecipient-16-0" style="display:none;max-width:125px">
                        <option value=""></option>
<option value="SFSubmitUiT.alice.b@gmail.com" selected="selected">Myself</option>

                        </select><span> Myself</span>
                    </div>
                    <div class="col-sm-12">
                        <table>
    <tbody><tr>
    <td>
        <label><input name="responsetext-16-0" checked="checked" value="Teammates Test" type="checkbox"> Teammates Test</label>
    </td>
</tr>
<tr>
    <td>
        <label><input name="responsetext-16-0" value="Teammates Test2" type="checkbox"> Teammates Test2</label>
    </td>
</tr>
<tr>
    <td>
        <label><input name="responsetext-16-0" checked="checked" value="Teammates Test3" type="checkbox"> Teammates Test3</label>
    </td>
</tr>

</tbody></table>
                        <input name="responseid-16-0" value="{*}" type="hidden">
                    </div>
                </div>
        </div></div>
        </div>
        <br><br>

        <input name="questiontype-17" value="CONSTSUM" type="hidden">
        <input name="questionid-17" value="{*}" type="hidden">
        <input name="questionresponsetotal-17" value="1" type="hidden">
        <div class="form-horizontal">
            <div class="panel panel-primary">
                <div class="panel-heading">Question 17:<br>
                    How important are the following factors to you? Give points accordingly.</div>
                <div class="panel-body">
                    <p class="text-muted">Only the following persons can see your responses: </p>
                    <ul class="text-muted">
                    
                            <li class="unordered">You can see your own feedback in the results page later on.</li>
                    
                    </ul>
        
                <br>
                <div class="form-group margin-0">
                    <div class="col-sm-2 form-inline" style="display:none">
                        <label for="input">To: </label>
                        <select class="participantSelect middlealign form-control" name="responserecipient-17-0" style="display:none;max-width:125px">
                        <option value=""></option>
<option value="SFSubmitUiT.alice.b@gmail.com" selected="selected">Myself</option>

                        </select><span> Myself</span>
                    </div>
                    <div class="col-sm-12">
                        <div>
    <div class="form-group">
    <label class="col-sm-2 control-label">Grades</label>
    <div class="col-sm-3">
        <input class="form-control pointsBox" id="responsetext-17-0-0" name="responsetext-17-0" value="70" onchange="updateConstSumMessageQn('17')" min="0" step="1" type="number">
    </div>
</div>
<div class="form-group">
    <label class="col-sm-2 control-label">Fun</label>
    <div class="col-sm-3">
        <input class="form-control pointsBox" id="responsetext-17-0-1" name="responsetext-17-0" value="30" onchange="updateConstSumMessageQn('17')" min="0" step="1" type="number">
    </div>
</div>

    <div id="constSumInfo-17-0" class="form-group">
    	<div class="col-sm-2">
    	</div>
    	<div class="col-sm-3">
    		<hr class="margin-top-0">
    		<p class="text-color-blue text-color-green" id="constSumMessage-17-0">All points distributed!</p>
    		<hr>
    	</div>
    </div>
    <input id="constSumToRecipients-17" value="false" type="hidden">
    <input id="constSumPointsPerOption-17" value="false" type="hidden">
    <input id="constSumNumOption-17" value="2" type="hidden">
    <input id="constSumPoints-17" value="100" type="hidden">
</div>
                        <input name="responseid-17-0" value="{*}" type="hidden">
                    </div>
                </div>
        </div></div>
        </div>
        <br><br>

        <input name="questiontype-18" value="CONSTSUM" type="hidden">
        <input name="questionid-18" value="{*}" type="hidden">
        <input name="questionresponsetotal-18" value="3" type="hidden">
        <div class="form-horizontal">
            <div class="panel panel-primary">
                <div class="panel-heading">Question 18:<br>
                    Split points among the teams</div>
                <div class="panel-body">
                    <p class="text-muted">Only the following persons can see your responses: </p>
                    <ul class="text-muted">
                    
                            <li class="unordered">The receiving teams can see your response, but <span class="bold color_red">not</span> the name of the recipient, or your name.</li>
                    
                            <li class="unordered">Instructors in this course can see your response, the name of the recipient, and your name.</li>
                    
                    </ul>
        
                <br>
                <div class="form-group margin-0">
                    <div class="col-sm-2 form-inline" style="text-align:right;">
                        <label for="input">To: </label>
                        <select class="participantSelect middlealign form-control" name="responserecipient-18-0" style="display:none;max-width:125px">
                        <option value=""></option>
<option style="display: none;" value="New Team">New Team</option>
<option value="Team 2" selected="selected">Team 2</option>
<option style="display: none;" value="Team 3">Team 3</option>

                        </select><span> Team 2</span>
                    </div>
                    <div class="col-sm-10">
                        <div>
    <div class="form-group">
    <label class="col-sm-2 control-label" style="display:none"></label>
    <div class="col-sm-3">
        <input class="form-control pointsBox" id="responsetext-18-0-0" name="responsetext-18-0" value="90" onchange="updateConstSumMessageQn('18')" min="0" step="1" type="number">
    </div>
</div>

    <div id="constSumInfo-18-0" class="form-group" style="display:none">
    	<div class="col-sm-2" style="display:none">
    	</div>
    	<div class="col-sm-3">
    		<hr class="margin-top-0">
    		<p class="text-color-blue" id="constSumMessage-18-0">
    		</p>
    		<hr>
    	</div>
    </div>
    <input id="constSumToRecipients-18" value="true" type="hidden">
    <input id="constSumPointsPerOption-18" value="true" type="hidden">
    <input id="constSumNumOption-18" value="0" type="hidden">
    <input id="constSumPoints-18" value="100" type="hidden">
</div>
                        <input name="responseid-18-0" value="{*}%SFSubmitUiT.alice.b@gmail.com%Team 2" type="hidden">
                    </div>
                </div>
        
                <br>
                <div class="form-group margin-0">
                    <div class="col-sm-2 form-inline" style="text-align:right;">
                        <label for="input">To: </label>
                        <select class="participantSelect middlealign form-control" name="responserecipient-18-1" style="display:none;max-width:125px">
                        <option value=""></option>
<option style="display: none;" value="New Team">New Team</option>
<option style="display: none;" value="Team 2">Team 2</option>
<option value="Team 3" selected="selected">Team 3</option>

                        </select><span> Team 3</span>
                    </div>
                    <div class="col-sm-10">
                        <div>
    <div class="form-group">
    <label class="col-sm-2 control-label" style="display:none"></label>
    <div class="col-sm-3">
        <input class="form-control pointsBox" id="responsetext-18-1-0" name="responsetext-18-1" value="110" onchange="updateConstSumMessageQn('18')" min="0" step="1" type="number">
    </div>
</div>

    <div id="constSumInfo-18-1" class="form-group" style="display:none">
    	<div class="col-sm-2" style="display:none">
    	</div>
    	<div class="col-sm-3">
    		<hr class="margin-top-0">
    		<p class="text-color-blue" id="constSumMessage-18-1">
    		</p>
    		<hr>
    	</div>
    </div>
    <input id="constSumToRecipients-18" value="true" type="hidden">
    <input id="constSumPointsPerOption-18" value="true" type="hidden">
    <input id="constSumNumOption-18" value="0" type="hidden">
    <input id="constSumPoints-18" value="100" type="hidden">
</div>
                        <input name="responseid-18-1" value="{*}%SFSubmitUiT.alice.b@gmail.com%Team 3" type="hidden">
                    </div>
                </div>
        
                <br>
                <div class="form-group margin-0">
                    <div class="col-sm-2 form-inline" style="text-align:right">
                        <label for="input">To:</label>
                        <select class="participantSelect middlealign newResponse form-control" name="responserecipient-18-2" style="display:none;max-width:125px">
                        <option value="" selected="selected"></option>
<option value="New Team">New Team</option>
<option style="display: none;" value="Team 2">Team 2</option>
<option style="display: none;" value="Team 3">Team 3</option>

                        </select><span> New Team</span>
                    </div>
                    <div class="col-sm-10">
                    <div>
    <div class="form-group">
    <label class="col-sm-2 control-label" style="display:none"></label>
    <div class="col-sm-3">
        <input class="form-control pointsBox" id="responsetext-18-2-0" name="responsetext-18-2" value="" onchange="updateConstSumMessageQn('18')" min="0" step="1" type="number">
    </div>
</div>

    <div id="constSumInfo-18-2" class="form-group" style="">
    	<div class="col-sm-2" style="display:none">
    	</div>
    	<div class="col-sm-3">
    		<hr class="margin-top-0">
    		<p class="text-color-red" id="constSumMessage-18-2">100 points left to distribute.</p>
    		<hr>
    	</div>
    </div>
    <input id="constSumToRecipients-18" value="true" type="hidden">
    <input id="constSumPointsPerOption-18" value="true" type="hidden">
    <input id="constSumNumOption-18" value="0" type="hidden">
    <input id="constSumPoints-18" value="100" type="hidden">
</div>
                    </div>
                </div>
        </div></div>
        </div>
        <br><br>

        <input name="questiontype-19" value="CONTRIB" type="hidden">
        <input name="questionid-19" value="{*}" type="hidden">
        <input name="questionresponsetotal-19" value="1" type="hidden">
        <div class="form-horizontal">
            <div class="panel panel-primary">
                <div class="panel-heading">Question 19:<br>
                    Rate the contribution of your team members and yourself.</div>
                <div class="panel-body">
                    <p class="text-muted">Only the following persons can see your responses: </p>
                    <ul class="text-muted">
                    
                            <li class="unordered">Instructors in this course can see your response, the name of the recipient, and your name.</li>
                    
                    </ul>
        
                <br>
                <div class="form-group margin-0">
                    <div class="col-sm-2 form-inline" style="text-align:right;">
                        <label for="input">To: </label>
                        <select class="participantSelect middlealign form-control" name="responserecipient-19-0" style="display:none;max-width:125px">
                        <option value=""></option>
<option value="SFSubmitUiT.alice.b@gmail.com" selected="selected">Alice Betsy</option>

                        </select><span> Alice Betsy</span>
                    </div>
                    <div class="col-sm-10">
                        <div class="col-sm-3">
	<select class="form-control" name="responsetext-19-0">
		<option value="200">Equal share + 100%</option>
<option value="190">Equal share + 90%</option>
<option value="180">Equal share + 80%</option>
<option value="170">Equal share + 70%</option>
<option value="160">Equal share + 60%</option>
<option value="150">Equal share + 50%</option>
<option value="140">Equal share + 40%</option>
<option value="130">Equal share + 30%</option>
<option value="120">Equal share + 20%</option>
<option value="110">Equal share + 10%</option>
<option value="100" selected="selected">Equal share</option>
<option value="90">Equal share - 10%</option>
<option value="80">Equal share - 20%</option>
<option value="70">Equal share - 30%</option>
<option value="60">Equal share - 40%</option>
<option value="50">Equal share - 50%</option>
<option value="40">Equal share - 60%</option>
<option value="30">Equal share - 70%</option>
<option value="20">Equal share - 80%</option>
<option value="10">Equal share - 90%</option>
<option value="0">0%</option>
<option value="-101">Not Sure</option>
	</select>
</div>
                        <input name="responseid-19-0" value="{*}" type="hidden">
<<<<<<< HEAD
=======
                    </div>
                </div>
        
                <br>
                <div class="form-group margin-0">
                    <div class="col-sm-2 form-inline" style="text-align:right;">
                        <label for="input">To: </label>
                        <select class="participantSelect middlealign form-control" name="responserecipient-19-1" style="display:none;max-width:125px">
                        <option value=""></option>
<option style="display: none;" value="SFSubmitUiT.alice.b@gmail.com">Alice Betsy</option>

                        </select><span> </span>
                    </div>
                    <div class="col-sm-10">
                        <div class="col-sm-3">
	<select class="form-control" name="responsetext-19-1">
		<option value="200">Equal share + 100%</option>
<option value="190">Equal share + 90%</option>
<option value="180">Equal share + 80%</option>
<option value="170">Equal share + 70%</option>
<option value="160">Equal share + 60%</option>
<option value="150">Equal share + 50%</option>
<option value="140">Equal share + 40%</option>
<option value="130">Equal share + 30%</option>
<option value="120">Equal share + 20%</option>
<option value="110">Equal share + 10%</option>
<option value="100">Equal share</option>
<option value="90">Equal share - 10%</option>
<option value="80">Equal share - 20%</option>
<option value="70">Equal share - 30%</option>
<option value="60">Equal share - 40%</option>
<option value="50">Equal share - 50%</option>
<option value="40">Equal share - 60%</option>
<option value="30">Equal share - 70%</option>
<option value="20">Equal share - 80%</option>
<option value="10">Equal share - 90%</option>
<option value="0" selected="selected">0%</option>
<option value="-101">Not Sure</option>
	</select>
</div>
                        <input name="responseid-19-1" value="{*}" type="hidden">
>>>>>>> 3e5ca4ba
                    </div>
                </div>
        </div></div>
        </div>
        <br><br>

            
            <div class="bold align-center">
            
                    <input data-original-title="You can save your responses at any time and come back later to continue." class="btn btn-primary" id="response_submit_button" data-toggle="tooltip" data-placement="top" title="" value="Save Feedback" type="submit">
            
            </div>
            <br><br>    
        </form>
    </div><|MERGE_RESOLUTION|>--- conflicted
+++ resolved
@@ -14,7 +14,7 @@
 
 
 
-
+    
     
     <input name="fsname" value="First Session" type="hidden">
     <input name="courseid" value="SFSubmitUiT.CS2104" type="hidden">
@@ -1343,50 +1343,6 @@
 	</select>
 </div>
                         <input name="responseid-19-0" value="{*}" type="hidden">
-<<<<<<< HEAD
-=======
-                    </div>
-                </div>
-        
-                <br>
-                <div class="form-group margin-0">
-                    <div class="col-sm-2 form-inline" style="text-align:right;">
-                        <label for="input">To: </label>
-                        <select class="participantSelect middlealign form-control" name="responserecipient-19-1" style="display:none;max-width:125px">
-                        <option value=""></option>
-<option style="display: none;" value="SFSubmitUiT.alice.b@gmail.com">Alice Betsy</option>
-
-                        </select><span> </span>
-                    </div>
-                    <div class="col-sm-10">
-                        <div class="col-sm-3">
-	<select class="form-control" name="responsetext-19-1">
-		<option value="200">Equal share + 100%</option>
-<option value="190">Equal share + 90%</option>
-<option value="180">Equal share + 80%</option>
-<option value="170">Equal share + 70%</option>
-<option value="160">Equal share + 60%</option>
-<option value="150">Equal share + 50%</option>
-<option value="140">Equal share + 40%</option>
-<option value="130">Equal share + 30%</option>
-<option value="120">Equal share + 20%</option>
-<option value="110">Equal share + 10%</option>
-<option value="100">Equal share</option>
-<option value="90">Equal share - 10%</option>
-<option value="80">Equal share - 20%</option>
-<option value="70">Equal share - 30%</option>
-<option value="60">Equal share - 40%</option>
-<option value="50">Equal share - 50%</option>
-<option value="40">Equal share - 60%</option>
-<option value="30">Equal share - 70%</option>
-<option value="20">Equal share - 80%</option>
-<option value="10">Equal share - 90%</option>
-<option value="0" selected="selected">0%</option>
-<option value="-101">Not Sure</option>
-	</select>
-</div>
-                        <input name="responseid-19-1" value="{*}" type="hidden">
->>>>>>> 3e5ca4ba
                     </div>
                 </div>
         </div></div>
