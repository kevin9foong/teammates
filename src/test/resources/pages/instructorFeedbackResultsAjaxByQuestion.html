--- conflicted
+++ resolved
@@ -215,13 +215,8 @@
                 
                 <div class="col-sm-7 pull-right" style="padding-top:8px;">
                     
-<<<<<<< HEAD
                       <div data-original-title="This button is disabled because this session contains more data than we can retrieve at one go. You can still expand one panel at a time by clicking on the panels below." style="display:inline-block;" class="pull-right" data-toggle="tooltip" title="">
-                       <a class="btn btn-default btn-xs pull-right" id="collapse-panels-button" onclick="toggleCollapse(this)" disabled="disabled" style="display: none;">
-=======
-                      <div data-original-title="This button is disabled. Since the data is too large, you have to click on each individual panel to load it." style="display:inline-block;" class="pull-right" data-toggle="tooltip" title="">
                        <a class="btn btn-default btn-xs pull-right" id="collapse-panels-button" onclick="toggleCollapse(this)" disabled="disabled">
->>>>>>> 23b49529
                         Expand Questions
                     </a>
                     </div>
