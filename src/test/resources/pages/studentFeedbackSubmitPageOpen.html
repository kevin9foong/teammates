<div id="frameBodyWrapper" class="container">
        <div id="topOfPage"></div>
        <h1>Submit Feedback</h1>
        <br>
        
        <form method="post" name="form_student_submit_response" action="/page/studentFeedbackSubmissionEditSave">
            









    
    <input name="fsname" value="First Session" type="hidden">
    <input name="courseid" value="SFSubmitUiT.CS2104" type="hidden">
    
        <input name="user" value="SFSubmitUiT.alice.b" type="hidden">
    
    <div class="well well-plain" id="course1">
            <div class="panel-body">
                <div class="form-horizontal">
                    <div class="panel-heading">
                        <div class="form-group">
                            <label class="col-sm-2 control-label">Course ID:</label>
                            <div class="col-sm-10">
                                <p class="form-control-static">SFSubmitUiT.CS2104</p>
                            </div>
                        </div> 
                        <div class="form-group">
                            <label class="col-sm-2 control-label">Session:</label>
                            <div class="col-sm-10">
                                <p class="form-control-static">First Session</p>
                            </div>
                        </div>  
                        <div class="form-group">
                            <label class="col-sm-2 control-label">Opening time:</label>
                            <div class="col-sm-10">
                                <p class="form-control-static">Sun, 01 Apr 2012, 23:59</p>
                            </div>
                        </div>
                        <div class="form-group">
                            <label class="col-sm-2 control-label">Closing time:</label>
                            <div class="col-sm-10">
                                <p class="form-control-static">Sat, 30 Apr 2016, 23:59</p>
                            </div>
                        </div>
                        <div class="form-group">
                            <label class="col-sm-2 control-label">Instructions:</label>
                            <div class="col-sm-10">
                                <p class="form-control-static text-preserve-space">Instructions for first session</p>
                            </div>
                        </div> 
                    </div> 
                </div>
            </div>
        </div>
    




    <div id="statusMessage" style="display: none;"></div>

    <br>
    

        <input name="questiontype-1" value="TEXT" type="hidden">
        <input name="questionid-1" value="{*}" type="hidden">
        <input name="questionresponsetotal-1" value="1" type="hidden">
        <div class="form-horizontal">
            <div class="panel panel-primary">
                <div class="panel-heading">Question 1:<br>
                    <span class="text-preserve-space">What is the best selling point of your product?</span></div>
                <div class="panel-body">
                    <p class="text-muted">Only the following persons can see your responses: </p>
                    <ul class="text-muted">
                    
                            <li class="unordered">You can see your own feedback in the results page later on.</li>
                    
                            <li class="unordered">Your team members can see your response, but not the name of the recipient, or your name.</li>
                    
                            <li class="unordered">Other students in the course can see your response, but not the name of the recipient, or your name.</li>
                    
                            <li class="unordered">Instructors in this course can see your response, the name of the recipient, and your name.</li>
                    
                    </ul>
        
                <br>
                <div class="form-group margin-0">
                    <div class="col-sm-2 form-inline" style="display:none">
                        <label for="input">To:</label>
                        <select class="participantSelect middlealign newResponse form-control" name="responserecipient-1-0" style="display:none;max-width:125px">
                        <option value="" selected="selected"></option>
<option value="SFSubmitUiT.alice.b@gmail.tmt">Myself</option>

                        </select><span> Myself</span>
                    </div>
                    <div class="col-sm-12">
                    <textarea rows="4" cols="100%" class="form-control" name="responsetext-1-0"></textarea>
                    </div>
                </div>
        </div></div>
        </div>
        <br><br>

        <input name="questiontype-2" value="TEXT" type="hidden">
        <input name="questionid-2" value="{*}" type="hidden">
        <input name="questionresponsetotal-2" value="3" type="hidden">
        <div class="form-horizontal">
            <div class="panel panel-primary">
                <div class="panel-heading">Question 2:<br>
                    <span class="text-preserve-space">Rate 3 other students' products</span></div>
                <div class="panel-body">
                    <p class="text-muted">Only the following persons can see your responses: </p>
                    <ul class="text-muted">
                    
                            <li class="unordered">Instructors in this course can see your response, the name of the recipient, and your name.</li>
                    
                            <li class="unordered">The receiving students can see your response, but not your name.</li>
                    
                            <li class="unordered">Your team members can see your response, and your name, but not the name of the recipient.</li>
                    
                    </ul>
        
                <br>
                <div class="form-group margin-0">
                    <div class="col-sm-2 form-inline" style="text-align:right">
                        <label for="input">To:</label>
                        <select class="participantSelect middlealign newResponse form-control" name="responserecipient-2-0" style="max-width:125px">
                        <option value="" selected="selected"></option>
<option value="SFSubmitUiT.benny.c@gmail.tmt">Benny Charles</option>
<option value="SFSubmitUiT.charlie.d@gmail.tmt">Charlie Davis</option>
<option value="SFSubmitUiT.danny.e@gmail.tmt">Danny Engrid</option>
<option value="drop.out@gmail.tmt">Drop out</option>
<option value="SFSubmitUiT.emily.f@gmail.tmt">Emily</option>
<option value="extra.guy@gmail.tmt">Extra guy</option>

                        </select>
                    </div>
                    <div class="col-sm-10">
                    <textarea rows="4" cols="100%" class="form-control" name="responsetext-2-0"></textarea>
                    </div>
                </div>
        
                <br>
                <div class="form-group margin-0">
                    <div class="col-sm-2 form-inline" style="text-align:right">
                        <label for="input">To:</label>
                        <select class="participantSelect middlealign newResponse form-control" name="responserecipient-2-1" style="max-width:125px">
                        <option value="" selected="selected"></option>
<option value="SFSubmitUiT.benny.c@gmail.tmt">Benny Charles</option>
<option value="SFSubmitUiT.charlie.d@gmail.tmt">Charlie Davis</option>
<option value="SFSubmitUiT.danny.e@gmail.tmt">Danny Engrid</option>
<option value="drop.out@gmail.tmt">Drop out</option>
<option value="SFSubmitUiT.emily.f@gmail.tmt">Emily</option>
<option value="extra.guy@gmail.tmt">Extra guy</option>

                        </select>
                    </div>
                    <div class="col-sm-10">
                    <textarea rows="4" cols="100%" class="form-control" name="responsetext-2-1"></textarea>
                    </div>
                </div>
        
                <br>
                <div class="form-group margin-0">
                    <div class="col-sm-2 form-inline" style="text-align:right">
                        <label for="input">To:</label>
                        <select class="participantSelect middlealign newResponse form-control" name="responserecipient-2-2" style="max-width:125px">
                        <option value="" selected="selected"></option>
<option value="SFSubmitUiT.benny.c@gmail.tmt">Benny Charles</option>
<option value="SFSubmitUiT.charlie.d@gmail.tmt">Charlie Davis</option>
<option value="SFSubmitUiT.danny.e@gmail.tmt">Danny Engrid</option>
<option value="drop.out@gmail.tmt">Drop out</option>
<option value="SFSubmitUiT.emily.f@gmail.tmt">Emily</option>
<option value="extra.guy@gmail.tmt">Extra guy</option>

                        </select>
                    </div>
                    <div class="col-sm-10">
                    <textarea rows="4" cols="100%" class="form-control" name="responsetext-2-2"></textarea>
                    </div>
                </div>
        </div></div>
        </div>
        <br><br>

        <input name="questiontype-3" value="TEXT" type="hidden">
        <input name="questionid-3" value="{*}" type="hidden">
        <input name="questionresponsetotal-3" value="1" type="hidden">
        <div class="form-horizontal">
            <div class="panel panel-primary">
                <div class="panel-heading">Question 3:<br>
                    <span class="text-preserve-space">Comments about the class</span></div>
                <div class="panel-body">
                    <p class="text-muted">Only the following persons can see your responses: </p>
                    <ul class="text-muted">
                    
                            <li class="unordered">Instructors in this course can see your response, but not your name.</li>
                    
                            <li class="unordered">Your team members can see your response, but not your name.</li>
                    
                    </ul>
        
                <br>
                <div class="form-group margin-0">
                    <div class="col-sm-2 form-inline" style="display:none">
                        <label for="input">To:</label>
                        <select class="participantSelect middlealign newResponse form-control" name="responserecipient-3-0" style="display:none;max-width:125px">
                        <option value="" selected="selected"></option>
<option value="%GENERAL%">%GENERAL%</option>

                        </select><span> %GENERAL%</span>
                    </div>
                    <div class="col-sm-12">
                    <textarea rows="4" cols="100%" class="form-control" name="responsetext-3-0"></textarea>
                    </div>
                </div>
        </div></div>
        </div>
        <br><br>

        <input name="questiontype-4" value="TEXT" type="hidden">
        <input name="questionid-4" value="{*}" type="hidden">
        <input name="questionresponsetotal-4" value="2" type="hidden">
        <div class="form-horizontal">
            <div class="panel panel-primary">
                <div class="panel-heading">Question 4:<br>
                    <span class="text-preserve-space">Give feedback to 3 other teams.</span></div>
                <div class="panel-body">
                    <p class="text-muted">Only the following persons can see your responses: </p>
                    <ul class="text-muted">
                    
                            <li class="unordered">The receiving teams can see your response, and your name.</li>
                    
                    </ul>
        
                <br>
                <div class="form-group margin-0">
                    <div class="col-sm-2 form-inline" style="text-align:right">
                        <label for="input">To:</label>
                        <select class="participantSelect middlealign newResponse form-control" name="responserecipient-4-0" style="display:none;max-width:125px">
                        <option value="" selected="selected"></option>
<option value="Team 2">Team 2</option>
<option style="display: none;" value="Team 3">Team 3</option>

                        </select><span> Team 2</span>
                    </div>
                    <div class="col-sm-10">
                    <textarea rows="4" cols="100%" class="form-control" name="responsetext-4-0"></textarea>
                    </div>
                </div>
        
                <br>
                <div class="form-group margin-0">
                    <div class="col-sm-2 form-inline" style="text-align:right">
                        <label for="input">To:</label>
                        <select class="participantSelect middlealign newResponse form-control" name="responserecipient-4-1" style="display:none;max-width:125px">
                        <option value="" selected="selected"></option>
<option style="display: none;" value="Team 2">Team 2</option>
<option value="Team 3">Team 3</option>

                        </select><span> Team 3</span>
                    </div>
                    <div class="col-sm-10">
                    <textarea rows="4" cols="100%" class="form-control" name="responsetext-4-1"></textarea>
                    </div>
                </div>
        </div></div>
        </div>
        <br><br>

        <input name="questiontype-5" value="TEXT" type="hidden">
        <input name="questionid-5" value="{*}" type="hidden">
        <input name="questionresponsetotal-5" value="1" type="hidden">
        <div class="form-horizontal">
            <div class="panel panel-primary">
                <div class="panel-heading">Question 5:<br>
                    <span class="text-preserve-space">Give feedback to your team mates</span></div>
                <div class="panel-body">
                    <p class="text-muted">Only the following persons can see your responses: </p>
                    <ul class="text-muted">
                    
                            <li class="unordered">The receiving student can see your response, and your name.</li>
                    
                    </ul>
        
                <br>
                <div class="form-group margin-0">
                    <div class="col-sm-2 form-inline" style="text-align:right">
                        <label for="input">To:</label>
                        <select class="participantSelect middlealign newResponse form-control" name="responserecipient-5-0" style="display:none;max-width:125px">
                        <option value="" selected="selected"></option>
<option value="SFSubmitUiT.benny.c@gmail.tmt">Benny Charles</option>

                        </select><span> Benny Charles</span>
                    </div>
                    <div class="col-sm-10">
                    <textarea rows="4" cols="100%" class="form-control" name="responsetext-5-0"></textarea>
                    </div>
                </div>
        </div></div>
        </div>
        <br><br>

        <input name="questiontype-6" value="MCQ" type="hidden">
        <input name="questionid-6" value="{*}" type="hidden">
        <input name="questionresponsetotal-6" value="1" type="hidden">
        <div class="form-horizontal">
            <div class="panel panel-primary">
                <div class="panel-heading">Question 6:<br>
                    <span class="text-preserve-space">What is the best selling point of your product?</span></div>
                <div class="panel-body">
                    <p class="text-muted">Only the following persons can see your responses: </p>
                    <ul class="text-muted">
                    
                            <li class="unordered">You can see your own feedback in the results page later on.</li>
                    
                            <li class="unordered">Your team members can see your response, but not the name of the recipient, or your name.</li>
                    
                            <li class="unordered">Other students in the course can see your response, but not the name of the recipient, or your name.</li>
                    
                            <li class="unordered">Instructors in this course can see your response, the name of the recipient, and your name.</li>
                    
                    </ul>
        
                <br>
                <div class="form-group margin-0">
                    <div class="col-sm-2 form-inline" style="display:none">
                        <label for="input">To:</label>
                        <select class="participantSelect middlealign newResponse form-control" name="responserecipient-6-0" style="display:none;max-width:125px">
                        <option value="" selected="selected"></option>
<option value="SFSubmitUiT.alice.b@gmail.tmt">Myself</option>

                        </select><span> Myself</span>
                    </div>
                    <div class="col-sm-12">
                    <table>
    <tbody><tr>
    <td>
        <label><input name="responsetext-6-0" value="UI" type="radio"> UI</label>
    </td>
</tr>
<tr>
    <td>
        <label><input name="responsetext-6-0" value="Algo" type="radio"> Algo</label>
    </td>
</tr>

</tbody></table>
                    </div>
                </div>
        </div></div>
        </div>
        <br><br>

        <input name="questiontype-7" value="MCQ" type="hidden">
        <input name="questionid-7" value="{*}" type="hidden">
        <input name="questionresponsetotal-7" value="2" type="hidden">
        <div class="form-horizontal">
            <div class="panel panel-primary">
                <div class="panel-heading">Question 7:<br>
                    <span class="text-preserve-space">What do you think is the other teams' best feature?</span></div>
                <div class="panel-body">
                    <p class="text-muted">Only the following persons can see your responses: </p>
                    <ul class="text-muted">
                    
                            <li class="unordered">The receiving teams can see your response, and your name.</li>
                    
                    </ul>
        
                <br>
                <div class="form-group margin-0">
                    <div class="col-sm-2 form-inline" style="text-align:right">
                        <label for="input">To:</label>
                        <select class="participantSelect middlealign newResponse form-control" name="responserecipient-7-0" style="display:none;max-width:125px">
                        <option value="" selected="selected"></option>
<option value="Team 2">Team 2</option>
<option style="display: none;" value="Team 3">Team 3</option>

                        </select><span> Team 2</span>
                    </div>
                    <div class="col-sm-10">
                    <table>
    <tbody><tr>
    <td>
        <label><input name="responsetext-7-0" value="UI" type="radio"> UI</label>
    </td>
</tr>
<tr>
    <td>
        <label><input name="responsetext-7-0" value="Algo" type="radio"> Algo</label>
    </td>
</tr>

</tbody></table>
                    </div>
                </div>
        
                <br>
                <div class="form-group margin-0">
                    <div class="col-sm-2 form-inline" style="text-align:right">
                        <label for="input">To:</label>
                        <select class="participantSelect middlealign newResponse form-control" name="responserecipient-7-1" style="display:none;max-width:125px">
                        <option value="" selected="selected"></option>
<option style="display: none;" value="Team 2">Team 2</option>
<option value="Team 3">Team 3</option>

                        </select><span> Team 3</span>
                    </div>
                    <div class="col-sm-10">
                    <table>
    <tbody><tr>
    <td>
        <label><input name="responsetext-7-1" value="UI" type="radio"> UI</label>
    </td>
</tr>
<tr>
    <td>
        <label><input name="responsetext-7-1" value="Algo" type="radio"> Algo</label>
    </td>
</tr>

</tbody></table>
                    </div>
                </div>
        </div></div>
        </div>
        <br><br>

        <input name="questiontype-8" value="MSQ" type="hidden">
        <input name="questionid-8" value="{*}" type="hidden">
        <input name="questionresponsetotal-8" value="1" type="hidden">
        <div class="form-horizontal">
            <div class="panel panel-primary">
                <div class="panel-heading">Question 8:<br>
                    <span class="text-preserve-space">What is the best selling point of your product?</span></div>
                <div class="panel-body">
                    <p class="text-muted">Only the following persons can see your responses: </p>
                    <ul class="text-muted">
                    
                            <li class="unordered">You can see your own feedback in the results page later on.</li>
                    
                            <li class="unordered">Your team members can see your response, but not the name of the recipient, or your name.</li>
                    
                            <li class="unordered">Other students in the course can see your response, but not the name of the recipient, or your name.</li>
                    
                            <li class="unordered">Instructors in this course can see your response, the name of the recipient, and your name.</li>
                    
                    </ul>
        
                <br>
                <div class="form-group margin-0">
                    <div class="col-sm-2 form-inline" style="display:none">
                        <label for="input">To:</label>
                        <select class="participantSelect middlealign newResponse form-control" name="responserecipient-8-0" style="display:none;max-width:125px">
                        <option value="" selected="selected"></option>
<option value="SFSubmitUiT.alice.b@gmail.tmt">Myself</option>

                        </select><span> Myself</span>
                    </div>
                    <div class="col-sm-12">
                    <table>
    <tbody><tr>
    <td>
        <label><input name="responsetext-8-0" value="UI" type="checkbox"> UI</label>
    </td>
</tr>
<tr>
    <td>
        <label><input name="responsetext-8-0" value="Algo" type="checkbox"> Algo</label>
    </td>
</tr>
<tr>
    <td>
        <label><input name="responsetext-8-0" value="Design" type="checkbox"> Design</label>
    </td>
</tr>
<tr>
    <td>
        <label><input name="responsetext-8-0" value="" type="checkbox"> <i>None of the above</i></label>
    </td>
</tr>

</tbody></table>
                    </div>
                </div>
        </div></div>
        </div>
        <br><br>

        <input name="questiontype-9" value="MSQ" type="hidden">
        <input name="questionid-9" value="{*}" type="hidden">
        <input name="questionresponsetotal-9" value="2" type="hidden">
        <div class="form-horizontal">
            <div class="panel panel-primary">
                <div class="panel-heading">Question 9:<br>
                    <span class="text-preserve-space">What do you think is the other teams' best feature?</span></div>
                <div class="panel-body">
                    <p class="text-muted">Only the following persons can see your responses: </p>
                    <ul class="text-muted">
                    
                            <li class="unordered">The receiving teams can see your response, and your name.</li>
                    
                    </ul>
        
                <br>
                <div class="form-group margin-0">
                    <div class="col-sm-2 form-inline" style="text-align:right">
                        <label for="input">To:</label>
                        <select class="participantSelect middlealign newResponse form-control" name="responserecipient-9-0" style="display:none;max-width:125px">
                        <option value="" selected="selected"></option>
<option value="Team 2">Team 2</option>
<option style="display: none;" value="Team 3">Team 3</option>

                        </select><span> Team 2</span>
                    </div>
                    <div class="col-sm-10">
                    <table>
    <tbody><tr>
    <td>
        <label><input name="responsetext-9-0" value="UI" type="checkbox"> UI</label>
    </td>
</tr>
<tr>
    <td>
        <label><input name="responsetext-9-0" value="Algo" type="checkbox"> Algo</label>
    </td>
</tr>
<tr>
    <td>
        <label><input name="responsetext-9-0" value="Design" type="checkbox"> Design</label>
    </td>
</tr>
<tr>
    <td>
        <label><input name="responsetext-9-0" value="" type="checkbox"> <i>None of the above</i></label>
    </td>
</tr>

</tbody></table>
                    </div>
                </div>
        
                <br>
                <div class="form-group margin-0">
                    <div class="col-sm-2 form-inline" style="text-align:right">
                        <label for="input">To:</label>
                        <select class="participantSelect middlealign newResponse form-control" name="responserecipient-9-1" style="display:none;max-width:125px">
                        <option value="" selected="selected"></option>
<option style="display: none;" value="Team 2">Team 2</option>
<option value="Team 3">Team 3</option>

                        </select><span> Team 3</span>
                    </div>
                    <div class="col-sm-10">
                    <table>
    <tbody><tr>
    <td>
        <label><input name="responsetext-9-1" value="UI" type="checkbox"> UI</label>
    </td>
</tr>
<tr>
    <td>
        <label><input name="responsetext-9-1" value="Algo" type="checkbox"> Algo</label>
    </td>
</tr>
<tr>
    <td>
        <label><input name="responsetext-9-1" value="Design" type="checkbox"> Design</label>
    </td>
</tr>
<tr>
    <td>
        <label><input name="responsetext-9-1" value="" type="checkbox"> <i>None of the above</i></label>
    </td>
</tr>

</tbody></table>
                    </div>
                </div>
        </div></div>
        </div>
        <br><br>

        <input name="questiontype-10" value="MCQ" type="hidden">
        <input name="questionid-10" value="{*}" type="hidden">
        <input name="questionresponsetotal-10" value="1" type="hidden">
        <div class="form-horizontal">
            <div class="panel panel-primary">
                <div class="panel-heading">Question 10:<br>
                    <span class="text-preserve-space">Who is the best class mate?</span></div>
                <div class="panel-body">
                    <p class="text-muted">Only the following persons can see your responses: </p>
                    <ul class="text-muted">
                    
                            <li class="unordered">You can see your own feedback in the results page later on.</li>
                    
                            <li class="unordered">Your team members can see your response, but not the name of the recipient, or your name.</li>
                    
                            <li class="unordered">Other students in the course can see your response, but not the name of the recipient, or your name.</li>
                    
                            <li class="unordered">Instructors in this course can see your response, the name of the recipient, and your name.</li>
                    
                    </ul>
        
                <br>
                <div class="form-group margin-0">
                    <div class="col-sm-2 form-inline" style="display:none">
                        <label for="input">To:</label>
                        <select class="participantSelect middlealign newResponse form-control" name="responserecipient-10-0" style="display:none;max-width:125px">
                        <option value="" selected="selected"></option>
<option value="SFSubmitUiT.alice.b@gmail.tmt">Myself</option>

                        </select><span> Myself</span>
                    </div>
                    <div class="col-sm-12">
                    <table>
    <tbody><tr>
    <td>
        <label><input name="responsetext-10-0" value="Alice Betsy (Team >'&quot;< 1)" type="radio"> Alice Betsy (Team &gt;'"&lt; 1)</label>
    </td>
</tr>
<tr>
    <td>
        <label><input name="responsetext-10-0" value="Benny Charles (Team >'&quot;< 1)" type="radio"> Benny Charles (Team &gt;'"&lt; 1)</label>
    </td>
</tr>
<tr>
    <td>
        <label><input name="responsetext-10-0" value="Charlie Davis (Team 2)" type="radio"> Charlie Davis (Team 2)</label>
    </td>
</tr>
<tr>
    <td>
        <label><input name="responsetext-10-0" value="Danny Engrid (Team 2)" type="radio"> Danny Engrid (Team 2)</label>
    </td>
</tr>
<tr>
    <td>
        <label><input name="responsetext-10-0" value="Drop out (Team 2)" type="radio"> Drop out (Team 2)</label>
    </td>
</tr>
<tr>
    <td>
        <label><input name="responsetext-10-0" value="Emily (Team 3)" type="radio"> Emily (Team 3)</label>
    </td>
</tr>
<tr>
    <td>
        <label><input name="responsetext-10-0" value="Extra guy (Team 2)" type="radio"> Extra guy (Team 2)</label>
    </td>
</tr>

</tbody></table>
                    </div>
                </div>
        </div></div>
        </div>
        <br><br>

        <input name="questiontype-11" value="MSQ" type="hidden">
        <input name="questionid-11" value="{*}" type="hidden">
        <input name="questionresponsetotal-11" value="1" type="hidden">
        <div class="form-horizontal">
            <div class="panel panel-primary">
                <div class="panel-heading">Question 11:<br>
                    <span class="text-preserve-space">Who do you recommend as tutor?</span></div>
                <div class="panel-body">
                    <p class="text-muted">Only the following persons can see your responses: </p>
                    <ul class="text-muted">
                    
                            <li class="unordered">You can see your own feedback in the results page later on.</li>
                    
                            <li class="unordered">Your team members can see your response, but not the name of the recipient, or your name.</li>
                    
                            <li class="unordered">Other students in the course can see your response, but not the name of the recipient, or your name.</li>
                    
                            <li class="unordered">Instructors in this course can see your response, the name of the recipient, and your name.</li>
                    
                    </ul>
        
                <br>
                <div class="form-group margin-0">
                    <div class="col-sm-2 form-inline" style="display:none">
                        <label for="input">To:</label>
                        <select class="participantSelect middlealign newResponse form-control" name="responserecipient-11-0" style="display:none;max-width:125px">
                        <option value="" selected="selected"></option>
<option value="SFSubmitUiT.alice.b@gmail.tmt">Myself</option>

                        </select><span> Myself</span>
                    </div>
                    <div class="col-sm-12">
                    <table>
    <tbody><tr>
    <td>
        <label><input name="responsetext-11-0" value="Alice Betsy (Team >'&quot;< 1)" type="checkbox"> Alice Betsy (Team &gt;'"&lt; 1)</label>
    </td>
</tr>
<tr>
    <td>
        <label><input name="responsetext-11-0" value="Benny Charles (Team >'&quot;< 1)" type="checkbox"> Benny Charles (Team &gt;'"&lt; 1)</label>
    </td>
</tr>
<tr>
    <td>
        <label><input name="responsetext-11-0" value="Charlie Davis (Team 2)" type="checkbox"> Charlie Davis (Team 2)</label>
    </td>
</tr>
<tr>
    <td>
        <label><input name="responsetext-11-0" value="Danny Engrid (Team 2)" type="checkbox"> Danny Engrid (Team 2)</label>
    </td>
</tr>
<tr>
    <td>
        <label><input name="responsetext-11-0" value="Drop out (Team 2)" type="checkbox"> Drop out (Team 2)</label>
    </td>
</tr>
<tr>
    <td>
        <label><input name="responsetext-11-0" value="Emily (Team 3)" type="checkbox"> Emily (Team 3)</label>
    </td>
</tr>
<tr>
    <td>
        <label><input name="responsetext-11-0" value="Extra guy (Team 2)" type="checkbox"> Extra guy (Team 2)</label>
    </td>
</tr>
<tr>
    <td>
        <label><input name="responsetext-11-0" value="" type="checkbox"> <i>None of the above</i></label>
    </td>
</tr>

</tbody></table>
                    </div>
                </div>
        </div></div>
        </div>
        <br><br>

        <input name="questiontype-12" value="MCQ" type="hidden">
        <input name="questionid-12" value="{*}" type="hidden">
        <input name="questionresponsetotal-12" value="1" type="hidden">
        <div class="form-horizontal">
            <div class="panel panel-primary">
                <div class="panel-heading">Question 12:<br>
                    <span class="text-preserve-space">Which is the best team?</span></div>
                <div class="panel-body">
                    <p class="text-muted">Only the following persons can see your responses: </p>
                    <ul class="text-muted">
                    
                            <li class="unordered">You can see your own feedback in the results page later on.</li>
                    
                            <li class="unordered">Your team members can see your response, but not the name of the recipient, or your name.</li>
                    
                            <li class="unordered">Other students in the course can see your response, but not the name of the recipient, or your name.</li>
                    
                            <li class="unordered">Instructors in this course can see your response, the name of the recipient, and your name.</li>
                    
                    </ul>
        
                <br>
                <div class="form-group margin-0">
                    <div class="col-sm-2 form-inline" style="display:none">
                        <label for="input">To:</label>
                        <select class="participantSelect middlealign newResponse form-control" name="responserecipient-12-0" style="display:none;max-width:125px">
                        <option value="" selected="selected"></option>
<option value="SFSubmitUiT.alice.b@gmail.tmt">Myself</option>

                        </select><span> Myself</span>
                    </div>
                    <div class="col-sm-12">
                    <table>
    <tbody><tr>
    <td>
        <label><input name="responsetext-12-0" value="Team >'&quot;< 1" type="radio"> Team &gt;'"&lt; 1</label>
    </td>
</tr>
<tr>
    <td>
        <label><input name="responsetext-12-0" value="Team 2" type="radio"> Team 2</label>
    </td>
</tr>
<tr>
    <td>
        <label><input name="responsetext-12-0" value="Team 3" type="radio"> Team 3</label>
    </td>
</tr>

</tbody></table>
                    </div>
                </div>
        </div></div>
        </div>
        <br><br>

        <input name="questiontype-13" value="MSQ" type="hidden">
        <input name="questionid-13" value="{*}" type="hidden">
        <input name="questionresponsetotal-13" value="1" type="hidden">
        <div class="form-horizontal">
            <div class="panel panel-primary">
                <div class="panel-heading">Question 13:<br>
                    <span class="text-preserve-space">Who do you recommend as tutor?</span></div>
                <div class="panel-body">
                    <p class="text-muted">Only the following persons can see your responses: </p>
                    <ul class="text-muted">
                    
                            <li class="unordered">You can see your own feedback in the results page later on.</li>
                    
                            <li class="unordered">Your team members can see your response, but not the name of the recipient, or your name.</li>
                    
                            <li class="unordered">Other students in the course can see your response, but not the name of the recipient, or your name.</li>
                    
                            <li class="unordered">Instructors in this course can see your response, the name of the recipient, and your name.</li>
                    
                    </ul>
        
                <br>
                <div class="form-group margin-0">
                    <div class="col-sm-2 form-inline" style="display:none">
                        <label for="input">To:</label>
                        <select class="participantSelect middlealign newResponse form-control" name="responserecipient-13-0" style="display:none;max-width:125px">
                        <option value="" selected="selected"></option>
<option value="SFSubmitUiT.alice.b@gmail.tmt">Myself</option>

                        </select><span> Myself</span>
                    </div>
                    <div class="col-sm-12">
                    <table>
    <tbody><tr>
    <td>
        <label><input name="responsetext-13-0" value="Team >'&quot;< 1" type="checkbox"> Team &gt;'"&lt; 1</label>
    </td>
</tr>
<tr>
    <td>
        <label><input name="responsetext-13-0" value="Team 2" type="checkbox"> Team 2</label>
    </td>
</tr>
<tr>
    <td>
        <label><input name="responsetext-13-0" value="Team 3" type="checkbox"> Team 3</label>
    </td>
</tr>
<tr>
    <td>
        <label><input name="responsetext-13-0" value="" type="checkbox"> <i>None of the above</i></label>
    </td>
</tr>

</tbody></table>
                    </div>
                </div>
        </div></div>
        </div>
        <br><br>

        <input name="questiontype-14" value="NUMSCALE" type="hidden">
        <input name="questionid-14" value="{*}" type="hidden">
        <input name="questionresponsetotal-14" value="1" type="hidden">
        <div class="form-horizontal">
            <div class="panel panel-primary">
                <div class="panel-heading">Question 14:<br>
                    <span class="text-preserve-space">Rate your product</span></div>
                <div class="panel-body">
                    <p class="text-muted">Only the following persons can see your responses: </p>
                    <ul class="text-muted">
                    
                            <li class="unordered">You can see your own feedback in the results page later on.</li>
                    
                            <li class="unordered">Your team members can see your response, but not the name of the recipient, or your name.</li>
                    
                            <li class="unordered">Other students in the course can see your response, but not the name of the recipient, or your name.</li>
                    
                            <li class="unordered">Instructors in this course can see your response, the name of the recipient, and your name.</li>
                    
                    </ul>
        
                <br>
                <div class="form-group margin-0">
                    <div class="col-sm-2 form-inline" style="display:none">
                        <label for="input">To:</label>
                        <select class="participantSelect middlealign newResponse form-control" name="responserecipient-14-0" style="display:none;max-width:125px">
                        <option value="" selected="selected"></option>
<option value="SFSubmitUiT.alice.b@gmail.tmt">Myself</option>

                        </select><span> Myself</span>
                    </div>
                    <div class="col-sm-12">
                    <div class="col-sm-3"><input class="numScaleAnswerBox form-control col-sm-2" onchange="validateNumScaleAnswer(14, 0)" min="1" max="5" step="0.5" value="" name="responsetext-14-0" type="number"> 
<input name="numscalemin-14-0" value="1" type="hidden">
<input name="numscalemax-14-0" value="5" type="hidden">
<input name="numscalestep-14-0" value="0.5" type="hidden">
</div>
<div class="text-muted form-control-static">
[Possible values: 1, 1.5, 2, ..., 4, 4.5, 5]
</div>
                    </div>
                </div>
        </div></div>
        </div>
        <br><br>

        <input name="questiontype-15" value="NUMSCALE" type="hidden">
        <input name="questionid-15" value="{*}" type="hidden">
        <input name="questionresponsetotal-15" value="2" type="hidden">
        <div class="form-horizontal">
            <div class="panel panel-primary">
                <div class="panel-heading">Question 15:<br>
                    <span class="text-preserve-space">Rate others' product</span></div>
                <div class="panel-body">
                    <p class="text-muted">Only the following persons can see your responses: </p>
                    <ul class="text-muted">
                    
                            <li class="unordered">The receiving teams can see your response, and your name.</li>
                    
                    </ul>
        
                <br>
                <div class="form-group margin-0">
                    <div class="col-sm-2 form-inline" style="text-align:right">
                        <label for="input">To:</label>
                        <select class="participantSelect middlealign newResponse form-control" name="responserecipient-15-0" style="display:none;max-width:125px">
                        <option value="" selected="selected"></option>
<option value="Team 2">Team 2</option>
<option style="display: none;" value="Team 3">Team 3</option>

                        </select><span> Team 2</span>
                    </div>
                    <div class="col-sm-10">
                    <div class="col-sm-3"><input class="numScaleAnswerBox form-control col-sm-2" onchange="validateNumScaleAnswer(15, 0)" min="1" max="5" step="0.5" value="" name="responsetext-15-0" type="number"> 
<input name="numscalemin-15-0" value="1" type="hidden">
<input name="numscalemax-15-0" value="5" type="hidden">
<input name="numscalestep-15-0" value="0.5" type="hidden">
</div>
<div class="text-muted form-control-static">
[Possible values: 1, 1.5, 2, ..., 4, 4.5, 5]
</div>
                    </div>
                </div>
        
                <br>
                <div class="form-group margin-0">
                    <div class="col-sm-2 form-inline" style="text-align:right">
                        <label for="input">To:</label>
                        <select class="participantSelect middlealign newResponse form-control" name="responserecipient-15-1" style="display:none;max-width:125px">
                        <option value="" selected="selected"></option>
<option style="display: none;" value="Team 2">Team 2</option>
<option value="Team 3">Team 3</option>

                        </select><span> Team 3</span>
                    </div>
                    <div class="col-sm-10">
                    <div class="col-sm-3"><input class="numScaleAnswerBox form-control col-sm-2" onchange="validateNumScaleAnswer(15, 1)" min="1" max="5" step="0.5" value="" name="responsetext-15-1" type="number"> 
<input name="numscalemin-15-1" value="1" type="hidden">
<input name="numscalemax-15-1" value="5" type="hidden">
<input name="numscalestep-15-1" value="0.5" type="hidden">
</div>
<div class="text-muted form-control-static">
[Possible values: 1, 1.5, 2, ..., 4, 4.5, 5]
</div>
                    </div>
                </div>
        </div></div>
        </div>
        <br><br>

        <input name="questiontype-16" value="MCQ" type="hidden">
        <input name="questionid-16" value="{*}" type="hidden">
        <input name="questionresponsetotal-16" value="1" type="hidden">
        <div class="form-horizontal">
            <div class="panel panel-primary">
                <div class="panel-heading">Question 16:<br>
                    <span class="text-preserve-space">Who is the best instructor?</span></div>
                <div class="panel-body">
                    <p class="text-muted">Only the following persons can see your responses: </p>
                    <ul class="text-muted">
                    
                            <li class="unordered">You can see your own feedback in the results page later on.</li>
                    
                            <li class="unordered">Your team members can see your response, but not the name of the recipient, or your name.</li>
                    
                            <li class="unordered">Other students in the course can see your response, but not the name of the recipient, or your name.</li>
                    
                            <li class="unordered">Instructors in this course can see your response, the name of the recipient, and your name.</li>
                    
                    </ul>
        
                <br>
                <div class="form-group margin-0">
                    <div class="col-sm-2 form-inline" style="display:none">
                        <label for="input">To:</label>
                        <select class="participantSelect middlealign newResponse form-control" name="responserecipient-16-0" style="display:none;max-width:125px">
                        <option value="" selected="selected"></option>
<option value="SFSubmitUiT.alice.b@gmail.tmt">Myself</option>

                        </select><span> Myself</span>
                    </div>
                    <div class="col-sm-12">
                    <table>
    <tbody><tr>
    <td>
        <label><input name="responsetext-16-0" value="Teammates Test" type="radio"> Teammates Test</label>
    </td>
</tr>
<tr>
    <td>
        <label><input name="responsetext-16-0" value="Teammates Test2" type="radio"> Teammates Test2</label>
    </td>
</tr>
<tr>
    <td>
        <label><input name="responsetext-16-0" value="Teammates Test3" type="radio"> Teammates Test3</label>
    </td>
</tr>

</tbody></table>
                    </div>
                </div>
        </div></div>
        </div>
        <br><br>

        <input name="questiontype-17" value="MSQ" type="hidden">
        <input name="questionid-17" value="{*}" type="hidden">
        <input name="questionresponsetotal-17" value="1" type="hidden">
        <div class="form-horizontal">
            <div class="panel panel-primary">
                <div class="panel-heading">Question 17:<br>
                    <span class="text-preserve-space">Who do you recommend as tutors?</span></div>
                <div class="panel-body">
                    <p class="text-muted">Only the following persons can see your responses: </p>
                    <ul class="text-muted">
                    
                            <li class="unordered">You can see your own feedback in the results page later on.</li>
                    
                            <li class="unordered">Your team members can see your response, but not the name of the recipient, or your name.</li>
                    
                            <li class="unordered">Other students in the course can see your response, but not the name of the recipient, or your name.</li>
                    
                            <li class="unordered">Instructors in this course can see your response, the name of the recipient, and your name.</li>
                    
                    </ul>
        
                <br>
                <div class="form-group margin-0">
                    <div class="col-sm-2 form-inline" style="display:none">
                        <label for="input">To:</label>
                        <select class="participantSelect middlealign newResponse form-control" name="responserecipient-17-0" style="display:none;max-width:125px">
                        <option value="" selected="selected"></option>
<option value="SFSubmitUiT.alice.b@gmail.tmt">Myself</option>

                        </select><span> Myself</span>
                    </div>
                    <div class="col-sm-12">
                    <table>
    <tbody><tr>
    <td>
        <label><input name="responsetext-17-0" value="Teammates Test" type="checkbox"> Teammates Test</label>
    </td>
</tr>
<tr>
    <td>
        <label><input name="responsetext-17-0" value="Teammates Test2" type="checkbox"> Teammates Test2</label>
    </td>
</tr>
<tr>
    <td>
        <label><input name="responsetext-17-0" value="Teammates Test3" type="checkbox"> Teammates Test3</label>
    </td>
</tr>
<tr>
    <td>
        <label><input name="responsetext-17-0" value="" type="checkbox"> <i>None of the above</i></label>
    </td>
</tr>

</tbody></table>
                    </div>
                </div>
        </div></div>
        </div>
        <br><br>

        <input name="questiontype-18" value="CONSTSUM" type="hidden">
        <input name="questionid-18" value="{*}" type="hidden">
        <input name="questionresponsetotal-18" value="1" type="hidden">
        <div class="form-horizontal">
            <div class="panel panel-primary">
                <div class="panel-heading">Question 18:<br>
                    <span class="text-preserve-space">How important are the following factors to you? Give points accordingly.</span></div>
                <div class="panel-body">
                    <p class="text-muted">Only the following persons can see your responses: </p>
                    <ul class="text-muted">
                    
                            <li class="unordered">You can see your own feedback in the results page later on.</li>
                    
                            <li class="unordered">Your team members can see your response, but not the name of the recipient, or your name.</li>
                    
                            <li class="unordered">Other students in the course can see your response, but not the name of the recipient, or your name.</li>
                    
                            <li class="unordered">Instructors in this course can see your response, the name of the recipient, and your name.</li>
                    
                    </ul>
        
                <br>
                <div class="form-group margin-0">
                    <div class="col-sm-2 form-inline" style="display:none">
                        <label for="input">To:</label>
                        <select class="participantSelect middlealign newResponse form-control" name="responserecipient-18-0" style="display:none;max-width:125px">
                        <option value="" selected="selected"></option>
<option value="SFSubmitUiT.alice.b@gmail.tmt">Myself</option>

                        </select><span> Myself</span>
                    </div>
                    <div class="col-sm-12">
                    <div>
    <div class="form-group">
    <label class="col-sm-2 control-label">Grades</label>
    <div class="col-sm-3">
        <input class="form-control pointsBox" id="responsetext-18-0-0" name="responsetext-18-0" value="" onchange="updateConstSumMessageQn('18')" min="0" step="1" type="number">
    </div>
</div>
<div class="form-group">
    <label class="col-sm-2 control-label">Fun</label>
    <div class="col-sm-3">
        <input class="form-control pointsBox" id="responsetext-18-0-1" name="responsetext-18-0" value="" onchange="updateConstSumMessageQn('18')" min="0" step="1" type="number">
    </div>
</div>

    <div id="constSumInfo-18-0" class="form-group">
    	<div class="col-sm-2">
    	</div>
    	<div class="col-sm-3">
    		<hr class="margin-top-0">
    		<p class="text-color-blue" id="constSumMessage-18-0">Please distribute 100 points among the above options.</p>
    		<hr>
    	</div>
    </div>
    <input id="constSumToRecipients-18" value="false" type="hidden">
    <input id="constSumPointsPerOption-18" value="false" type="hidden">
    <input id="constSumNumOption-18" value="2" type="hidden">
    <input id="constSumPoints-18" value="100" type="hidden">
    <input id="constSumUnevenDistribution-18" value="false" type="hidden">
    
</div>
                    </div>
                </div>
        </div></div>
        </div>
        <br><br>

        <input name="questiontype-19" value="CONSTSUM" type="hidden">
        <input name="questionid-19" value="{*}" type="hidden">
        <input name="questionresponsetotal-19" value="2" type="hidden">
        <div class="form-horizontal">
            <div class="panel panel-primary">
                <div class="panel-heading">Question 19:<br>
                    <span class="text-preserve-space">Split points among the teams</span></div>
                <div class="panel-body">
                    <p class="text-muted">Only the following persons can see your responses: </p>
                    <ul class="text-muted">
                    
                            <li class="unordered">The receiving teams can see your response, but not the name of the recipient, or your name.</li>
                    
                            <li class="unordered">Instructors in this course can see your response, the name of the recipient, and your name.</li>
                    
                    </ul>
        
                <br>
                <div class="form-group margin-0">
                    <div class="col-sm-2 form-inline" style="text-align:right">
                        <label for="input">To:</label>
                        <select class="participantSelect middlealign newResponse form-control" name="responserecipient-19-0" style="display:none;max-width:125px">
                        <option value="" selected="selected"></option>
<option value="Team 2">Team 2</option>
<option style="display: none;" value="Team 3">Team 3</option>

                        </select><span> Team 2</span>
                    </div>
                    <div class="col-sm-10">
                    <div>
    <div class="form-group">
    <label class="col-sm-2 control-label" style="display:none"></label>
    <div class="col-sm-3">
        <input class="form-control pointsBox" id="responsetext-19-0-0" name="responsetext-19-0" value="" onchange="updateConstSumMessageQn('19')" min="0" step="1" type="number">
    </div>
</div>

    <div id="constSumInfo-19-0" class="form-group" style="display:none">
    	<div class="col-sm-2" style="display:none">
    	</div>
    	<div class="col-sm-3">
    		<hr class="margin-top-0">
    		<p class="text-color-blue" id="constSumMessage-19-0">
    		</p>
    		<hr>
    	</div>
    </div>
    <input id="constSumToRecipients-19" value="true" type="hidden">
    <input id="constSumPointsPerOption-19" value="true" type="hidden">
    <input id="constSumNumOption-19" value="0" type="hidden">
    <input id="constSumPoints-19" value="100" type="hidden">
    <input id="constSumUnevenDistribution-19" value="false" type="hidden">
    
</div>
                    </div>
                </div>
        
                <br>
                <div class="form-group margin-0">
                    <div class="col-sm-2 form-inline" style="text-align:right">
                        <label for="input">To:</label>
                        <select class="participantSelect middlealign newResponse form-control" name="responserecipient-19-1" style="display:none;max-width:125px">
                        <option value="" selected="selected"></option>
<option style="display: none;" value="Team 2">Team 2</option>
<option value="Team 3">Team 3</option>

                        </select><span> Team 3</span>
                    </div>
                    <div class="col-sm-10">
                    <div>
    <div class="form-group">
    <label class="col-sm-2 control-label" style="display:none"></label>
    <div class="col-sm-3">
        <input class="form-control pointsBox" id="responsetext-19-1-0" name="responsetext-19-1" value="" onchange="updateConstSumMessageQn('19')" min="0" step="1" type="number">
    </div>
</div>

    <div id="constSumInfo-19-1" class="form-group" style="">
    	<div class="col-sm-2" style="display:none">
    	</div>
    	<div class="col-sm-3">
    		<hr class="margin-top-0">
    		<p class="text-color-blue" id="constSumMessage-19-1">Please distribute 200 points among the above recipients.</p>
    		<hr>
    	</div>
    </div>
    <input id="constSumToRecipients-19" value="true" type="hidden">
    <input id="constSumPointsPerOption-19" value="true" type="hidden">
    <input id="constSumNumOption-19" value="0" type="hidden">
    <input id="constSumPoints-19" value="100" type="hidden">
    <input id="constSumUnevenDistribution-19" value="false" type="hidden">
    
</div>
                    </div>
                </div>
        </div></div>
        </div>
        <br><br>

        <input name="questiontype-20" value="CONTRIB" type="hidden">
        <input name="questionid-20" value="{*}" type="hidden">
        <input name="questionresponsetotal-20" value="2" type="hidden">
        <div class="form-horizontal">
            <div class="panel panel-primary">
                <div class="panel-heading">Question 20:<br>
                    <span class="text-preserve-space">Rate the contribution of your team members and yourself.</span></div>
                <div class="panel-body">
                    <p class="text-muted">Only the following persons can see your responses: </p>
                    <ul class="text-muted">
                    
                            <li class="unordered">Instructors in this course can see your response, the name of the recipient, and your name.</li>
                    
                    </ul>
        
                <br>
                <div class="form-group margin-0">
                    <div class="col-sm-2 form-inline" style="text-align:right">
                        <label for="input">To:</label>
                        <select class="participantSelect middlealign newResponse form-control" name="responserecipient-20-0" style="display:none;max-width:125px">
                        <option value="" selected="selected"></option>
<option value="SFSubmitUiT.alice.b@gmail.tmt">Alice Betsy</option>
<option style="display: none;" value="SFSubmitUiT.benny.c@gmail.tmt">Benny Charles</option>

                        </select><span> Alice Betsy</span>
                    </div>
                    <div class="col-sm-10">
<<<<<<< HEAD
                        <div class="col-sm-3">
                            <select class="form-control color_neutral" name="responsetext-20-0">
                                <option class="color-positive" value="200">Equal share + 100%</option>
                                <option class="color-positive" value="190">Equal share + 90%</option>
                                <option class="color-positive" value="180">Equal share + 80%</option>
                                <option class="color-positive" value="170">Equal share + 70%</option>
                                <option class="color-positive" value="160">Equal share + 60%</option>
                                <option class="color-positive" value="150">Equal share + 50%</option>
                                <option class="color-positive" value="140">Equal share + 40%</option>
                                <option class="color-positive" value="130">Equal share + 30%</option>
                                <option class="color-positive" value="120">Equal share + 20%</option>
                                <option class="color-positive" value="110">Equal share + 10%</option>
                                <option class="color_neutral" value="100" selected="selected">Equal share</option>
                                <option class="color-negative" value="90">Equal share - 10%</option>
                                <option class="color-negative" value="80">Equal share - 20%</option>
                                <option class="color-negative" value="70">Equal share - 30%</option>
                                <option class="color-negative" value="60">Equal share - 40%</option>
                                <option class="color-negative" value="50">Equal share - 50%</option>
                                <option class="color-negative" value="40">Equal share - 60%</option>
                                <option class="color-negative" value="30">Equal share - 70%</option>
                                <option class="color-negative" value="20">Equal share - 80%</option>
                                <option class="color-negative" value="10">Equal share - 90%</option>
                                <option class="color-negative" value="0">0%</option>
                                <option class="color_neutral" value="-101">Not Sure</option>
                            </select>
                        </div>
=======
                    <div class="col-sm-3">
	<select class="form-control" name="responsetext-20-0">
		<option class="color-positive" value="200">Equal share + 100%</option>
<option class="color-positive" value="190">Equal share + 90%</option>
<option class="color-positive" value="180">Equal share + 80%</option>
<option class="color-positive" value="170">Equal share + 70%</option>
<option class="color-positive" value="160">Equal share + 60%</option>
<option class="color-positive" value="150">Equal share + 50%</option>
<option class="color-positive" value="140">Equal share + 40%</option>
<option class="color-positive" value="130">Equal share + 30%</option>
<option class="color-positive" value="120">Equal share + 20%</option>
<option class="color-positive" value="110">Equal share + 10%</option>
<option class="color_neutral" value="100" selected="selected">Equal share</option>
<option class="color-negative" value="90">Equal share - 10%</option>
<option class="color-negative" value="80">Equal share - 20%</option>
<option class="color-negative" value="70">Equal share - 30%</option>
<option class="color-negative" value="60">Equal share - 40%</option>
<option class="color-negative" value="50">Equal share - 50%</option>
<option class="color-negative" value="40">Equal share - 60%</option>
<option class="color-negative" value="30">Equal share - 70%</option>
<option class="color-negative" value="20">Equal share - 80%</option>
<option class="color-negative" value="10">Equal share - 90%</option>
<option class="color-negative" value="0">0%</option>
<option class="color_neutral" value="-101">Not Sure</option>
	</select>
</div>
>>>>>>> 6dd11799
                    </div>
                </div>
        
                <br>
                <div class="form-group margin-0">
                    <div class="col-sm-2 form-inline" style="text-align:right">
                        <label for="input">To:</label>
                        <select class="participantSelect middlealign newResponse form-control" name="responserecipient-20-1" style="display:none;max-width:125px">
                        <option value="" selected="selected"></option>
<option style="display: none;" value="SFSubmitUiT.alice.b@gmail.tmt">Alice Betsy</option>
<option value="SFSubmitUiT.benny.c@gmail.tmt">Benny Charles</option>

                        </select><span> Benny Charles</span>
                    </div>
                    <div class="col-sm-10">
<<<<<<< HEAD
                        <div class="col-sm-3">
                            <select class="form-control color_neutral" name="responsetext-20-1">
                                <option class="color-positive" value="200">Equal share + 100%</option>
                                <option class="color-positive" value="190">Equal share + 90%</option>
                                <option class="color-positive" value="180">Equal share + 80%</option>
                                <option class="color-positive" value="170">Equal share + 70%</option>
                                <option class="color-positive" value="160">Equal share + 60%</option>
                                <option class="color-positive" value="150">Equal share + 50%</option>
                                <option class="color-positive" value="140">Equal share + 40%</option>
                                <option class="color-positive" value="130">Equal share + 30%</option>
                                <option class="color-positive" value="120">Equal share + 20%</option>
                                <option class="color-positive" value="110">Equal share + 10%</option>
                                <option class="color_neutral" value="100" selected="selected">Equal share</option>
                                <option class="color-negative" value="90">Equal share - 10%</option>
                                <option class="color-negative" value="80">Equal share - 20%</option>
                                <option class="color-negative" value="70">Equal share - 30%</option>
                                <option class="color-negative" value="60">Equal share - 40%</option>
                                <option class="color-negative" value="50">Equal share - 50%</option>
                                <option class="color-negative" value="40">Equal share - 60%</option>
                                <option class="color-negative" value="30">Equal share - 70%</option>
                                <option class="color-negative" value="20">Equal share - 80%</option>
                                <option class="color-negative" value="10">Equal share - 90%</option>
                                <option class="color-negative" value="0">0%</option>
                                <option class="color_neutral" value="-101">Not Sure</option>
                            </select>
                        </div>
=======
                    <div class="col-sm-3">
	<select class="form-control" name="responsetext-20-1">
		<option class="color-positive" value="200">Equal share + 100%</option>
<option class="color-positive" value="190">Equal share + 90%</option>
<option class="color-positive" value="180">Equal share + 80%</option>
<option class="color-positive" value="170">Equal share + 70%</option>
<option class="color-positive" value="160">Equal share + 60%</option>
<option class="color-positive" value="150">Equal share + 50%</option>
<option class="color-positive" value="140">Equal share + 40%</option>
<option class="color-positive" value="130">Equal share + 30%</option>
<option class="color-positive" value="120">Equal share + 20%</option>
<option class="color-positive" value="110">Equal share + 10%</option>
<option class="color_neutral" value="100" selected="selected">Equal share</option>
<option class="color-negative" value="90">Equal share - 10%</option>
<option class="color-negative" value="80">Equal share - 20%</option>
<option class="color-negative" value="70">Equal share - 30%</option>
<option class="color-negative" value="60">Equal share - 40%</option>
<option class="color-negative" value="50">Equal share - 50%</option>
<option class="color-negative" value="40">Equal share - 60%</option>
<option class="color-negative" value="30">Equal share - 70%</option>
<option class="color-negative" value="20">Equal share - 80%</option>
<option class="color-negative" value="10">Equal share - 90%</option>
<option class="color-negative" value="0">0%</option>
<option class="color_neutral" value="-101">Not Sure</option>
	</select>
</div>
>>>>>>> 6dd11799
                    </div>
                </div>
        </div></div>
        </div>
        <br><br>

            
            <div class="bold align-center">
            
                    <input data-original-title="You can save your responses at any time and come back later to continue." class="btn btn-primary" id="response_submit_button" data-toggle="tooltip" data-placement="top" title="" value="Submit Feedback" type="submit">
            
            </div>
            <br><br>
        </form>
    </div><|MERGE_RESOLUTION|>--- conflicted
+++ resolved
@@ -1282,7 +1282,6 @@
                         </select><span> Alice Betsy</span>
                     </div>
                     <div class="col-sm-10">
-<<<<<<< HEAD
                         <div class="col-sm-3">
                             <select class="form-control color_neutral" name="responsetext-20-0">
                                 <option class="color-positive" value="200">Equal share + 100%</option>
@@ -1309,7 +1308,6 @@
                                 <option class="color_neutral" value="-101">Not Sure</option>
                             </select>
                         </div>
-=======
                     <div class="col-sm-3">
 	<select class="form-control" name="responsetext-20-0">
 		<option class="color-positive" value="200">Equal share + 100%</option>
@@ -1336,7 +1334,6 @@
 <option class="color_neutral" value="-101">Not Sure</option>
 	</select>
 </div>
->>>>>>> 6dd11799
                     </div>
                 </div>
         
@@ -1352,7 +1349,6 @@
                         </select><span> Benny Charles</span>
                     </div>
                     <div class="col-sm-10">
-<<<<<<< HEAD
                         <div class="col-sm-3">
                             <select class="form-control color_neutral" name="responsetext-20-1">
                                 <option class="color-positive" value="200">Equal share + 100%</option>
@@ -1379,7 +1375,6 @@
                                 <option class="color_neutral" value="-101">Not Sure</option>
                             </select>
                         </div>
-=======
                     <div class="col-sm-3">
 	<select class="form-control" name="responsetext-20-1">
 		<option class="color-positive" value="200">Equal share + 100%</option>
@@ -1406,7 +1401,6 @@
 <option class="color_neutral" value="-101">Not Sure</option>
 	</select>
 </div>
->>>>>>> 6dd11799
                     </div>
                 </div>
         </div></div>
