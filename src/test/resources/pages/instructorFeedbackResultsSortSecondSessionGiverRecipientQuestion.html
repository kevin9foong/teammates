--- conflicted
+++ resolved
@@ -2510,9 +2510,305 @@
                               </div>
                            </div>
                         </div>
-<<<<<<< HEAD
+                        <div class="panel panel-primary">
+                           <div class="panel-heading" data-target="#panelBodyCollapse-6" id="panelHeading-6" style="cursor: pointer;">
+                              From:
+                              <div class="inline panel-heading-text">
+                                 <strong>
+                                    Team 1
+                                 </strong>
+                              </div>
+                              <div class="pull-right">
+                                 <form action="/page/instructorEditStudentFeedbackPage?user=CFResultsUiT.instr" class="inline" method="post" target="_blank">
+                                    <input class="btn btn-primary btn-xs" data-original-title="Edit the responses given by this student" data-toggle="tooltip" title="" type="submit" value="Moderate Responses"/>
+                                                                        <input name="courseid" type="hidden" value="CFResultsUiT.CS2104"/>
+                                                                        <input name="fsname" type="hidden" value="Second Session"/>
+                                                                        <input name="moderatedstudent" type="hidden" value="Team 1"/>
+                                                                     </form>
+                                  
+                                 <div class="display-icon" style="display:inline;">
+                                    <span class="glyphicon glyphicon-chevron-up pull-right">
+                                    </span>
+                                 </div>
+                              </div>
+                           </div>
+                           <div class="panel-collapse collapse in" id="panelBodyCollapse-6">
+                              <div class="panel-body">
+                                 <div class="row ">
+                                    <div class="col-md-2">
+                                       <div class="col-md-12">
+                                          To:
+                                          <strong>
+                                             -
+                                          </strong>
+                                       </div>
+                                       <div class="col-md-12 text-muted small">
+                                          <br/>
+                                                                                    From: 
+        
+            
+            
+                Team 1
+                                       </div>
+                                    </div>
+                                    <div class="col-md-10">
+                                       <div class="panel panel-info">
+                                          <div class="panel-heading">
+                                             Question 12:
+                                             <span class="text-preserve-space">
+                                                Rate the class as a team 
+                                                <span style=" white-space: normal;">
+                                                   <a class="color_gray" data-less="[less]" data-more="[more]" href="javascript:;" id="{*}" onclick="toggleAdditionalQuestionInfo('12-giver-2-recipient-1')">
+                                                      [more]
+                                                   </a>
+                                                   <br/>
+                                                                                                      <span id="questionAdditionalInfo-12-giver-2-recipient-1" style="display:none;">
+                                                      Numerical-scale question:
+                                                      <br/>
+                                                                                                            Minimum value: 0. Increment: 5.0. Maximum value: 1000.
+                                                   </span>
+                                                </span>
+                                             </span>
+                                          </div>
+                                          <div class="panel-body">
+                                             <div style="clear:both; overflow: hidden">
+                                                <div class="pull-left text-preserve-space">
+                                                   0
+                                                </div>
+                                                <button class="btn btn-default btn-xs icon-button pull-right" data-original-title="Add comment" data-placement="top" data-toggle="tooltip" id="button_add_comment" onclick="showResponseCommentAddForm(1,2,1)" title="" type="button">
+                                                   <span class="glyphicon glyphicon-comment glyphicon-primary">
+                                                   </span>
+                                                </button>
+                                             </div>
+                                             <ul class="list-group" id="responseCommentTable-1-2-1" style="display:none">
+                                                <li class="list-group-item list-group-item-warning" id="showResponseCommentAddForm-1-2-1" style="display: none;">
+                                                   <form class="responseCommentAddForm">
+                                                      <div class="form-group form-inline">
+                                                         <div class="form-group text-muted">
+                                                            <p>
+                                                               Giver: Team 1
+                                                               <br/>
+                                                                                                                              Recipient: -
+                                                            </p>
+                                                            You may change comment's visibility using the visibility options on the right hand side.
+                                                         </div>
+                                                         <a class="btn btn-sm btn-info pull-right" id="frComment-visibility-options-trigger-1-2-1" onclick="toggleVisibilityEditForm(1,2,1)">
+                                                            <span class="glyphicon glyphicon-eye-close">
+                                                            </span>
+                                                            Show Visibility Options
+                                                         </a>
+                                                      </div>
+                                                      <div class="panel panel-default" id="visibility-options-1-2-1" style="display: none;">
+                                                         <div class="panel-heading">
+                                                            Visibility Options
+                                                         </div>
+                                                         <table class="table text-center" style="color: #000;">
+                                                            <tbody>
+                                                               <tr>
+                                                                  <th class="text-center">
+                                                                     User/Group
+                                                                  </th>
+                                                                  <th class="text-center">
+                                                                     Can see your comment
+                                                                  </th>
+                                                                  <th class="text-center">
+                                                                     Can see your name
+                                                                  </th>
+                                                               </tr>
+                                                               <tr id="response-giver-1-2-1">
+                                                                  <td class="text-left">
+                                                                     <div data-original-title="Control what response giver can view" data-placement="top" data-toggle="tooltip" title="">
+                                                                        Response Giver
+                                                                     </div>
+                                                                  </td>
+                                                                  <td>
+                                                                     <input checked="checked" class="visibilityCheckbox answerCheckbox centered" name="receiverLeaderCheckbox" type="checkbox" value="GIVER"/>
+                                                                                                                                       </td>
+                                                                  <td>
+                                                                     <input checked="checked" class="visibilityCheckbox giverCheckbox" type="checkbox" value="GIVER"/>
+                                                                                                                                       </td>
+                                                               </tr>
+                                                               <tr id="response-students-1-2-1">
+                                                                  <td class="text-left">
+                                                                     <div data-original-title="Control what other students in this course can view" data-placement="top" data-toggle="tooltip" title="">
+                                                                        Other students in this course
+                                                                     </div>
+                                                                  </td>
+                                                                  <td>
+                                                                     <input checked="checked" class="visibilityCheckbox answerCheckbox" type="checkbox" value="STUDENTS"/>
+                                                                                                                                       </td>
+                                                                  <td>
+                                                                     <input checked="checked" class="visibilityCheckbox giverCheckbox" type="checkbox" value="STUDENTS"/>
+                                                                                                                                       </td>
+                                                               </tr>
+                                                               <tr id="response-instructors-1-2-1">
+                                                                  <td class="text-left">
+                                                                     <div data-original-title="Control what instructors can view" data-placement="top" data-toggle="tooltip" title="">
+                                                                        Instructors
+                                                                     </div>
+                                                                  </td>
+                                                                  <td>
+                                                                     <input checked="checked" class="visibilityCheckbox answerCheckbox" type="checkbox" value="INSTRUCTORS"/>
+                                                                                                                                       </td>
+                                                                  <td>
+                                                                     <input checked="checked" class="visibilityCheckbox giverCheckbox" type="checkbox" value="INSTRUCTORS"/>
+                                                                                                                                       </td>
+                                                               </tr>
+                                                            </tbody>
+                                                         </table>
+                                                      </div>
+                                                      <div class="form-group">
+                                                         <textarea class="form-control" id="responseCommentAddForm-1-2-1" name="responsecommenttext" placeholder="Your comment about this response" rows="3">
+                                                         </textarea>
+                                                      </div>
+                                                      <div class="col-sm-offset-5">
+                                                         <a class="btn btn-primary" href="/page/instructorFeedbackResponseCommentAdd" id="button_save_comment_for_add-1-2-1" type="button">
+                                                            Add
+                                                         </a>
+                                                         <input class="btn btn-default" onclick="return hideResponseCommentAddForm(1,2,1);" type="button" value="Cancel"/>
+                                                                                                               </div>
+                                                      <input name="questionid" type="hidden" value="{*}"/>
+                                                                                                            <input name="responseid" type="hidden" value="{*}%CFResultsUiT.alice.b@gmail.tmt%%GENERAL%"/>
+                                                                                                            <input name="courseid" type="hidden" value="CFResultsUiT.CS2104"/>
+                                                                                                            <input name="fsname" type="hidden" value="Second Session"/>
+                                                                                                            <input name="user" type="hidden" value="CFResultsUiT.instr"/>
+                                                                                                            <input name="showresponsecommentsto" type="hidden" value="GIVER,STUDENTS, INSTRUCTORS"/>
+                                                                                                            <input name="showresponsegiverto" type="hidden" value="GIVER,STUDENTS, INSTRUCTORS"/>
+                                                                                                         </form>
+                                                </li>
+                                             </ul>
+                                          </div>
+                                       </div>
+                                    </div>
+                                 </div>
+                                 <div class="row border-top-gray">
+                                    <div class="col-md-2">
+                                       <div class="col-md-12">
+                                          To:
+                                          <strong>
+                                             Team 1
+                                          </strong>
+                                       </div>
+                                       <div class="col-md-12 text-muted small">
+                                          <br/>
+                                                                                    From: 
+        
+            
+            
+                Team 1
+                                       </div>
+                                    </div>
+                                    <div class="col-md-10">
+                                       <div class="panel panel-info">
+                                          <div class="panel-heading">
+                                             Question 11:
+                                             <span class="text-preserve-space">
+                                                As a team, what do you think could have been done differently?
+                                             </span>
+                                          </div>
+                                          <div class="panel-body">
+                                             <div style="clear:both; overflow: hidden">
+                                                <div class="pull-left text-preserve-space">
+                                                   Response from benny to Team 1 (own team)
+                                                </div>
+                                                <button class="btn btn-default btn-xs icon-button pull-right" data-original-title="Add comment" data-placement="top" data-toggle="tooltip" id="button_add_comment" onclick="showResponseCommentAddForm(2,2,1)" title="" type="button">
+                                                   <span class="glyphicon glyphicon-comment glyphicon-primary">
+                                                   </span>
+                                                </button>
+                                             </div>
+                                             <ul class="list-group" id="responseCommentTable-2-2-1" style="display:none">
+                                                <li class="list-group-item list-group-item-warning" id="showResponseCommentAddForm-2-2-1" style="display: none;">
+                                                   <form class="responseCommentAddForm">
+                                                      <div class="form-group form-inline">
+                                                         <div class="form-group text-muted">
+                                                            <p>
+                                                               Giver: Team 1
+                                                               <br/>
+                                                                                                                              Recipient: Team 1
+                                                            </p>
+                                                            You may change comment's visibility using the visibility options on the right hand side.
+                                                         </div>
+                                                         <a class="btn btn-sm btn-info pull-right" id="frComment-visibility-options-trigger-2-2-1" onclick="toggleVisibilityEditForm(2,2,1)">
+                                                            <span class="glyphicon glyphicon-eye-close">
+                                                            </span>
+                                                            Show Visibility Options
+                                                         </a>
+                                                      </div>
+                                                      <div class="panel panel-default" id="visibility-options-2-2-1" style="display: none;">
+                                                         <div class="panel-heading">
+                                                            Visibility Options
+                                                         </div>
+                                                         <table class="table text-center" style="color: #000;">
+                                                            <tbody>
+                                                               <tr>
+                                                                  <th class="text-center">
+                                                                     User/Group
+                                                                  </th>
+                                                                  <th class="text-center">
+                                                                     Can see your comment
+                                                                  </th>
+                                                                  <th class="text-center">
+                                                                     Can see your name
+                                                                  </th>
+                                                               </tr>
+                                                               <tr id="response-giver-2-2-1">
+                                                                  <td class="text-left">
+                                                                     <div data-original-title="Control what response giver can view" data-placement="top" data-toggle="tooltip" title="">
+                                                                        Response Giver
+                                                                     </div>
+                                                                  </td>
+                                                                  <td>
+                                                                     <input checked="checked" class="visibilityCheckbox answerCheckbox centered" name="receiverLeaderCheckbox" type="checkbox" value="GIVER"/>
+                                                                                                                                       </td>
+                                                                  <td>
+                                                                     <input checked="checked" class="visibilityCheckbox giverCheckbox" type="checkbox" value="GIVER"/>
+                                                                                                                                       </td>
+                                                               </tr>
+                                                               <tr id="response-instructors-2-2-1">
+                                                                  <td class="text-left">
+                                                                     <div data-original-title="Control what instructors can view" data-placement="top" data-toggle="tooltip" title="">
+                                                                        Instructors
+                                                                     </div>
+                                                                  </td>
+                                                                  <td>
+                                                                     <input checked="checked" class="visibilityCheckbox answerCheckbox" type="checkbox" value="INSTRUCTORS"/>
+                                                                                                                                       </td>
+                                                                  <td>
+                                                                     <input checked="checked" class="visibilityCheckbox giverCheckbox" type="checkbox" value="INSTRUCTORS"/>
+                                                                                                                                       </td>
+                                                               </tr>
+                                                            </tbody>
+                                                         </table>
+                                                      </div>
+                                                      <div class="form-group">
+                                                         <textarea class="form-control" id="responseCommentAddForm-2-2-1" name="responsecommenttext" placeholder="Your comment about this response" rows="3">
+                                                         </textarea>
+                                                      </div>
+                                                      <div class="col-sm-offset-5">
+                                                         <a class="btn btn-primary" href="/page/instructorFeedbackResponseCommentAdd" id="button_save_comment_for_add-2-2-1" type="button">
+                                                            Add
+                                                         </a>
+                                                         <input class="btn btn-default" onclick="return hideResponseCommentAddForm(2,2,1);" type="button" value="Cancel"/>
+                                                                                                               </div>
+                                                      <input name="questionid" type="hidden" value="{*}"/>
+                                                                                                            <input name="responseid" type="hidden" value="{*}%CFResultsUiT.benny.c@gmail.tmt%Team 1"/>
+                                                                                                            <input name="courseid" type="hidden" value="CFResultsUiT.CS2104"/>
+                                                                                                            <input name="fsname" type="hidden" value="Second Session"/>
+                                                                                                            <input name="user" type="hidden" value="CFResultsUiT.instr"/>
+                                                                                                            <input name="showresponsecommentsto" type="hidden" value="GIVER,RECEIVER, INSTRUCTORS"/>
+                                                                                                            <input name="showresponsegiverto" type="hidden" value="GIVER,RECEIVER, INSTRUCTORS"/>
+                                                                                                         </form>
+                                                </li>
+                                             </ul>
+                                          </div>
+                                       </div>
+                                    </div>
+                                 </div>
+                              </div>
+                           </div>
+                        </div>
                         <div class="panel panel-default">
-                           <div class="panel-heading" data-target="#panelBodyCollapse-6" id="panelHeading-6" style="cursor: pointer;">
+                           <div class="panel-heading" data-target="#panelBodyCollapse-7" id="panelHeading-7" style="cursor: pointer;">
                               From:
                               <div class="middlealign profile-pic-icon-hover inline panel-heading-text" data-link="/page/studentProfilePic?studentemail={*}&courseid={*}&user=CFResultsUiT.instr" data-original-title="" title="">
                                  <strong>
@@ -2529,356 +2825,27 @@
                                                                         <input name="courseid" type="hidden" value="CFResultsUiT.CS2104"/>
                                                                         <input name="fsname" type="hidden" value="Second Session"/>
                                                                         <input name="moderatedstudent" type="hidden" value="CFResultsUiT.benny.c@gmail.tmt"/>
-=======
-                     </div>
-                     <div class="panel panel-primary">
-                           <div class="panel-heading" data-target="#panelBodyCollapse-6" id="panelHeading-6" style="cursor: pointer;">
-                              From:
-                              <div class="inline panel-heading-text">
-                                 <strong>
-                                    Team 1
-                                 </strong>
-                              </div>
-                              <div class="pull-right">
-                                 <form action="&#x2f;page&#x2f;instructorEditStudentFeedbackPage?user=CFResultsUiT.instr" class="inline" method="post" target="_blank">
-                                    <input class="btn btn-primary btn-xs" data-original-title="Edit the responses given by this student" data-toggle="tooltip" title="" type="submit" value="Moderate Responses"/>
-                                                                        <input name="courseid" type="hidden" value="CFResultsUiT.CS2104"/>
-                                                                        <input name="fsname" type="hidden" value="Second Session"/>
-                                                                        <input name="moderatedstudent" type="hidden" value="Team 1"/>
->>>>>>> 100efb69
                                                                      </form>
                                   
                                  <div class="display-icon" style="display:inline;">
                                     <span class="glyphicon glyphicon-chevron-up pull-right">
                                     </span>
                                  </div>
-<<<<<<< HEAD
                               </div>
                            </div>
-                           <div class="panel-collapse collapse in" id="panelBodyCollapse-6">
+                           <div class="panel-collapse collapse in" id="panelBodyCollapse-7">
                               <div class="panel-body">
                                  <i>
                                     There are no responses given by this user
                                  </i>
                               </div>
-=======
-                              </div>
-                           </div>
-                           <div class="panel-collapse collapse in" id="panelBodyCollapse-6">
-                              <div class="panel-body">
-                                 <div class="row ">
-                                    <div class="col-md-2">
-                                       <div class="col-md-12">
-                                          To:
-                                          <strong>
-                                             -
-                                          </strong>
-                                       </div>
-                                       <div class="col-md-12 text-muted small">
-                                          <br/>
-                                                                                    From: 
-        
-            
-            
-                Team 1
-                                       </div>
-                                    </div>
-                                    <div class="col-md-10">
-                                       <div class="panel panel-info">
-                                          <div class="panel-heading">
-                                             Question 12:
-                                             <span class="text-preserve-space">
-                                                Rate the class as a team 
-                                                <span style=" white-space: normal;">
-                                                   <a class="color_gray" data-less="[less]" data-more="[more]" href="javascript:;" id="questionAdditionalInfoButton-12-giver-2-recipient-1" onclick="toggleAdditionalQuestionInfo(&#39;12-giver-2-recipient-1&#39;)">
-                                                      [more]
-                                                   </a>
-                                                   <br/>
-                                                                                                      <span id="questionAdditionalInfo-12-giver-2-recipient-1" style="display:none;">
-                                                      Numerical-scale question:
-                                                      <br/>
-                                                                                                            Minimum value: 0. Increment: 5.0. Maximum value: 1000.
-                                                   </span>
-                                                </span>
-                                             </span>
-                                          </div>
-                                          <div class="panel-body">
-                                             <div style="clear:both; overflow: hidden">
-                                                <div class="pull-left text-preserve-space">
-                                                   0
-                                                </div>
-                                                <button class="btn btn-default btn-xs icon-button pull-right" data-original-title="Add comment" data-placement="top" data-toggle="tooltip" id="button_add_comment" onclick="showResponseCommentAddForm(1,2,1)" title="" type="button">
-                                                   <span class="glyphicon glyphicon-comment glyphicon-primary">
-                                                   </span>
-                                                </button>
-                                             </div>
-                                             <ul class="list-group" id="responseCommentTable-1-2-1" style="display:none">
-                                                <li class="list-group-item list-group-item-warning" id="showResponseCommentAddForm-1-2-1" style="display: none;">
-                                                   <form class="responseCommentAddForm">
-                                                      <div class="form-group form-inline">
-                                                         <div class="form-group text-muted">
-                                                            <p>
-                                                               Giver: Team 1
-                                                               <br/>
-                                                                                                                              Recipient: -
-                                                            </p>
-                                                            You may change comment&#39;s visibility using the visibility options on the right hand side.
-                                                         </div>
-                                                         <a class="btn btn-sm btn-info pull-right" id="frComment-visibility-options-trigger-1-2-1" onclick="toggleVisibilityEditForm(1,2,1)">
-                                                            <span class="glyphicon glyphicon-eye-close">
-                                                            </span>
-                                                            Show Visibility Options
-                                                         </a>
-                                                      </div>
-                                                      <div class="panel panel-default" id="visibility-options-1-2-1" style="display: none;">
-                                                         <div class="panel-heading">
-                                                            Visibility Options
-                                                         </div>
-                                                         <table class="table text-center" style="color: #000;">
-                                                            <tbody>
-                                                               <tr>
-                                                                  <th class="text-center">
-                                                                     User&#x2f;Group
-                                                                  </th>
-                                                                  <th class="text-center">
-                                                                     Can see your comment
-                                                                  </th>
-                                                                  <th class="text-center">
-                                                                     Can see your name
-                                                                  </th>
-                                                               </tr>
-                                                               <tr id="response-giver-1-2-1">
-                                                                  <td class="text-left">
-                                                                     <div data-original-title="Control what response giver can view" data-placement="top" data-toggle="tooltip" title="">
-                                                                        Response Giver
-                                                                     </div>
-                                                                  </td>
-                                                                  <td>
-                                                                     <input checked="checked" class="visibilityCheckbox answerCheckbox centered" name="receiverLeaderCheckbox" type="checkbox" value="GIVER"/>
-                                                                                                                                       </td>
-                                                                  <td>
-                                                                     <input checked="checked" class="visibilityCheckbox giverCheckbox" type="checkbox" value="GIVER"/>
-                                                                                                                                       </td>
-                                                               </tr>
-                                                               <tr id="response-students-1-2-1">
-                                                                  <td class="text-left">
-                                                                     <div data-original-title="Control what other students in this course can view" data-placement="top" data-toggle="tooltip" title="">
-                                                                        Other students in this course
-                                                                     </div>
-                                                                  </td>
-                                                                  <td>
-                                                                     <input checked="checked" class="visibilityCheckbox answerCheckbox" type="checkbox" value="STUDENTS"/>
-                                                                                                                                       </td>
-                                                                  <td>
-                                                                     <input checked="checked" class="visibilityCheckbox giverCheckbox" type="checkbox" value="STUDENTS"/>
-                                                                                                                                       </td>
-                                                               </tr>
-                                                               <tr id="response-instructors-1-2-1">
-                                                                  <td class="text-left">
-                                                                     <div data-original-title="Control what instructors can view" data-placement="top" data-toggle="tooltip" title="">
-                                                                        Instructors
-                                                                     </div>
-                                                                  </td>
-                                                                  <td>
-                                                                     <input checked="checked" class="visibilityCheckbox answerCheckbox" type="checkbox" value="INSTRUCTORS"/>
-                                                                                                                                       </td>
-                                                                  <td>
-                                                                     <input checked="checked" class="visibilityCheckbox giverCheckbox" type="checkbox" value="INSTRUCTORS"/>
-                                                                                                                                       </td>
-                                                               </tr>
-                                                            </tbody>
-                                                         </table>
-                                                      </div>
-                                                      <div class="form-group">
-                                                         <textarea class="form-control" id="responseCommentAddForm-1-2-1" name="responsecommenttext" placeholder="Your comment about this response" rows="3">
-                                                         </textarea>
-                                                      </div>
-                                                      <div class="col-sm-offset-5">
-                                                         <a class="btn btn-primary" href="&#x2f;page&#x2f;instructorFeedbackResponseCommentAdd" id="button_save_comment_for_add-1-2-1" type="button">
-                                                            Add
-                                                         </a>
-                                                         <input class="btn btn-default" onclick="return hideResponseCommentAddForm(1,2,1);" type="button" value="Cancel"/>
-                                                                                                               </div>
-                                                      <input name="questionid" type="hidden" value="{*}"/>
-                                                                                                            <input name="responseid" type="hidden" value="{*}%CFResultsUiT.alice.b@gmail.tmt%%GENERAL%"/>
-                                                                                                            <input name="courseid" type="hidden" value="CFResultsUiT.CS2104"/>
-                                                                                                            <input name="fsname" type="hidden" value="Second Session"/>
-                                                                                                            <input name="user" type="hidden" value="CFResultsUiT.instr"/>
-                                                                                                            <input name="showresponsecommentsto" type="hidden" value="GIVER,STUDENTS, INSTRUCTORS"/>
-                                                                                                            <input name="showresponsegiverto" type="hidden" value="GIVER,STUDENTS, INSTRUCTORS"/>
-                                                                                                         </form>
-                                                </li>
-                                             </ul>
-                                          </div>
-                                       </div>
-                                    </div>
-                                 </div>
-                                 <div class="row border-top-gray">
-                                    <div class="col-md-2">
-                                       <div class="col-md-12">
-                                          To:
-                                          <strong>
-                                             Team 1
-                                          </strong>
-                                       </div>
-                                       <div class="col-md-12 text-muted small">
-                                          <br/>
-                                                                                    From: 
-        
-            
-            
-                Team 1
-                                       </div>
-                                    </div>
-                                    <div class="col-md-10">
-                                       <div class="panel panel-info">
-                                          <div class="panel-heading">
-                                             Question 11:
-                                             <span class="text-preserve-space">
-                                                As a team, what do you think could have been done differently?
-                                             </span>
-                                          </div>
-                                          <div class="panel-body">
-                                             <div style="clear:both; overflow: hidden">
-                                                <div class="pull-left text-preserve-space">
-                                                   Response from benny to Team 1 (own team)
-                                                </div>
-                                                <button class="btn btn-default btn-xs icon-button pull-right" data-original-title="Add comment" data-placement="top" data-toggle="tooltip" id="button_add_comment" onclick="showResponseCommentAddForm(2,2,1)" title="" type="button">
-                                                   <span class="glyphicon glyphicon-comment glyphicon-primary">
-                                                   </span>
-                                                </button>
-                                             </div>
-                                             <ul class="list-group" id="responseCommentTable-2-2-1" style="display:none">
-                                                <li class="list-group-item list-group-item-warning" id="showResponseCommentAddForm-2-2-1" style="display: none;">
-                                                   <form class="responseCommentAddForm">
-                                                      <div class="form-group form-inline">
-                                                         <div class="form-group text-muted">
-                                                            <p>
-                                                               Giver: Team 1
-                                                               <br/>
-                                                                                                                              Recipient: Team 1
-                                                            </p>
-                                                            You may change comment&#39;s visibility using the visibility options on the right hand side.
-                                                         </div>
-                                                         <a class="btn btn-sm btn-info pull-right" id="frComment-visibility-options-trigger-2-2-1" onclick="toggleVisibilityEditForm(2,2,1)">
-                                                            <span class="glyphicon glyphicon-eye-close">
-                                                            </span>
-                                                            Show Visibility Options
-                                                         </a>
-                                                      </div>
-                                                      <div class="panel panel-default" id="visibility-options-2-2-1" style="display: none;">
-                                                         <div class="panel-heading">
-                                                            Visibility Options
-                                                         </div>
-                                                         <table class="table text-center" style="color: #000;">
-                                                            <tbody>
-                                                               <tr>
-                                                                  <th class="text-center">
-                                                                     User&#x2f;Group
-                                                                  </th>
-                                                                  <th class="text-center">
-                                                                     Can see your comment
-                                                                  </th>
-                                                                  <th class="text-center">
-                                                                     Can see your name
-                                                                  </th>
-                                                               </tr>
-                                                               <tr id="response-giver-2-2-1">
-                                                                  <td class="text-left">
-                                                                     <div data-original-title="Control what response giver can view" data-placement="top" data-toggle="tooltip" title="">
-                                                                        Response Giver
-                                                                     </div>
-                                                                  </td>
-                                                                  <td>
-                                                                     <input checked="checked" class="visibilityCheckbox answerCheckbox centered" name="receiverLeaderCheckbox" type="checkbox" value="GIVER"/>
-                                                                                                                                       </td>
-                                                                  <td>
-                                                                     <input checked="checked" class="visibilityCheckbox giverCheckbox" type="checkbox" value="GIVER"/>
-                                                                                                                                       </td>
-                                                               </tr>
-                                                               <tr id="response-instructors-2-2-1">
-                                                                  <td class="text-left">
-                                                                     <div data-original-title="Control what instructors can view" data-placement="top" data-toggle="tooltip" title="">
-                                                                        Instructors
-                                                                     </div>
-                                                                  </td>
-                                                                  <td>
-                                                                     <input checked="checked" class="visibilityCheckbox answerCheckbox" type="checkbox" value="INSTRUCTORS"/>
-                                                                                                                                       </td>
-                                                                  <td>
-                                                                     <input checked="checked" class="visibilityCheckbox giverCheckbox" type="checkbox" value="INSTRUCTORS"/>
-                                                                                                                                       </td>
-                                                               </tr>
-                                                            </tbody>
-                                                         </table>
-                                                      </div>
-                                                      <div class="form-group">
-                                                         <textarea class="form-control" id="responseCommentAddForm-2-2-1" name="responsecommenttext" placeholder="Your comment about this response" rows="3">
-                                                         </textarea>
-                                                      </div>
-                                                      <div class="col-sm-offset-5">
-                                                         <a class="btn btn-primary" href="&#x2f;page&#x2f;instructorFeedbackResponseCommentAdd" id="button_save_comment_for_add-2-2-1" type="button">
-                                                            Add
-                                                         </a>
-                                                         <input class="btn btn-default" onclick="return hideResponseCommentAddForm(2,2,1);" type="button" value="Cancel"/>
-                                                                                                               </div>
-                                                      <input name="questionid" type="hidden" value="{*}"/>
-                                                                                                            <input name="responseid" type="hidden" value="{*}%CFResultsUiT.benny.c@gmail.tmt%Team 1"/>
-                                                                                                            <input name="courseid" type="hidden" value="CFResultsUiT.CS2104"/>
-                                                                                                            <input name="fsname" type="hidden" value="Second Session"/>
-                                                                                                            <input name="user" type="hidden" value="CFResultsUiT.instr"/>
-                                                                                                            <input name="showresponsecommentsto" type="hidden" value="GIVER,RECEIVER, INSTRUCTORS"/>
-                                                                                                            <input name="showresponsegiverto" type="hidden" value="GIVER,RECEIVER, INSTRUCTORS"/>
-                                                                                                         </form>
-                                                </li>
-                                             </ul>
-                                          </div>
-                                       </div>
-                                    </div>
-                                 </div>
-                              </div>
-                           </div>
-                        </div>
-                     <div class="panel panel-default">
-                        <div class="panel-heading" data-target="#panelBodyCollapse-7" id="panelHeading-7" style="cursor: pointer;">
-                           From:
-                           <div class="middlealign profile-pic-icon-hover inline panel-heading-text" data-link="&#x2f;page&#x2f;studentProfilePic?studentemail={*}&amp;courseid={*}&amp;user=CFResultsUiT.instr" data-original-title="" title="">
-                              <strong>
-                                 Benny Charles (Team 1)
-                              </strong>
-                              <img alt="No Image Given" class="hidden profile-pic-icon-hidden" src=""/>
-                                                            <a href="mailto:CFResultsUiT.benny.c@gmail.tmt">
-                                 [CFResultsUiT.benny.c@gmail.tmt]
-                              </a>
-                           </div>
-                           <div class="pull-right">
-                              <form action="&#x2f;page&#x2f;instructorEditStudentFeedbackPage?user=CFResultsUiT.instr" class="inline" method="post" target="_blank">
-                                 <input class="btn btn-default btn-xs" data-original-title="Edit the responses given by this student" data-toggle="tooltip" title="" type="submit" value="Moderate Responses"/>
-                                                                  <input name="courseid" type="hidden" value="CFResultsUiT.CS2104"/>
-                                                                  <input name="fsname" type="hidden" value="Second Session"/>
-                                                                  <input name="moderatedstudent" type="hidden" value="CFResultsUiT.benny.c@gmail.tmt"/>
-                                                               </form>
-                               
-                              <div class="display-icon" style="display:inline;">
-                                 <span class="glyphicon glyphicon-chevron-up pull-right">
-                                 </span>
-                              </div>
-                           </div>
-                        </div>
-                        <div class="panel-collapse collapse in" id="panelBodyCollapse-7">
-                           <div class="panel-body">
-                              <i>
-                                 There are no responses given by this user
-                              </i>
->>>>>>> 100efb69
                            </div>
                         </div>
                      </div>
                   </div>
                </div>
-<<<<<<< HEAD
                <div class="panel panel-warning">
-                  <div class="panel-heading" data-target="#panelBodyCollapse-7" id="panelHeading-7" style="cursor: pointer;">
+                  <div class="panel-heading" data-target="#panelBodyCollapse-8" id="panelHeading-8" style="cursor: pointer;">
                      <div class="inline panel-heading-text">
                         <strong>
                            Team 2
@@ -2893,10 +2860,10 @@
                         </span>
                      </div>
                   </div>
-                  <div class="panel-collapse collapse in" id="panelBodyCollapse-7">
+                  <div class="panel-collapse collapse in" id="panelBodyCollapse-8">
                      <div class="panel-body background-color-warning">
                         <div class="panel panel-default">
-                           <div class="panel-heading" data-target="#panelBodyCollapse-8" id="panelHeading-8" style="cursor: pointer;">
+                           <div class="panel-heading" data-target="#panelBodyCollapse-9" id="panelHeading-9" style="cursor: pointer;">
                               From:
                               <div class="middlealign profile-pic-icon-hover inline panel-heading-text" data-link="/page/studentProfilePic?studentemail={*}&courseid={*}&user=CFResultsUiT.instr" data-original-title="" title="">
                                  <strong>
@@ -2921,7 +2888,7 @@
                                  </div>
                               </div>
                            </div>
-                           <div class="panel-collapse collapse in" id="panelBodyCollapse-8">
+                           <div class="panel-collapse collapse in" id="panelBodyCollapse-9">
                               <div class="panel-body">
                                  <i>
                                     There are no responses given by this user
@@ -2930,7 +2897,7 @@
                            </div>
                         </div>
                         <div class="panel panel-default">
-                           <div class="panel-heading" data-target="#panelBodyCollapse-9" id="panelHeading-9" style="cursor: pointer;">
+                           <div class="panel-heading" data-target="#panelBodyCollapse-10" id="panelHeading-10" style="cursor: pointer;">
                               From:
                               <div class="middlealign profile-pic-icon-hover inline panel-heading-text" data-link="/page/studentProfilePic?studentemail={*}&courseid={*}&user=CFResultsUiT.instr" data-original-title="" title="">
                                  <strong>
@@ -2955,7 +2922,7 @@
                                  </div>
                               </div>
                            </div>
-                           <div class="panel-collapse collapse in" id="panelBodyCollapse-9">
+                           <div class="panel-collapse collapse in" id="panelBodyCollapse-10">
                               <div class="panel-body">
                                  <i>
                                     There are no responses given by this user
@@ -2964,7 +2931,7 @@
                            </div>
                         </div>
                         <div class="panel panel-default">
-                           <div class="panel-heading" data-target="#panelBodyCollapse-10" id="panelHeading-10" style="cursor: pointer;">
+                           <div class="panel-heading" data-target="#panelBodyCollapse-11" id="panelHeading-11" style="cursor: pointer;">
                               From:
                               <div class="middlealign profile-pic-icon-hover inline panel-heading-text" data-link="/page/studentProfilePic?studentemail={*}&courseid={*}&user=CFResultsUiT.instr" data-original-title="" title="">
                                  <strong>
@@ -2989,7 +2956,7 @@
                                  </div>
                               </div>
                            </div>
-                           <div class="panel-collapse collapse in" id="panelBodyCollapse-10">
+                           <div class="panel-collapse collapse in" id="panelBodyCollapse-11">
                               <div class="panel-body">
                                  <i>
                                     There are no responses given by this user
@@ -2998,7 +2965,7 @@
                            </div>
                         </div>
                         <div class="panel panel-default">
-                           <div class="panel-heading" data-target="#panelBodyCollapse-11" id="panelHeading-11" style="cursor: pointer;">
+                           <div class="panel-heading" data-target="#panelBodyCollapse-12" id="panelHeading-12" style="cursor: pointer;">
                               From:
                               <div class="middlealign profile-pic-icon-hover inline panel-heading-text" data-link="/page/studentProfilePic?studentemail={*}&courseid={*}&user=CFResultsUiT.instr" data-original-title="" title="">
                                  <strong>
@@ -3023,166 +2990,12 @@
                                  </div>
                               </div>
                            </div>
-                           <div class="panel-collapse collapse in" id="panelBodyCollapse-11">
+                           <div class="panel-collapse collapse in" id="panelBodyCollapse-12">
                               <div class="panel-body">
                                  <i>
                                     There are no responses given by this user
                                  </i>
                               </div>
-=======
-            </div>
-            <div class="panel panel-warning">
-               <div class="panel-heading" data-target="#panelBodyCollapse-8" id="panelHeading-8" style="cursor: pointer;">
-                  <div class="inline panel-heading-text">
-                     <strong>
-                        Team 2
-                     </strong>
-                  </div>
-                  <div class="pull-right">
-                     <a class="btn btn-warning btn-xs" data-original-title="Collapse or expand all student panels. You can also click on the panel heading to toggle each one individually." data-toggle="tooltip" id="collapse-panels-button-team-2" title="">
-                        Collapse Students
-                     </a>
-                      
-                     <span class="glyphicon glyphicon-chevron-up">
-                     </span>
-                  </div>
-               </div>
-               <div class="panel-collapse collapse in" id="panelBodyCollapse-8">
-                  <div class="panel-body background-color-warning">
-                     <div class="panel panel-default">
-                        <div class="panel-heading" data-target="#panelBodyCollapse-9" id="panelHeading-9" style="cursor: pointer;">
-                           From:
-                           <div class="middlealign profile-pic-icon-hover inline panel-heading-text" data-link="&#x2f;page&#x2f;studentProfilePic?studentemail={*}&amp;courseid={*}&amp;user=CFResultsUiT.instr" data-original-title="" title="">
-                              <strong>
-                                 Charlie Dávis (Team 2)
-                              </strong>
-                              <img alt="No Image Given" class="hidden profile-pic-icon-hidden" src=""/>
-                                                            <a href="mailto:CFResultsUiT.charlie.d@gmail.tmt">
-                                 [CFResultsUiT.charlie.d@gmail.tmt]
-                              </a>
-                           </div>
-                           <div class="pull-right">
-                              <form action="&#x2f;page&#x2f;instructorEditStudentFeedbackPage?user=CFResultsUiT.instr" class="inline" method="post" target="_blank">
-                                 <input class="btn btn-default btn-xs" data-original-title="Edit the responses given by this student" data-toggle="tooltip" title="" type="submit" value="Moderate Responses"/>
-                                                                  <input name="courseid" type="hidden" value="CFResultsUiT.CS2104"/>
-                                                                  <input name="fsname" type="hidden" value="Second Session"/>
-                                                                  <input name="moderatedstudent" type="hidden" value="CFResultsUiT.charlie.d@gmail.tmt"/>
-                                                               </form>
-                               
-                              <div class="display-icon" style="display:inline;">
-                                 <span class="glyphicon glyphicon-chevron-up pull-right">
-                                 </span>
-                              </div>
-                           </div>
-                        </div>
-                        <div class="panel-collapse collapse in" id="panelBodyCollapse-9">
-                           <div class="panel-body">
-                              <i>
-                                 There are no responses given by this user
-                              </i>
-                           </div>
-                        </div>
-                     </div>
-                     <div class="panel panel-default">
-                        <div class="panel-heading" data-target="#panelBodyCollapse-10" id="panelHeading-10" style="cursor: pointer;">
-                           From:
-                           <div class="middlealign profile-pic-icon-hover inline panel-heading-text" data-link="&#x2f;page&#x2f;studentProfilePic?studentemail={*}&amp;courseid={*}&amp;user=CFResultsUiT.instr" data-original-title="" title="">
-                              <strong>
-                                 Danny Engrid (Team 2)
-                              </strong>
-                              <img alt="No Image Given" class="hidden profile-pic-icon-hidden" src=""/>
-                                                            <a href="mailto:CFResultsUiT.danny.e@gmail.tmt">
-                                 [CFResultsUiT.danny.e@gmail.tmt]
-                              </a>
-                           </div>
-                           <div class="pull-right">
-                              <form action="&#x2f;page&#x2f;instructorEditStudentFeedbackPage?user=CFResultsUiT.instr" class="inline" method="post" target="_blank">
-                                 <input class="btn btn-default btn-xs" data-original-title="Edit the responses given by this student" data-toggle="tooltip" title="" type="submit" value="Moderate Responses"/>
-                                                                  <input name="courseid" type="hidden" value="CFResultsUiT.CS2104"/>
-                                                                  <input name="fsname" type="hidden" value="Second Session"/>
-                                                                  <input name="moderatedstudent" type="hidden" value="CFResultsUiT.danny.e@gmail.tmt"/>
-                                                               </form>
-                               
-                              <div class="display-icon" style="display:inline;">
-                                 <span class="glyphicon glyphicon-chevron-up pull-right">
-                                 </span>
-                              </div>
-                           </div>
-                        </div>
-                        <div class="panel-collapse collapse in" id="panelBodyCollapse-10">
-                           <div class="panel-body">
-                              <i>
-                                 There are no responses given by this user
-                              </i>
-                           </div>
-                        </div>
-                     </div>
-                     <div class="panel panel-default">
-                        <div class="panel-heading" data-target="#panelBodyCollapse-11" id="panelHeading-11" style="cursor: pointer;">
-                           From:
-                           <div class="middlealign profile-pic-icon-hover inline panel-heading-text" data-link="&#x2f;page&#x2f;studentProfilePic?studentemail={*}&amp;courseid={*}&amp;user=CFResultsUiT.instr" data-original-title="" title="">
-                              <strong>
-                                 Drop out (Team 2)
-                              </strong>
-                              <img alt="No Image Given" class="hidden profile-pic-icon-hidden" src=""/>
-                                                            <a href="mailto:drop.out@gmail.tmt">
-                                 [drop.out@gmail.tmt]
-                              </a>
-                           </div>
-                           <div class="pull-right">
-                              <form action="&#x2f;page&#x2f;instructorEditStudentFeedbackPage?user=CFResultsUiT.instr" class="inline" method="post" target="_blank">
-                                 <input class="btn btn-default btn-xs" data-original-title="Edit the responses given by this student" data-toggle="tooltip" title="" type="submit" value="Moderate Responses"/>
-                                                                  <input name="courseid" type="hidden" value="CFResultsUiT.CS2104"/>
-                                                                  <input name="fsname" type="hidden" value="Second Session"/>
-                                                                  <input name="moderatedstudent" type="hidden" value="drop.out@gmail.tmt"/>
-                                                               </form>
-                               
-                              <div class="display-icon" style="display:inline;">
-                                 <span class="glyphicon glyphicon-chevron-up pull-right">
-                                 </span>
-                              </div>
-                           </div>
-                        </div>
-                        <div class="panel-collapse collapse in" id="panelBodyCollapse-11">
-                           <div class="panel-body">
-                              <i>
-                                 There are no responses given by this user
-                              </i>
-                           </div>
-                        </div>
-                     </div>
-                     <div class="panel panel-default">
-                        <div class="panel-heading" data-target="#panelBodyCollapse-12" id="panelHeading-12" style="cursor: pointer;">
-                           From:
-                           <div class="middlealign profile-pic-icon-hover inline panel-heading-text" data-link="&#x2f;page&#x2f;studentProfilePic?studentemail={*}&amp;courseid={*}&amp;user=CFResultsUiT.instr" data-original-title="" title="">
-                              <strong>
-                                 Extra guy (Team 2)
-                              </strong>
-                              <img alt="No Image Given" class="hidden profile-pic-icon-hidden" src=""/>
-                                                            <a href="mailto:extra.guy@gmail.tmt">
-                                 [extra.guy@gmail.tmt]
-                              </a>
-                           </div>
-                           <div class="pull-right">
-                              <form action="&#x2f;page&#x2f;instructorEditStudentFeedbackPage?user=CFResultsUiT.instr" class="inline" method="post" target="_blank">
-                                 <input class="btn btn-default btn-xs" data-original-title="Edit the responses given by this student" data-toggle="tooltip" title="" type="submit" value="Moderate Responses"/>
-                                                                  <input name="courseid" type="hidden" value="CFResultsUiT.CS2104"/>
-                                                                  <input name="fsname" type="hidden" value="Second Session"/>
-                                                                  <input name="moderatedstudent" type="hidden" value="extra.guy@gmail.tmt"/>
-                                                               </form>
-                               
-                              <div class="display-icon" style="display:inline;">
-                                 <span class="glyphicon glyphicon-chevron-up pull-right">
-                                 </span>
-                              </div>
-                           </div>
-                        </div>
-                        <div class="panel-collapse collapse in" id="panelBodyCollapse-12">
-                           <div class="panel-body">
-                              <i>
-                                 There are no responses given by this user
-                              </i>
->>>>>>> 100efb69
                            </div>
                         </div>
                      </div>
@@ -3191,9 +3004,8 @@
             </div>
          </div>
       </div>
-<<<<<<< HEAD
       <div class="panel panel-success">
-         <div class="panel-heading" data-target="#panelBodyCollapse-12" id="panelHeading-12" style="cursor: pointer;">
+         <div class="panel-heading" data-target="#panelBodyCollapse-13" id="panelHeading-13" style="cursor: pointer;">
             <div class="row">
                <div class="col-sm-9 panel-heading-text">
                   <strong>
@@ -3201,38 +3013,6 @@
                   </strong>
                </div>
                <div class="col-sm-3">
-=======
-   </div>
-   <div class="panel panel-success">
-      <div class="panel-heading" data-target="#panelBodyCollapse-13" id="panelHeading-13" style="cursor: pointer;">
-         <div class="row">
-            <div class="col-sm-9 panel-heading-text">
-               <strong>
-                  Section B
-               </strong>
-            </div>
-            <div class="col-sm-3">
-               <div class="pull-right">
-                  <a class="btn btn-success btn-xs" data-original-title="Collapse or expand all team panels. You can also click on the panel heading to toggle each one individually." data-toggle="tooltip" id="collapse-panels-button-section-1" title="">
-                     Collapse Teams
-                  </a>
-                   
-                  <span class="glyphicon glyphicon-chevron-up">
-                  </span>
-               </div>
-            </div>
-         </div>
-      </div>
-      <div class="panel-collapse collapse in" id="panelBodyCollapse-13">
-         <div class="panel-body" id="sectionBody-1">
-            <div class="panel panel-warning">
-               <div class="panel-heading" data-target="#panelBodyCollapse-14" id="panelHeading-14" style="cursor: pointer;">
-                  <div class="inline panel-heading-text">
-                     <strong>
-                        Team 3
-                     </strong>
-                  </div>
->>>>>>> 100efb69
                   <div class="pull-right">
                      <a class="btn btn-success btn-xs" data-original-title="Collapse or expand all team panels. You can also click on the panel heading to toggle each one individually." data-toggle="tooltip" id="collapse-panels-button-section-1" title="">
                         Collapse Teams
@@ -3242,13 +3022,12 @@
                      </span>
                   </div>
                </div>
-<<<<<<< HEAD
             </div>
          </div>
-         <div class="panel-collapse collapse in" id="panelBodyCollapse-12">
+         <div class="panel-collapse collapse in" id="panelBodyCollapse-13">
             <div class="panel-body" id="sectionBody-1">
                <div class="panel panel-warning">
-                  <div class="panel-heading" data-target="#panelBodyCollapse-13" id="panelHeading-13" style="cursor: pointer;">
+                  <div class="panel-heading" data-target="#panelBodyCollapse-14" id="panelHeading-14" style="cursor: pointer;">
                      <div class="inline panel-heading-text">
                         <strong>
                            Team 3
@@ -3263,10 +3042,10 @@
                         </span>
                      </div>
                   </div>
-                  <div class="panel-collapse collapse in" id="panelBodyCollapse-13">
+                  <div class="panel-collapse collapse in" id="panelBodyCollapse-14">
                      <div class="panel-body background-color-warning">
                         <div class="panel panel-default">
-                           <div class="panel-heading" data-target="#panelBodyCollapse-14" id="panelHeading-14" style="cursor: pointer;">
+                           <div class="panel-heading" data-target="#panelBodyCollapse-15" id="panelHeading-15" style="cursor: pointer;">
                               From:
                               <div class="middlealign profile-pic-icon-hover inline panel-heading-text" data-link="/page/studentProfilePic?studentemail={*}&courseid={*}&user=CFResultsUiT.instr" data-original-title="" title="">
                                  <strong>
@@ -3291,47 +3070,12 @@
                                  </div>
                               </div>
                            </div>
-                           <div class="panel-collapse collapse in" id="panelBodyCollapse-14">
+                           <div class="panel-collapse collapse in" id="panelBodyCollapse-15">
                               <div class="panel-body">
                                  <i>
                                     There are no responses given by this user
                                  </i>
                               </div>
-=======
-               <div class="panel-collapse collapse in" id="panelBodyCollapse-14">
-                  <div class="panel-body background-color-warning">
-                     <div class="panel panel-default">
-                        <div class="panel-heading" data-target="#panelBodyCollapse-15" id="panelHeading-15" style="cursor: pointer;">
-                           From:
-                           <div class="middlealign profile-pic-icon-hover inline panel-heading-text" data-link="&#x2f;page&#x2f;studentProfilePic?studentemail={*}&amp;courseid={*}&amp;user=CFResultsUiT.instr" data-original-title="" title="">
-                              <strong>
-                                 Emily (Team 3)
-                              </strong>
-                              <img alt="No Image Given" class="hidden profile-pic-icon-hidden" src=""/>
-                                                            <a href="mailto:CFResultsUiT.emily.f@gmail.tmt">
-                                 [CFResultsUiT.emily.f@gmail.tmt]
-                              </a>
-                           </div>
-                           <div class="pull-right">
-                              <form action="&#x2f;page&#x2f;instructorEditStudentFeedbackPage?user=CFResultsUiT.instr" class="inline" method="post" target="_blank">
-                                 <input class="btn btn-default btn-xs" data-original-title="Edit the responses given by this student" data-toggle="tooltip" title="" type="submit" value="Moderate Responses"/>
-                                                                  <input name="courseid" type="hidden" value="CFResultsUiT.CS2104"/>
-                                                                  <input name="fsname" type="hidden" value="Second Session"/>
-                                                                  <input name="moderatedstudent" type="hidden" value="CFResultsUiT.emily.f@gmail.tmt"/>
-                                                               </form>
-                               
-                              <div class="display-icon" style="display:inline;">
-                                 <span class="glyphicon glyphicon-chevron-up pull-right">
-                                 </span>
-                              </div>
-                           </div>
-                        </div>
-                        <div class="panel-collapse collapse in" id="panelBodyCollapse-15">
-                           <div class="panel-body">
-                              <i>
-                                 There are no responses given by this user
-                              </i>
->>>>>>> 100efb69
                            </div>
                         </div>
                      </div>
@@ -3340,9 +3084,8 @@
             </div>
          </div>
       </div>
-<<<<<<< HEAD
       <div class="panel panel-warning">
-         <div class="panel-heading ajax_response_rate_auto" data-target="#panelBodyCollapse-15" id="panelHeading-15" style="cursor: pointer;">
+         <div class="panel-heading ajax_response_rate_auto" data-target="#panelBodyCollapse-16" id="panelHeading-16" style="cursor: pointer;">
             <form action="/page/instructorFeedbackResultsPage" class="responseRateForm" id="responseRate" style="display:none;">
                <input name="courseid" type="hidden" value="CFResultsUiT.CS2104"/>
                               <input name="fsname" type="hidden" value="Second Session"/>
@@ -3355,7 +3098,7 @@
             </div>
             Participants who have not responded to any question
          </div>
-         <div class="panel-collapse collapse in" id="panelBodyCollapse-15" style="height: auto;">
+         <div class="panel-collapse collapse in" id="panelBodyCollapse-16" style="height: auto;">
             <div class="panel-body padding-0">
                <table class="table table-striped table-bordered margin-0">
                   <thead class="background-color-medium-gray text-color-gray font-weight-normal">
@@ -3459,126 +3202,6 @@
                   </tbody>
                </table>
             </div>
-=======
-   </div>
-   <div class="panel panel-warning">
-      <div class="panel-heading ajax_response_rate_auto" data-target="#panelBodyCollapse-16" id="panelHeading-16" style="cursor: pointer;">
-         <form action="&#x2f;page&#x2f;instructorFeedbackResultsPage" class="responseRateForm" id="responseRate" style="display:none;">
-            <input name="courseid" type="hidden" value="CFResultsUiT.CS2104"/>
-                        <input name="fsname" type="hidden" value="Second Session"/>
-                        <input name="user" type="hidden" value="CFResultsUiT.instr"/>
-                        <input name="questionnum" type="hidden" value="-1"/>
-                     </form>
-         <div class="display-icon pull-right">
-            <span class="glyphicon pull-right glyphicon-chevron-up">
-            </span>
-         </div>
-         Participants who have not responded to any question
-      </div>
-      <div class="panel-collapse collapse in" id="panelBodyCollapse-16" style="height: auto;">
-         <div class="panel-body padding-0">
-            <table class="table table-striped table-bordered margin-0">
-               <thead class="background-color-medium-gray text-color-gray font-weight-normal">
-                  <tr>
-                     <th class="button-sort-ascending" id="button_sortFromTeam" onclick="toggleSort(this,1)" style="width: 30%;">
-                        Team
-                        <span class="icon-sort unsorted">
-                        </span>
-                     </th>
-                     <th class="button-sort-none" id="button_sortTo" onclick="toggleSort(this,2)" style="width: 30%;">
-                        Name
-                        <span class="icon-sort unsorted">
-                        </span>
-                     </th>
-                     <th>
-                        Actions
-                     </th>
-                  </tr>
-               </thead>
-               <tbody>
-                  <tr>
-                     <td>
-                        Team 2
-                     </td>
-                     <td>
-                        Charlie Dávis
-                     </td>
-                     <td>
-                        <form action="&#x2f;page&#x2f;instructorEditStudentFeedbackPage?user=CFResultsUiT.instr" class="inline" method="post" target="_blank">
-                           <input class="btn btn-default btn-xs" data-original-title="Edit the responses given by this student" data-toggle="tooltip" title="" type="submit" value="Submit Responses"/>
-                                                      <input name="courseid" type="hidden" value="CFResultsUiT.CS2104"/>
-                                                      <input name="fsname" type="hidden" value="Second Session"/>
-                                                      <input name="moderatedstudent" type="hidden" value="CFResultsUiT.charlie.d@gmail.tmt"/>
-                                                   </form>
-                     </td>
-                  </tr>
-                  <tr>
-                     <td>
-                        Team 2
-                     </td>
-                     <td>
-                        Danny Engrid
-                     </td>
-                     <td>
-                        <form action="&#x2f;page&#x2f;instructorEditStudentFeedbackPage?user=CFResultsUiT.instr" class="inline" method="post" target="_blank">
-                           <input class="btn btn-default btn-xs" data-original-title="Edit the responses given by this student" data-toggle="tooltip" title="" type="submit" value="Submit Responses"/>
-                                                      <input name="courseid" type="hidden" value="CFResultsUiT.CS2104"/>
-                                                      <input name="fsname" type="hidden" value="Second Session"/>
-                                                      <input name="moderatedstudent" type="hidden" value="CFResultsUiT.danny.e@gmail.tmt"/>
-                                                   </form>
-                     </td>
-                  </tr>
-                  <tr>
-                     <td>
-                        Team 2
-                     </td>
-                     <td>
-                        Drop out
-                     </td>
-                     <td>
-                        <form action="&#x2f;page&#x2f;instructorEditStudentFeedbackPage?user=CFResultsUiT.instr" class="inline" method="post" target="_blank">
-                           <input class="btn btn-default btn-xs" data-original-title="Edit the responses given by this student" data-toggle="tooltip" title="" type="submit" value="Submit Responses"/>
-                                                      <input name="courseid" type="hidden" value="CFResultsUiT.CS2104"/>
-                                                      <input name="fsname" type="hidden" value="Second Session"/>
-                                                      <input name="moderatedstudent" type="hidden" value="drop.out@gmail.tmt"/>
-                                                   </form>
-                     </td>
-                  </tr>
-                  <tr>
-                     <td>
-                        Team 2
-                     </td>
-                     <td>
-                        Extra guy
-                     </td>
-                     <td>
-                        <form action="&#x2f;page&#x2f;instructorEditStudentFeedbackPage?user=CFResultsUiT.instr" class="inline" method="post" target="_blank">
-                           <input class="btn btn-default btn-xs" data-original-title="Edit the responses given by this student" data-toggle="tooltip" title="" type="submit" value="Submit Responses"/>
-                                                      <input name="courseid" type="hidden" value="CFResultsUiT.CS2104"/>
-                                                      <input name="fsname" type="hidden" value="Second Session"/>
-                                                      <input name="moderatedstudent" type="hidden" value="extra.guy@gmail.tmt"/>
-                                                   </form>
-                     </td>
-                  </tr>
-                  <tr>
-                     <td>
-                        Team 3
-                     </td>
-                     <td>
-                        Emily
-                     </td>
-                     <td>
-                        <form action="&#x2f;page&#x2f;instructorEditStudentFeedbackPage?user=CFResultsUiT.instr" class="inline" method="post" target="_blank">
-                           <input class="btn btn-default btn-xs" data-original-title="Edit the responses given by this student" data-toggle="tooltip" title="" type="submit" value="Submit Responses"/>
-                                                      <input name="courseid" type="hidden" value="CFResultsUiT.CS2104"/>
-                                                      <input name="fsname" type="hidden" value="Second Session"/>
-                                                      <input name="moderatedstudent" type="hidden" value="CFResultsUiT.emily.f@gmail.tmt"/>
-                                                   </form>
-                     </td>
-                  </tr>
-               </tbody>
-            </table>
->>>>>>> 100efb69
          </div>
       </div>
    </div>
