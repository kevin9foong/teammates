--- conflicted
+++ resolved
@@ -96,7 +96,7 @@
                             </select>
                         </div>
                     </div>
-                </div><div style="top: 238px; left: 366px; display: block;" class="tooltip fade top in"><div class="tooltip-arrow"></div><div class="tooltip-inner">View results in different formats</div></div>
+                </div><div style="top: 238px; left: 249px; display: block;" class="tooltip fade top in"><div class="tooltip-arrow"></div><div class="tooltip-inner">View results in different formats</div></div>
                 <div data-original-title="Filter the results in the current view" class="col-sm-5" data-toggle="tooltip" title="">
                     <div class="form-group">
                         <label for="viewSelect" class="col-sm-2 control-label">
@@ -478,8 +478,6 @@
             
             <div class="panel panel-info">
                 <div style="cursor: pointer;" data-target="#panelBodyCollapse-5" class="panel-heading">
-<<<<<<< HEAD
-=======
                     <form style="display:none;" id="seeMore-5" class="seeMoreForm-5" action="/page/instructorFeedbackResultsPage">
                         <input name="courseid" value="CFResultsUiT.CS2104" type="hidden">
                         <input name="fsname" value="First Session" type="hidden">
@@ -534,7 +532,6 @@
             
             <div class="panel panel-info">
                 <div style="cursor: pointer;" data-target="#panelBodyCollapse-7" class="panel-heading">
->>>>>>> 7a17ad72
                     <form style="display:none;" id="seeMore-7" class="seeMoreForm-7" action="/page/instructorFeedbackResultsPage">
                         <input name="courseid" value="CFResultsUiT.CS2104" type="hidden">
                         <input name="fsname" value="First Session" type="hidden">
@@ -554,13 +551,8 @@
 <ul style="list-style-type: disc;margin-left: 20px;"><li>FlexiCommand</li><li>PowerSearch</li><li>GoodUI</li><li>Google Integration</li></ul></span>
 </span></span>
                 </div>
-<<<<<<< HEAD
-                <div id="panelBodyCollapse-5" class="panel-collapse collapse in">
-                <div class="panel-body padding-0" id="questionBody-4">
-=======
                 <div id="panelBodyCollapse-7" class="panel-collapse collapse in">
                 <div class="panel-body padding-0" id="questionBody-6">
->>>>>>> 7a17ad72
                                     
                     <div class="resultStatistics">
                         <div class="panel-body">
@@ -681,11 +673,7 @@
             </div>
             
             <div class="panel panel-info">
-<<<<<<< HEAD
-                <div style="cursor: pointer;" data-target="#panelBodyCollapse-6" class="panel-heading">
-=======
                 <div style="cursor: pointer;" data-target="#panelBodyCollapse-8" class="panel-heading">
->>>>>>> 7a17ad72
                     <form style="display:none;" id="seeMore-8" class="seeMoreForm-8" action="/page/instructorFeedbackResultsPage">
                         <input name="courseid" value="CFResultsUiT.CS2104" type="hidden">
                         <input name="fsname" value="First Session" type="hidden">
@@ -705,13 +693,8 @@
 <ul style="list-style-type: disc;margin-left: 20px;"><li>FlexiCommand</li><li>PowerSearch</li><li>GoodUI</li><li>Google Integration</li></ul></span>
 </span></span>
                 </div>
-<<<<<<< HEAD
-                <div id="panelBodyCollapse-6" class="panel-collapse collapse in">
-                <div class="panel-body padding-0" id="questionBody-5">
-=======
                 <div id="panelBodyCollapse-8" class="panel-collapse collapse in">
                 <div class="panel-body padding-0" id="questionBody-7">
->>>>>>> 7a17ad72
                                     
                     <div class="resultStatistics">
                         <div class="panel-body">
@@ -832,11 +815,7 @@
             </div>
             
             <div class="panel panel-info">
-<<<<<<< HEAD
-                <div style="cursor: pointer;" data-target="#panelBodyCollapse-7" class="panel-heading">
-=======
                 <div style="cursor: pointer;" data-target="#panelBodyCollapse-9" class="panel-heading">
->>>>>>> 7a17ad72
                     <form style="display:none;" id="seeMore-9" class="seeMoreForm-9" action="/page/instructorFeedbackResultsPage">
                         <input name="courseid" value="CFResultsUiT.CS2104" type="hidden">
                         <input name="fsname" value="First Session" type="hidden">
@@ -856,13 +835,8 @@
 <br>The options for this question is automatically generated from the list of all students in this course.</span>
 </span></span>
                 </div>
-<<<<<<< HEAD
-                <div id="panelBodyCollapse-7" class="panel-collapse collapse in">
-                <div class="panel-body padding-0" id="questionBody-6">
-=======
                 <div id="panelBodyCollapse-9" class="panel-collapse collapse in">
                 <div class="panel-body padding-0" id="questionBody-8">
->>>>>>> 7a17ad72
                                     
                     <div class="resultStatistics">
                         <div class="panel-body">
@@ -953,11 +927,7 @@
             </div>
             
             <div class="panel panel-info">
-<<<<<<< HEAD
-                <div style="cursor: pointer;" data-target="#panelBodyCollapse-8" class="panel-heading">
-=======
                 <div style="cursor: pointer;" data-target="#panelBodyCollapse-10" class="panel-heading">
->>>>>>> 7a17ad72
                     <form style="display:none;" id="seeMore-10" class="seeMoreForm-10" action="/page/instructorFeedbackResultsPage">
                         <input name="courseid" value="CFResultsUiT.CS2104" type="hidden">
                         <input name="fsname" value="First Session" type="hidden">
@@ -977,13 +947,8 @@
 <br>The options for this question is automatically generated from the list of all teams in this course.</span>
 </span></span>
                 </div>
-<<<<<<< HEAD
-                <div id="panelBodyCollapse-8" class="panel-collapse collapse in">
-                <div class="panel-body padding-0" id="questionBody-7">
-=======
                 <div id="panelBodyCollapse-10" class="panel-collapse collapse in">
                 <div class="panel-body padding-0" id="questionBody-9">
->>>>>>> 7a17ad72
                                     
                     <div class="resultStatistics">
                         <div class="panel-body">
@@ -1074,11 +1039,7 @@
             </div>
             
             <div class="panel panel-info">
-<<<<<<< HEAD
-                <div style="cursor: pointer;" data-target="#panelBodyCollapse-9" class="panel-heading">
-=======
                 <div style="cursor: pointer;" data-target="#panelBodyCollapse-11" class="panel-heading">
->>>>>>> 7a17ad72
                     <form style="display:none;" id="seeMore-11" class="seeMoreForm-11" action="/page/instructorFeedbackResultsPage">
                         <input name="courseid" value="CFResultsUiT.CS2104" type="hidden">
                         <input name="fsname" value="First Session" type="hidden">
@@ -1098,13 +1059,8 @@
 <br>The options for this question is automatically generated from the list of all students in this course.</span>
 </span></span>
                 </div>
-<<<<<<< HEAD
-                <div id="panelBodyCollapse-9" class="panel-collapse collapse in">
-                <div class="panel-body padding-0" id="questionBody-8">
-=======
                 <div id="panelBodyCollapse-11" class="panel-collapse collapse in">
                 <div class="panel-body padding-0" id="questionBody-10">
->>>>>>> 7a17ad72
                                     
                     <div class="resultStatistics">
                         <div class="panel-body">
@@ -1195,11 +1151,7 @@
             </div>
             
             <div class="panel panel-info">
-<<<<<<< HEAD
-                <div style="cursor: pointer;" data-target="#panelBodyCollapse-10" class="panel-heading">
-=======
                 <div style="cursor: pointer;" data-target="#panelBodyCollapse-12" class="panel-heading">
->>>>>>> 7a17ad72
                     <form style="display:none;" id="seeMore-12" class="seeMoreForm-12" action="/page/instructorFeedbackResultsPage">
                         <input name="courseid" value="CFResultsUiT.CS2104" type="hidden">
                         <input name="fsname" value="First Session" type="hidden">
@@ -1219,13 +1171,8 @@
 <br>The options for this question is automatically generated from the list of all teams in this course.</span>
 </span></span>
                 </div>
-<<<<<<< HEAD
-                <div id="panelBodyCollapse-10" class="panel-collapse collapse in">
-                <div class="panel-body padding-0" id="questionBody-9">
-=======
                 <div id="panelBodyCollapse-12" class="panel-collapse collapse in">
                 <div class="panel-body padding-0" id="questionBody-11">
->>>>>>> 7a17ad72
                                     
                     <div class="resultStatistics">
                         <div class="panel-body">
@@ -1326,11 +1273,7 @@
             </div>
             
             <div class="panel panel-info">
-<<<<<<< HEAD
-                <div style="cursor: pointer;" data-target="#panelBodyCollapse-11" class="panel-heading">
-=======
                 <div style="cursor: pointer;" data-target="#panelBodyCollapse-13" class="panel-heading">
->>>>>>> 7a17ad72
                     <form style="display:none;" id="seeMore-13" class="seeMoreForm-13" action="/page/instructorFeedbackResultsPage">
                         <input name="courseid" value="CFResultsUiT.CS2104" type="hidden">
                         <input name="fsname" value="First Session" type="hidden">
@@ -1349,13 +1292,8 @@
     <span id="questionAdditionalInfo-13-" style="display:none;">Numerical-scale question:<br>Minimum value: 1. Increment: 0.5. Maximum value: 5.</span>
 </span></span>
                 </div>
-<<<<<<< HEAD
-                <div id="panelBodyCollapse-11" class="panel-collapse collapse in">
-                <div class="panel-body padding-0" id="questionBody-10">
-=======
                 <div id="panelBodyCollapse-13" class="panel-collapse collapse in">
                 <div class="panel-body padding-0" id="questionBody-12">
->>>>>>> 7a17ad72
                                     
                     <div class="resultStatistics">
                         <div class="panel-body">
