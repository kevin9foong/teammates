--- conflicted
+++ resolved
@@ -1,18 +1,8 @@
 <div class="container" id="frameBodyWrapper">
         <div id="topOfPage"></div>
-<<<<<<< HEAD
-      <div class="inner-container">
-         <div class="row">
-            <h1>
-               Add New Feedback Session
-            </h1>
-         </div>
-      </div>  
-=======
         <h1>Add New Feedback Session</h1>
         <br>
         
->>>>>>> 9e0da35e
             <div class="well well-plain">
                 <form class="form-group" method="post" action="/page/instructorFeedbackAdd" name="form_addfeedbacksession">
                     <div class="row">
@@ -471,7 +461,7 @@
         </div>
         
         <script type="text/javascript">
-            document.getElementById('statusMessage').scrollIntoView();
+            document.getElementById( 'statusMessage' ).scrollIntoView();
         </script>
 
         <br>
@@ -658,35 +648,4 @@
                 </div>
             </div>
         </div>
-        <div aria-hidden="true" aria-labelledby="fsCopyModal" class="modal fade" id="fsCopyModal" role="dialog" tabindex="-1">
-         <div class="modal-dialog">
-            <div class="modal-content">
-               <form action="&#x2f;page&#x2f;instructorFeedbackEditCopy" method="post" name="form_copy_list" role="form">
-                  <div class="modal-header">
-                     <button aria-hidden="true" class="close" data-dismiss="modal" type="button">
-                        ×
-                     </button>
-                     <h4 class="modal-title">
-                        Copy this feedback session to other courses
-                        <br/>
-                                                <small>
-                           (Select the course(s) you want to copy this feedback session to)
-                        </small>
-                     </h4>
-                  </div>
-                  <div class="modal-body">
-                     <div class="form-group" id="courseList">
-                     </div>
-                  </div>
-                  <div class="modal-footer">
-                     <button class="btn btn-default" data-dismiss="modal" type="button">
-                        Cancel
-                     </button>
-                     <input class="btn btn-primary" id="fscopy_submit" type="submit" value="Copy"/>
-                                          <input name="user" type="hidden" value="teammates.coord.example"/>
-                                       </div>
-               </form>
-            </div>
-         </div>
-      </div>
     </div>