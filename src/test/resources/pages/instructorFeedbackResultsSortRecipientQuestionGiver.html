<div id="frameBodyWrapper" class="container">
            <div id="topOfPage"></div>
            <div id="headerOperation">
                <h1>Session Results</h1>
            </div>
            






<div class="well well-plain padding-0">
    <form class="form-horizontal" role="form" method="post" action="/page/instructorFeedbackResultsDownload">
        <div class="panel-heading">
          <div class="row">
          <div class="col-sm-4">
              <div class="form-group">
                <label class="col-sm-2 control-label">Course:</label>
                <div class="col-sm-10">
                  <p class="form-control-static">CFResultsUiT.CS2104</p>
                </div>
              </div>
              <div class="form-group">
                <label class="col-sm-2 control-label">Session:</label>
                <div class="col-sm-10">
                  <p class="form-control-static">First Session 
                      
                          <a href="/page/instructorFeedbackEditPage?courseid=CFResultsUiT.CS2104&amp;fsname=First+Session&amp;user=CFResultsUiT.instr">
                          [Edit]</a>
                      
                  </p>
                </div>
              </div>
          </div>
          <div class="col-sm-6">
              <div class="form-group">
                <label class="col-sm-4 control-label">Session duration:</label>
                <div class="col-sm-8">
                  <p class="form-control-static">01 Apr 2012, 23:59&nbsp;&nbsp;&nbsp;<b>to</b>&nbsp;&nbsp;&nbsp;30 Apr 2016, 23:59</p>
                </div>
              </div>
              <div class="form-group">
                <label class="col-sm-4 control-label">Results visible from:</label>
                <div class="col-sm-8">
                  <p class="form-control-static">
                    01 May 2012, 23:59
                    
                    </p>
                </div>
              </div>
          </div>
          <div class="col-sm-2">
              <div id="feedbackDataButtons">
                  <input id="button_download" class="btn btn-primary pull-right" name="fruploaddownloadbtn" value="Download results" type="submit">
              </div>
              <input name="user" value="CFResultsUiT.instr" type="hidden">
              <input name="fsname" value="First Session" type="hidden">
              <input name="courseid" value="CFResultsUiT.CS2104" type="hidden">
              <input name="sectionname" value="All" type="hidden">
          </div>
        </div>
        </div>
      </form>
    
</div>



<form class="form-horizontal" role="form" method="post" action="/page/instructorFeedbackResultsPage?courseid=CFResultsUiT.CS2104&amp;fsname=First+Session&amp;user=CFResultsUiT.instr">
    <div class="panel panel-info margin-0">
        <div class="panel-body">
            <div class="row">
                <div data-original-title="View results in different formats" class="col-sm-5" data-toggle="tooltip" title="">
                    <div class="form-group">
                        <label for="viewSelect" class="col-sm-2 control-label">
                            View:
                        </label>
                        <div class="col-sm-10">
                            <select id="viewSelect" class="form-control" name="frsorttype" onchange="this.form.submit()">
                                <option value="question">
                                    Group by - Question
                                </option>
                                <option value="giver-recipient-question">
                                    Group by - Giver &gt; Recipient &gt; Question
                                </option>
                                <option value="recipient-giver-question">
                                    Group by - Recipient &gt; Giver &gt; Question
                                </option>
                                <option value="giver-question-recipient">
                                    Group by - Giver &gt; Question &gt; Recipient
                                </option>
                                <option value="recipient-question-giver" selected="selected">
                                    Group by - Recipient &gt; Question &gt; Giver
                                </option>
                            </select>
                        </div>
                    </div>
                </div>
                <div data-original-title="Filter the results in the current view" class="col-sm-5" data-toggle="tooltip" title="">
                    <div class="form-group">
                        <label for="viewSelect" class="col-sm-2 control-label">
                            Filter:
                        </label>
                        <div class="col-sm-10">
                            <div class="input-group">
                                <input id="results-search-box" class="form-control" placeholder="Type a student/team name to filter results" onchange="updateResultsFilter()" type="text">
                                <a class="input-group-addon btn btn-default"><span class="glyphicon glyphicon-search"></span></a>
                            </div>
                        </div>
                    </div>
                </div>
                <div class="col-sm-2 pull-right">
                  <div data-original-title="Group results in the current view by team" class="col-sm-12" data-toggle="tooltip" title="">
                      <div class="checkbox padding-top-0 min-height-0">
                          <label>
                              <input name="frgroupbyteam" id="frgroupbyteam" checked="checked" onchange="this.form.submit()" type="checkbox"> Group by Teams
                          </label>
                      </div>
                  </div>
                  <div data-original-title="Show statistics" class="col-sm-12" data-toggle="tooltip" title="">
                      <div class="checkbox padding-top-0 min-height-0">
                          <label>
                              <input id="show-stats-checkbox" name="frshowstats" checked="checked" type="checkbox"> Show Statistics
                          </label>
                      </div>
                  </div>
                </div>
            </div>
            <div class="row">
                
                <div data-original-title="View results by sections" class="col-sm-5" data-toggle="tooltip" title="">
                    <div class="form-group">
                        <label for="sectionSelect" class="col-sm-2 control-label">
                            Section:
                        </label>
                        <div class="col-sm-10">
                            <select id="sectionSelect" class="form-control" name="frgroupbysection" onchange="this.form.submit()">
                                <option value="All" selected="selected">
                                    All
                                </option>
                                
                                <option value="Section A">
                                    Section A
                                </option>
                                
                                <option value="Section B">
                                    Section B
                                </option>
                                
                            </select>
                        </div>
                    </div>
                </div>
                
                <div class="col-sm-7 pull-right" style="padding-top:8px;">
                    
                    <a data-original-title="Collapse all panels. You can also click on the panel heading to toggle each one individually." class="btn btn-default btn-xs pull-right" id="collapse-panels-button" onclick="toggleCollapse(this)" data-toggle="tooltip" title="">
                        Collapse Sections
                    </a>
                    
                </div>
            </div>
        </div>
    </div>
    <input name="fsname" value="First Session" type="hidden">
    <input name="courseid" value="CFResultsUiT.CS2104" type="hidden">
    <input name="user" value="CFResultsUiT.instr" type="hidden">
</form>

<br>





    <div id="statusMessage" style="display: none;"></div>

<br>


            <br>

            

            
        

        

        

        
                <div class="panel panel-success">
                    <div style="cursor: pointer;" data-target="#panelBodyCollapse-1" class="panel-heading">
                        <div class="row">
                            <div class="col-sm-9">
                                <strong>Not in a section</strong>                        
                            </div>
                            <div class="col-sm-3">
                                <div class="pull-right">
                                    <a data-original-title="Collapse or expand all team panels. You can also click on the panel heading to toggle each one individually." class="btn btn-success btn-xs" id="collapse-panels-button-section-0" data-toggle="tooltip" title="">
                                        Collapse 
                                        Teams
                                    </a>
                                    &nbsp;
                                    <span class="glyphicon glyphicon-chevron-up"></span>
                                </div>
                            </div>
                        </div>
                    </div>
                    <div id="panelBodyCollapse-1" class="panel-collapse collapse in">
                    <div class="panel-body" id="sectionBody-0">
        

        
                <div class="panel panel-warning">
                    <div style="cursor: pointer;" data-target="#panelBodyCollapse-2" class="panel-heading">
                        <strong>-</strong>
                        <span class="glyphicon glyphicon-chevron-up pull-right"></span>
                    </div>
                    <div id="panelBodyCollapse-2" class="panel-collapse collapse in">
                    <div class="panel-body background-color-warning">
                        <div class="resultStatistics">
                            
                                <h3>- Received Responses Statistics </h3>
                                <hr class="margin-top-0">
                                
                                        <p class="text-color-gray"><i>No statistics available.</i></p>
                            
                            
                                <div class="row">
                                    <div class="col-sm-9">
                                        <h3>- Detailed Responses </h3>
                                    </div>
                                    <div class="col-sm-3 h3">
                                        <a data-original-title="Collapse or expand all student panels. You can also click on the panel heading to toggle each one individually." class="btn btn-warning btn-xs pull-right" id="collapse-panels-button-team-0" data-toggle="tooltip" title="">
                                            Collapse  Students
                                        </a>
                                    </div>
                                </div>
                                <hr class="margin-top-0">
                            
                        </div>
        


                <div class="panel panel-primary">
                <div style="cursor: pointer;" data-target="#panelBodyCollapse-3" class="panel-heading">
                    To: 
                    
                        <strong>-</strong>
                    
                        <a class="link-in-dark-bg" href="mailTo:%GENERAL% " style="display:none;">[%GENERAL%]</a>
                    <span class="glyphicon glyphicon-chevron-up pull-right"></span>
                </div>
                <div id="panelBodyCollapse-3" class="panel-collapse collapse in">
                <div class="panel-body">
                
                        <div class="panel panel-info">
                            <div class="panel-heading">Question 3: <span class="text-preserve-space">My comments on the class</span>
                            </div>
                            <div class="panel-body padding-0">
                                <div class="resultStatistics">
                                    
                                </div>
                                <table class="table table-striped table-bordered dataTable margin-0">
                                    <thead class="background-color-medium-gray text-color-gray font-weight-normal">
                                        <tr>
                                            <th>
                                                Photo
                                            </th>
                                            <th id="button_sortFromName" class="button-sort-none" onclick="toggleSort(this,2)" style="width: 15%;">
                                                Giver
                                                <span class="icon-sort unsorted"></span>
                                            </th>
                                            <th id="button_sortFromTeam" class="button-sort-ascending" onclick="toggleSort(this,3)" style="width: 15%;">
                                                Team
                                                <span class="icon-sort unsorted"></span>
                                            </th>
                                            <th id="button_sortFeedback" class="button-sort-none" onclick="toggleSort(this,4)">
                                                Feedback
                                                <span class="icon-sort unsorted"></span>
                                            </th>
                                        </tr>
                                    </thead><thead>
                                    </thead><tbody>
                                        
                                        <tr>
                                        
                                            <td class="middlealign">
                                                <div class="profile-pic-icon-click align-center" data-link="/page/studentProfilePic?courseid={*}&amp;studentemail={*}">
                                                    <a class="student-profile-pic-view-link btn-link">
                                                        View Photo
                                                    </a>
                                                    <img src="" alt="No Image Given" class="hidden">
                                                </div>
                                            </td>
                                            <td class="middlealign">Teammates Test</td>
                                            <td class="middlealign">Instructors</td>
                                            <td class="multiline">This is for nobody specific.</td>
                                        </tr>        
                                        
                                    </tbody>
                                </table>
                            </div>
                        </div>
                
                </div>
                </div>
            </div>
        

        
                </div>
                </div>
            </div>
        

        
                </div>
                </div>
            </div>
        

        
                <div class="panel panel-success">
                    <div style="cursor: pointer;" data-target="#panelBodyCollapse-4" class="panel-heading">
                        <div class="row">
                            <div class="col-sm-9">
                                <strong>Section A</strong>                        
                            </div>
                            <div class="col-sm-3">
                                <div class="pull-right">
                                    <a data-original-title="Collapse or expand all team panels. You can also click on the panel heading to toggle each one individually." class="btn btn-success btn-xs" id="collapse-panels-button-section-1" data-toggle="tooltip" title="">
                                        Collapse 
                                        Teams
                                    </a>
                                    &nbsp;
                                    <span class="glyphicon glyphicon-chevron-up"></span>
                                </div>
                            </div>
                        </div>
                    </div>
                    <div id="panelBodyCollapse-4" class="panel-collapse collapse in">
                    <div class="panel-body" id="sectionBody-1">
        

        
                <div class="panel panel-warning">
                    <div style="cursor: pointer;" data-target="#panelBodyCollapse-5" class="panel-heading">
                        <strong>Team 1</strong>
                        <span class="glyphicon glyphicon-chevron-up pull-right"></span>
                    </div>
                    <div id="panelBodyCollapse-5" class="panel-collapse collapse in">
                    <div class="panel-body background-color-warning">
                        <div class="resultStatistics">
                            
                                <h3>Team 1 Received Responses Statistics </h3>
                                <hr class="margin-top-0">
                                
                                            <div class="panel panel-info">
                                                <div class="panel-heading">
                                                    <strong>Question 7: </strong><span class="text-preserve-space">What is your extra feature?&nbsp;<span style=" white-space: normal;">
    <a href="javascript:;" id="questionAdditionalInfoButton-7-" class="color_gray" onclick="toggleAdditionalQuestionInfo('7-')" data-more="[more]" data-less="[less]">[more]</a>
    <br>
    <span id="questionAdditionalInfo-7-" style="display:none;">Multiple-choice (single answer) question options:
<ul style="list-style-type: disc;margin-left: 20px;"><li>FlexiCommand</li><li>PowerSearch</li><li>GoodUI</li><li>Google Integration</li></ul></span>
</span></span>
                                                </div>
                                                <div class="panel-body padding-0">                
                                                    <div class="resultStatistics">
                                                        <div class="panel-body">
    <div class="row">
        <div class="col-sm-4 text-color-gray">
            <strong>
                Response Summary
            </strong>
        </div>
    </div>
    <div class="row">
        <div class="col-sm-4">
            <table class="table margin-0">
                <thead>
                    <tr>
                        <td>
                            Choice
                        </td>
                        <td>
                            Response Count
                        </td>
                        <td>
                            Percentage
                        </td>
                    </tr>
                </thead>
                <tbody>
                    <tr>
    <td>
        FlexiCommand
    </td>
    <td>
        0
    </td>
    <td>
        0%
    </td>
</tr><tr>
    <td>
        PowerSearch
    </td>
    <td>
        1
    </td>
    <td>
        100%
    </td>
</tr><tr>
    <td>
        GoodUI
    </td>
    <td>
        0
    </td>
    <td>
        0%
    </td>
</tr><tr>
    <td>
        Google Integration
    </td>
    <td>
        0
    </td>
    <td>
        0%
    </td>
</tr>
                </tbody>
            </table>
        </div>
    </div>
</div>
                                                    </div>
                                                </div>
                                            </div>
                                
                                            <div class="panel panel-info">
                                                <div class="panel-heading">
                                                    <strong>Question 8: </strong><span class="text-preserve-space">What is your extra feature?&nbsp;<span style=" white-space: normal;">
    <a href="javascript:;" id="questionAdditionalInfoButton-8-" class="color_gray" onclick="toggleAdditionalQuestionInfo('8-')" data-more="[more]" data-less="[less]">[more]</a>
    <br>
    <span id="questionAdditionalInfo-8-" style="display:none;">Multiple-choice (multiple answers) question options:
<ul style="list-style-type: disc;margin-left: 20px;"><li>FlexiCommand</li><li>PowerSearch</li><li>GoodUI</li><li>Google Integration</li></ul></span>
</span></span>
                                                </div>
                                                <div class="panel-body padding-0">                
                                                    <div class="resultStatistics">
                                                        <div class="panel-body">
    <div class="row">
        <div class="col-sm-4 text-color-gray">
            <strong>
                Response Summary
            </strong>
        </div>
    </div>
    <div class="row">
        <div class="col-sm-4">
            <table class="table margin-0">
                <thead>
                    <tr>
                        <td>
                            Choice
                        </td>
                        <td>
                            Response Count
                        </td>
                        <td>
                            Percentage
                        </td>
                    </tr>
                </thead>
                <tbody>
                    <tr>
    <td>
        FlexiCommand
    </td>
    <td>
        0
    </td>
    <td>
        0%
    </td>
</tr><tr>
    <td>
        PowerSearch
    </td>
    <td>
        1
    </td>
    <td>
        50%
    </td>
</tr><tr>
    <td>
        GoodUI
    </td>
    <td>
        1
    </td>
    <td>
        50%
    </td>
</tr><tr>
    <td>
        Google Integration
    </td>
    <td>
        0
    </td>
    <td>
        0%
    </td>
</tr>
                </tbody>
            </table>
        </div>
    </div>
</div>
                                                    </div>
                                                </div>
                                            </div>
                                
                                            <div class="panel panel-info">
                                                <div class="panel-heading">
                                                    <strong>Question 9: </strong><span class="text-preserve-space">Who do you think is the most hardworking student?&nbsp;<span style=" white-space: normal;">
    <a href="javascript:;" id="questionAdditionalInfoButton-9-" class="color_gray" onclick="toggleAdditionalQuestionInfo('9-')" data-more="[more]" data-less="[less]">[more]</a>
    <br>
    <span id="questionAdditionalInfo-9-" style="display:none;">Multiple-choice (single answer) question options:
<br>The options for this question is automatically generated from the list of all students in this course.</span>
</span></span>
                                                </div>
                                                <div class="panel-body padding-0">                
                                                    <div class="resultStatistics">
                                                        <div class="panel-body">
    <div class="row">
        <div class="col-sm-4 text-color-gray">
            <strong>
                Response Summary
            </strong>
        </div>
    </div>
    <div class="row">
        <div class="col-sm-4">
            <table class="table margin-0">
                <thead>
                    <tr>
                        <td>
                            Choice
                        </td>
                        <td>
                            Response Count
                        </td>
                        <td>
                            Percentage
                        </td>
                    </tr>
                </thead>
                <tbody>
                    <tr>
    <td>
        Danny
    </td>
    <td>
        1
    </td>
    <td>
        100%
    </td>
</tr>
                </tbody>
            </table>
        </div>
    </div>
</div>
                                                    </div>
                                                </div>
                                            </div>
                                
                                            <div class="panel panel-info">
                                                <div class="panel-heading">
                                                    <strong>Question 10: </strong><span class="text-preserve-space">Which team do you think has the best feature?&nbsp;<span style=" white-space: normal;">
    <a href="javascript:;" id="questionAdditionalInfoButton-10-" class="color_gray" onclick="toggleAdditionalQuestionInfo('10-')" data-more="[more]" data-less="[less]">[more]</a>
    <br>
    <span id="questionAdditionalInfo-10-" style="display:none;">Multiple-choice (single answer) question options:
<br>The options for this question is automatically generated from the list of all teams in this course.</span>
</span></span>
                                                </div>
                                                <div class="panel-body padding-0">                
                                                    <div class="resultStatistics">
                                                        <div class="panel-body">
    <div class="row">
        <div class="col-sm-4 text-color-gray">
            <strong>
                Response Summary
            </strong>
        </div>
    </div>
    <div class="row">
        <div class="col-sm-4">
            <table class="table margin-0">
                <thead>
                    <tr>
                        <td>
                            Choice
                        </td>
                        <td>
                            Response Count
                        </td>
                        <td>
                            Percentage
                        </td>
                    </tr>
                </thead>
                <tbody>
                    <tr>
    <td>
        Team 1
    </td>
    <td>
        1
    </td>
    <td>
        100%
    </td>
</tr>
                </tbody>
            </table>
        </div>
    </div>
</div>
                                                    </div>
                                                </div>
                                            </div>
                                
                                            <div class="panel panel-info">
                                                <div class="panel-heading">
                                                    <strong>Question 11: </strong><span class="text-preserve-space">Who are your teammates?&nbsp;<span style=" white-space: normal;">
    <a href="javascript:;" id="questionAdditionalInfoButton-11-" class="color_gray" onclick="toggleAdditionalQuestionInfo('11-')" data-more="[more]" data-less="[less]">[more]</a>
    <br>
    <span id="questionAdditionalInfo-11-" style="display:none;">Multiple-choice (multiple answers) question options:
<br>The options for this question is automatically generated from the list of all students in this course.</span>
</span></span>
                                                </div>
                                                <div class="panel-body padding-0">                
                                                    <div class="resultStatistics">
                                                        <div class="panel-body">
    <div class="row">
        <div class="col-sm-4 text-color-gray">
            <strong>
                Response Summary
            </strong>
        </div>
    </div>
    <div class="row">
        <div class="col-sm-4">
            <table class="table margin-0">
                <thead>
                    <tr>
                        <td>
                            Choice
                        </td>
                        <td>
                            Response Count
                        </td>
                        <td>
                            Percentage
                        </td>
                    </tr>
                </thead>
                <tbody>
                    <tr>
    <td>
        Danny
    </td>
    <td>
        1
    </td>
    <td>
        100%
    </td>
</tr>
                </tbody>
            </table>
        </div>
    </div>
</div>
                                                    </div>
                                                </div>
                                            </div>
                                
                                            <div class="panel panel-info">
                                                <div class="panel-heading">
                                                    <strong>Question 12: </strong><span class="text-preserve-space">Which teams do you like?&nbsp;<span style=" white-space: normal;">
    <a href="javascript:;" id="questionAdditionalInfoButton-12-" class="color_gray" onclick="toggleAdditionalQuestionInfo('12-')" data-more="[more]" data-less="[less]">[more]</a>
    <br>
    <span id="questionAdditionalInfo-12-" style="display:none;">Multiple-choice (multiple answers) question options:
<br>The options for this question is automatically generated from the list of all teams in this course.</span>
</span></span>
                                                </div>
                                                <div class="panel-body padding-0">                
                                                    <div class="resultStatistics">
                                                        <div class="panel-body">
    <div class="row">
        <div class="col-sm-4 text-color-gray">
            <strong>
                Response Summary
            </strong>
        </div>
    </div>
    <div class="row">
        <div class="col-sm-4">
            <table class="table margin-0">
                <thead>
                    <tr>
                        <td>
                            Choice
                        </td>
                        <td>
                            Response Count
                        </td>
                        <td>
                            Percentage
                        </td>
                    </tr>
                </thead>
                <tbody>
                    <tr>
    <td>
        Team 1
    </td>
    <td>
        1
    </td>
    <td>
        50%
    </td>
</tr><tr>
    <td>
        Team 2
    </td>
    <td>
        1
    </td>
    <td>
        50%
    </td>
</tr>
                </tbody>
            </table>
        </div>
    </div>
</div>
                                                    </div>
                                                </div>
                                            </div>
                                
                                            <div class="panel panel-info">
                                                <div class="panel-heading">
                                                    <strong>Question 13: </strong><span class="text-preserve-space">Rate our product.&nbsp;<span style=" white-space: normal;">
    <a href="javascript:;" id="questionAdditionalInfoButton-13-" class="color_gray" onclick="toggleAdditionalQuestionInfo('13-')" data-more="[more]" data-less="[less]">[more]</a>
    <br>
    <span id="questionAdditionalInfo-13-" style="display:none;">Numerical-scale question:<br>Minimum value: 1. Increment: 0.5. Maximum value: 5.</span>
</span></span>
                                                </div>
                                                <div class="panel-body padding-0">                
                                                    <div class="resultStatistics">
                                                        <div class="panel-body">
    <div class="row">
        <div class="col-sm-4 text-color-gray">
            <strong>
                Response Summary
            </strong>
        </div>
    </div>
    <div class="row">
        <form class="form-horizontal col-sm-12" role="form">
            <div class="form-group margin-0">
                <label class="col-sm-2 control-label font-weight-normal">Average:</label>
                <div class="col-sm-3">
                    <p class="form-control-static">3.5</p>
                </div>
            </div>
            <div class="form-group margin-0">
                <label class="col-sm-2 control-label font-weight-normal">Minimum:</label>
                <div class="col-sm-3">
                    <p class="form-control-static">3.5</p>
                </div>
            </div>
            <div class="form-group margin-0">
                <label class="col-sm-2 control-label font-weight-normal">Maximum:</label>
                <div class="col-sm-3">
                    <p class="form-control-static">3.5</p>
                </div>
            </div>
        </form>
    </div>
</div>
                                                    </div>
                                                </div>
                                            </div>
                                
                                            <div class="panel panel-info">
                                                <div class="panel-heading">
                                                    <strong>Question 14: </strong><span class="text-preserve-space">How important are the following factors to you? Give points accordingly.&nbsp;<span style=" white-space: normal;">
    <a href="javascript:;" id="questionAdditionalInfoButton-14-" class="color_gray" onclick="toggleAdditionalQuestionInfo('14-')" data-more="[more]" data-less="[less]">[more]</a>
    <br>
    <span id="questionAdditionalInfo-14-" style="display:none;">Distribute points (among options) question options:
<ul style="list-style-type: disc;margin-left: 20px;"><li>Grades</li><li>Fun</li></ul>Total points: 100</span>
</span></span>
                                                </div>
                                                <div class="panel-body padding-0">                
                                                    <div class="resultStatistics">
                                                        <div class="panel-body">
    <div class="row">
        <div class="col-sm-4 text-color-gray">
            <strong>
                Response Summary
            </strong>
        </div>
    </div>
    <div class="row">
        <div class="col-sm-12">
            <table class="table table-bordered table-responsive margin-0">
                <thead>
                <tr>
                    <td class="button-sort-ascending" id="button_sortteamname" onclick="toggleSort(this,1);" style="width: 35%;">Option
                        <span class="icon-sort unsorted"></span></td>
                    <td class="button-sort-none" id="button_sortname" onclick="toggleSort(this,2);">Points Received
                        <span class="icon-sort unsorted"></span></td>
                    <td class="button-sort-none" id="button_sortclaimed" onclick="toggleSort(this,3);" style="width:15%;">Average Points
                        <span class="icon-sort unsorted"></span></td>
                </tr>
                </thead>
                <tbody>
                    <tr>
    <td>
        Fun
    </td>
    <td>
    	55
    </td>
    <td>
        55
    </td>
</tr><tr>
    <td>
        Grades
    </td>
    <td>
    	45
    </td>
    <td>
        45
    </td>
</tr>
                </tbody>
            </table>
        </div>
    </div>
</div>
                                                    </div>
                                                </div>
                                            </div>
                                
                                            <div class="panel panel-info">
                                                <div class="panel-heading">
                                                    <strong>Question 15: </strong><span class="text-preserve-space">Split points among the your team members and yourself, according to how much you think each member has contributed.&nbsp;<span style=" white-space: normal;">
    <a href="javascript:;" id="questionAdditionalInfoButton-15-" class="color_gray" onclick="toggleAdditionalQuestionInfo('15-')" data-more="[more]" data-less="[less]">[more]</a>
    <br>
    <span id="questionAdditionalInfo-15-" style="display:none;">Distribute points (among recipients) question<br>Points per recipient: 100</span>
</span></span>
                                                </div>
                                                <div class="panel-body padding-0">                
                                                    <div class="resultStatistics">
                                                        <div class="panel-body">
    <div class="row">
        <div class="col-sm-4 text-color-gray">
            <strong>
                Response Summary
            </strong>
        </div>
    </div>
    <div class="row">
        <div class="col-sm-12">
            <table class="table table-bordered table-responsive margin-0">
                <thead>
                <tr>
                    <td class="button-sort-ascending" id="button_sortteamname" onclick="toggleSort(this,1);" style="width: 35%;">Recipient
                        <span class="icon-sort unsorted"></span></td>
                    <td class="button-sort-none" id="button_sortname" onclick="toggleSort(this,2);">Points Received
                        <span class="icon-sort unsorted"></span></td>
                    <td class="button-sort-none" id="button_sortclaimed" onclick="toggleSort(this,3);" style="width:15%;">Average Points
                        <span class="icon-sort unsorted"></span></td>
                </tr>
                </thead>
                <tbody>
                    <tr>
    <td>
        Alice Betsy
    </td>
    <td>
    	110
    </td>
    <td>
        110
    </td>
</tr><tr>
    <td>
        Benny Charles
    </td>
    <td>
    	90
    </td>
    <td>
        90
    </td>
</tr>
                </tbody>
            </table>
        </div>
    </div>
</div>
                                                    </div>
                                                </div>
                                            </div>
                                
                            
                                <div class="row">
                                    <div class="col-sm-9">
                                        <h3>Team 1 Detailed Responses </h3>
                                    </div>
                                    <div class="col-sm-3 h3">
                                        <a data-original-title="Collapse or expand all student panels. You can also click on the panel heading to toggle each one individually." class="btn btn-warning btn-xs pull-right" id="collapse-panels-button-team-0" data-toggle="tooltip" title="">
                                            Collapse  Students
                                        </a>
                                    </div>
                                </div>
                                <hr class="margin-top-0">
                            
                        </div>
        


                <div class="panel panel-primary">
                <div style="cursor: pointer;" data-target="#panelBodyCollapse-6" class="panel-heading">
                    To: 
                    
                        <div title="" data-original-title="" class="middlealign profile-pic-icon-hover inline" data-link="/page/studentProfilePic?courseid={*}&amp;studentemail={*}">
                            <strong>Alice Betsy</strong>
                            <img src="" alt="No Image Given" class="hidden profile-pic-icon-hidden">
                        </div>
                    
                        <a class="link-in-dark-bg" href="mailTo:CFResultsUiT.alice.b@gmail.com ">[CFResultsUiT.alice.b@gmail.com]</a>
                    <span class="glyphicon glyphicon-chevron-up pull-right"></span>
                </div>
                <div id="panelBodyCollapse-6" class="panel-collapse collapse in">
                <div class="panel-body">
                
                        <div class="panel panel-info">
                            <div class="panel-heading">Question 2: <span class="text-preserve-space">What is the best selling point of your product?</span>
                            </div>
                            <div class="panel-body padding-0">
                                <div class="resultStatistics">
                                    
                                </div>
                                <table class="table table-striped table-bordered dataTable margin-0">
                                    <thead class="background-color-medium-gray text-color-gray font-weight-normal">
                                        <tr>
                                            <th>
                                                Photo
                                            </th>
                                            <th id="button_sortFromName" class="button-sort-none" onclick="toggleSort(this,2)" style="width: 15%;">
                                                Giver
                                                <span class="icon-sort unsorted"></span>
                                            </th>
                                            <th id="button_sortFromTeam" class="button-sort-ascending" onclick="toggleSort(this,3)" style="width: 15%;">
                                                Team
                                                <span class="icon-sort unsorted"></span>
                                            </th>
                                            <th id="button_sortFeedback" class="button-sort-none" onclick="toggleSort(this,4)">
                                                Feedback
                                                <span class="icon-sort unsorted"></span>
                                            </th>
                                        </tr>
                                    </thead><thead>
                                    </thead><tbody>
                                        
                                        <tr>
                                        
                                            <td class="middlealign">
                                                <div class="profile-pic-icon-click align-center" data-link="/page/studentProfilePic?courseid={*}&amp;studentemail={*}">
                                                    <a class="student-profile-pic-view-link btn-link">
                                                        View Photo
                                                    </a>
                                                    <img src="" alt="No Image Given" class="hidden">
                                                </div>
                                            </td>
                                            <td class="middlealign">Alice Betsy</td>
                                            <td class="middlealign">Team 1</td>
                                            <td class="multiline">Alice self feedback.</td>
                                        </tr>        
                                        
                                    </tbody>
                                </table>
                            </div>
                        </div>
                
                        <div class="panel panel-info">
                            <div class="panel-heading">Question 7: <span class="text-preserve-space">What is your extra feature?&nbsp;<span style=" white-space: normal;">
    <a href="javascript:;" id="questionAdditionalInfoButton-7-recipient-1-question-2" class="color_gray" onclick="toggleAdditionalQuestionInfo('7-recipient-1-question-2')" data-more="[more]" data-less="[less]">[more]</a>
    <br>
    <span id="questionAdditionalInfo-7-recipient-1-question-2" style="display:none;">Multiple-choice (single answer) question options:
<ul style="list-style-type: disc;margin-left: 20px;"><li>FlexiCommand</li><li>PowerSearch</li><li>GoodUI</li><li>Google Integration</li></ul></span>
</span></span>
                            </div>
                            <div class="panel-body padding-0">
                                <div class="resultStatistics">
                                    <div class="panel-body">
    <div class="row">
        <div class="col-sm-4 text-color-gray">
            <strong>
                Response Summary
            </strong>
        </div>
    </div>
    <div class="row">
        <div class="col-sm-4">
            <table class="table margin-0">
                <thead>
                    <tr>
                        <td>
                            Choice
                        </td>
                        <td>
                            Response Count
                        </td>
                        <td>
                            Percentage
                        </td>
                    </tr>
                </thead>
                <tbody>
                    <tr>
    <td>
        FlexiCommand
    </td>
    <td>
        0
    </td>
    <td>
        0%
    </td>
</tr><tr>
    <td>
        PowerSearch
    </td>
    <td>
        1
    </td>
    <td>
        100%
    </td>
</tr><tr>
    <td>
        GoodUI
    </td>
    <td>
        0
    </td>
    <td>
        0%
    </td>
</tr><tr>
    <td>
        Google Integration
    </td>
    <td>
        0
    </td>
    <td>
        0%
    </td>
</tr>
                </tbody>
            </table>
        </div>
    </div>
</div>
                                </div>
                                <table class="table table-striped table-bordered dataTable margin-0">
                                    <thead class="background-color-medium-gray text-color-gray font-weight-normal">
                                        <tr>
                                            <th>
                                                Photo
                                            </th>
                                            <th id="button_sortFromName" class="button-sort-none" onclick="toggleSort(this,2)" style="width: 15%;">
                                                Giver
                                                <span class="icon-sort unsorted"></span>
                                            </th>
                                            <th id="button_sortFromTeam" class="button-sort-ascending" onclick="toggleSort(this,3)" style="width: 15%;">
                                                Team
                                                <span class="icon-sort unsorted"></span>
                                            </th>
                                            <th id="button_sortFeedback" class="button-sort-none" onclick="toggleSort(this,4)">
                                                Feedback
                                                <span class="icon-sort unsorted"></span>
                                            </th>
                                        </tr>
                                    </thead><thead>
                                    </thead><tbody>
                                        
                                        <tr>
                                        
                                            <td class="middlealign">
                                                <div class="profile-pic-icon-click align-center" data-link="/page/studentProfilePic?courseid={*}&amp;studentemail={*}">
                                                    <a class="student-profile-pic-view-link btn-link">
                                                        View Photo
                                                    </a>
                                                    <img src="" alt="No Image Given" class="hidden">
                                                </div>
                                            </td>
                                            <td class="middlealign">Alice Betsy</td>
                                            <td class="middlealign">Team 1</td>
                                            <td class="multiline">PowerSearch</td>
                                        </tr>        
                                        
                                    </tbody>
                                </table>
                            </div>
                        </div>
                
                        <div class="panel panel-info">
                            <div class="panel-heading">Question 8: <span class="text-preserve-space">What is your extra feature?&nbsp;<span style=" white-space: normal;">
    <a href="javascript:;" id="questionAdditionalInfoButton-8-recipient-1-question-3" class="color_gray" onclick="toggleAdditionalQuestionInfo('8-recipient-1-question-3')" data-more="[more]" data-less="[less]">[more]</a>
    <br>
    <span id="questionAdditionalInfo-8-recipient-1-question-3" style="display:none;">Multiple-choice (multiple answers) question options:
<ul style="list-style-type: disc;margin-left: 20px;"><li>FlexiCommand</li><li>PowerSearch</li><li>GoodUI</li><li>Google Integration</li></ul></span>
</span></span>
                            </div>
                            <div class="panel-body padding-0">
                                <div class="resultStatistics">
                                    <div class="panel-body">
    <div class="row">
        <div class="col-sm-4 text-color-gray">
            <strong>
                Response Summary
            </strong>
        </div>
    </div>
    <div class="row">
        <div class="col-sm-4">
            <table class="table margin-0">
                <thead>
                    <tr>
                        <td>
                            Choice
                        </td>
                        <td>
                            Response Count
                        </td>
                        <td>
                            Percentage
                        </td>
                    </tr>
                </thead>
                <tbody>
                    <tr>
    <td>
        FlexiCommand
    </td>
    <td>
        0
    </td>
    <td>
        0%
    </td>
</tr><tr>
    <td>
        PowerSearch
    </td>
    <td>
        1
    </td>
    <td>
        50%
    </td>
</tr><tr>
    <td>
        GoodUI
    </td>
    <td>
        1
    </td>
    <td>
        50%
    </td>
</tr><tr>
    <td>
        Google Integration
    </td>
    <td>
        0
    </td>
    <td>
        0%
    </td>
</tr>
                </tbody>
            </table>
        </div>
    </div>
</div>
                                </div>
                                <table class="table table-striped table-bordered dataTable margin-0">
                                    <thead class="background-color-medium-gray text-color-gray font-weight-normal">
                                        <tr>
                                            <th>
                                                Photo
                                            </th>
                                            <th id="button_sortFromName" class="button-sort-none" onclick="toggleSort(this,2)" style="width: 15%;">
                                                Giver
                                                <span class="icon-sort unsorted"></span>
                                            </th>
                                            <th id="button_sortFromTeam" class="button-sort-ascending" onclick="toggleSort(this,3)" style="width: 15%;">
                                                Team
                                                <span class="icon-sort unsorted"></span>
                                            </th>
                                            <th id="button_sortFeedback" class="button-sort-none" onclick="toggleSort(this,4)">
                                                Feedback
                                                <span class="icon-sort unsorted"></span>
                                            </th>
                                        </tr>
                                    </thead><thead>
                                    </thead><tbody>
                                        
                                        <tr>
                                        
                                            <td class="middlealign">
                                                <div class="profile-pic-icon-click align-center" data-link="/page/studentProfilePic?courseid={*}&amp;studentemail={*}">
                                                    <a class="student-profile-pic-view-link btn-link">
                                                        View Photo
                                                    </a>
                                                    <img src="" alt="No Image Given" class="hidden">
                                                </div>
                                            </td>
                                            <td class="middlealign">Alice Betsy</td>
                                            <td class="middlealign">Team 1</td>
                                            <td class="multiline"><ul class="selectedOptionsList"><li>PowerSearch</li><li>GoodUI</li></ul></td>
                                        </tr>        
                                        
                                    </tbody>
                                </table>
                            </div>
                        </div>
                
                        <div class="panel panel-info">
                            <div class="panel-heading">Question 9: <span class="text-preserve-space">Who do you think is the most hardworking student?&nbsp;<span style=" white-space: normal;">
    <a href="javascript:;" id="questionAdditionalInfoButton-9-recipient-1-question-4" class="color_gray" onclick="toggleAdditionalQuestionInfo('9-recipient-1-question-4')" data-more="[more]" data-less="[less]">[more]</a>
    <br>
    <span id="questionAdditionalInfo-9-recipient-1-question-4" style="display:none;">Multiple-choice (single answer) question options:
<br>The options for this question is automatically generated from the list of all students in this course.</span>
</span></span>
                            </div>
                            <div class="panel-body padding-0">
                                <div class="resultStatistics">
                                    <div class="panel-body">
    <div class="row">
        <div class="col-sm-4 text-color-gray">
            <strong>
                Response Summary
            </strong>
        </div>
    </div>
    <div class="row">
        <div class="col-sm-4">
            <table class="table margin-0">
                <thead>
                    <tr>
                        <td>
                            Choice
                        </td>
                        <td>
                            Response Count
                        </td>
                        <td>
                            Percentage
                        </td>
                    </tr>
                </thead>
                <tbody>
                    <tr>
    <td>
        Danny
    </td>
    <td>
        1
    </td>
    <td>
        100%
    </td>
</tr>
                </tbody>
            </table>
        </div>
    </div>
</div>
                                </div>
                                <table class="table table-striped table-bordered dataTable margin-0">
                                    <thead class="background-color-medium-gray text-color-gray font-weight-normal">
                                        <tr>
                                            <th>
                                                Photo
                                            </th>
                                            <th id="button_sortFromName" class="button-sort-none" onclick="toggleSort(this,2)" style="width: 15%;">
                                                Giver
                                                <span class="icon-sort unsorted"></span>
                                            </th>
                                            <th id="button_sortFromTeam" class="button-sort-ascending" onclick="toggleSort(this,3)" style="width: 15%;">
                                                Team
                                                <span class="icon-sort unsorted"></span>
                                            </th>
                                            <th id="button_sortFeedback" class="button-sort-none" onclick="toggleSort(this,4)">
                                                Feedback
                                                <span class="icon-sort unsorted"></span>
                                            </th>
                                        </tr>
                                    </thead><thead>
                                    </thead><tbody>
                                        
                                        <tr>
                                        
                                            <td class="middlealign">
                                                <div class="profile-pic-icon-click align-center" data-link="/page/studentProfilePic?courseid={*}&amp;studentemail={*}">
                                                    <a class="student-profile-pic-view-link btn-link">
                                                        View Photo
                                                    </a>
                                                    <img src="" alt="No Image Given" class="hidden">
                                                </div>
                                            </td>
                                            <td class="middlealign">Alice Betsy</td>
                                            <td class="middlealign">Team 1</td>
                                            <td class="multiline">Danny</td>
                                        </tr>        
                                        
                                    </tbody>
                                </table>
                            </div>
                        </div>
                
                        <div class="panel panel-info">
                            <div class="panel-heading">Question 10: <span class="text-preserve-space">Which team do you think has the best feature?&nbsp;<span style=" white-space: normal;">
    <a href="javascript:;" id="questionAdditionalInfoButton-10-recipient-1-question-5" class="color_gray" onclick="toggleAdditionalQuestionInfo('10-recipient-1-question-5')" data-more="[more]" data-less="[less]">[more]</a>
    <br>
    <span id="questionAdditionalInfo-10-recipient-1-question-5" style="display:none;">Multiple-choice (single answer) question options:
<br>The options for this question is automatically generated from the list of all teams in this course.</span>
</span></span>
                            </div>
                            <div class="panel-body padding-0">
                                <div class="resultStatistics">
                                    <div class="panel-body">
    <div class="row">
        <div class="col-sm-4 text-color-gray">
            <strong>
                Response Summary
            </strong>
        </div>
    </div>
    <div class="row">
        <div class="col-sm-4">
            <table class="table margin-0">
                <thead>
                    <tr>
                        <td>
                            Choice
                        </td>
                        <td>
                            Response Count
                        </td>
                        <td>
                            Percentage
                        </td>
                    </tr>
                </thead>
                <tbody>
                    <tr>
    <td>
        Team 1
    </td>
    <td>
        1
    </td>
    <td>
        100%
    </td>
</tr>
                </tbody>
            </table>
        </div>
    </div>
</div>
                                </div>
                                <table class="table table-striped table-bordered dataTable margin-0">
                                    <thead class="background-color-medium-gray text-color-gray font-weight-normal">
                                        <tr>
                                            <th>
                                                Photo
                                            </th>
                                            <th id="button_sortFromName" class="button-sort-none" onclick="toggleSort(this,2)" style="width: 15%;">
                                                Giver
                                                <span class="icon-sort unsorted"></span>
                                            </th>
                                            <th id="button_sortFromTeam" class="button-sort-ascending" onclick="toggleSort(this,3)" style="width: 15%;">
                                                Team
                                                <span class="icon-sort unsorted"></span>
                                            </th>
                                            <th id="button_sortFeedback" class="button-sort-none" onclick="toggleSort(this,4)">
                                                Feedback
                                                <span class="icon-sort unsorted"></span>
                                            </th>
                                        </tr>
                                    </thead><thead>
                                    </thead><tbody>
                                        
                                        <tr>
                                        
                                            <td class="middlealign">
                                                <div class="profile-pic-icon-click align-center" data-link="/page/studentProfilePic?courseid={*}&amp;studentemail={*}">
                                                    <a class="student-profile-pic-view-link btn-link">
                                                        View Photo
                                                    </a>
                                                    <img src="" alt="No Image Given" class="hidden">
                                                </div>
                                            </td>
                                            <td class="middlealign">Alice Betsy</td>
                                            <td class="middlealign">Team 1</td>
                                            <td class="multiline">Team 1</td>
                                        </tr>        
                                        
                                    </tbody>
                                </table>
                            </div>
                        </div>
                
                        <div class="panel panel-info">
                            <div class="panel-heading">Question 11: <span class="text-preserve-space">Who are your teammates?&nbsp;<span style=" white-space: normal;">
    <a href="javascript:;" id="questionAdditionalInfoButton-11-recipient-1-question-6" class="color_gray" onclick="toggleAdditionalQuestionInfo('11-recipient-1-question-6')" data-more="[more]" data-less="[less]">[more]</a>
    <br>
    <span id="questionAdditionalInfo-11-recipient-1-question-6" style="display:none;">Multiple-choice (multiple answers) question options:
<br>The options for this question is automatically generated from the list of all students in this course.</span>
</span></span>
                            </div>
                            <div class="panel-body padding-0">
                                <div class="resultStatistics">
                                    <div class="panel-body">
    <div class="row">
        <div class="col-sm-4 text-color-gray">
            <strong>
                Response Summary
            </strong>
        </div>
    </div>
    <div class="row">
        <div class="col-sm-4">
            <table class="table margin-0">
                <thead>
                    <tr>
                        <td>
                            Choice
                        </td>
                        <td>
                            Response Count
                        </td>
                        <td>
                            Percentage
                        </td>
                    </tr>
                </thead>
                <tbody>
                    <tr>
    <td>
        Danny
    </td>
    <td>
        1
    </td>
    <td>
        100%
    </td>
</tr>
                </tbody>
            </table>
        </div>
    </div>
</div>
                                </div>
                                <table class="table table-striped table-bordered dataTable margin-0">
                                    <thead class="background-color-medium-gray text-color-gray font-weight-normal">
                                        <tr>
                                            <th>
                                                Photo
                                            </th>
                                            <th id="button_sortFromName" class="button-sort-none" onclick="toggleSort(this,2)" style="width: 15%;">
                                                Giver
                                                <span class="icon-sort unsorted"></span>
                                            </th>
                                            <th id="button_sortFromTeam" class="button-sort-ascending" onclick="toggleSort(this,3)" style="width: 15%;">
                                                Team
                                                <span class="icon-sort unsorted"></span>
                                            </th>
                                            <th id="button_sortFeedback" class="button-sort-none" onclick="toggleSort(this,4)">
                                                Feedback
                                                <span class="icon-sort unsorted"></span>
                                            </th>
                                        </tr>
                                    </thead><thead>
                                    </thead><tbody>
                                        
                                        <tr>
                                        
                                            <td class="middlealign">
                                                <div class="profile-pic-icon-click align-center" data-link="/page/studentProfilePic?courseid={*}&amp;studentemail={*}">
                                                    <a class="student-profile-pic-view-link btn-link">
                                                        View Photo
                                                    </a>
                                                    <img src="" alt="No Image Given" class="hidden">
                                                </div>
                                            </td>
                                            <td class="middlealign">Alice Betsy</td>
                                            <td class="middlealign">Team 1</td>
                                            <td class="multiline"><ul class="selectedOptionsList"><li>Danny</li></ul></td>
                                        </tr>        
                                        
                                    </tbody>
                                </table>
                            </div>
                        </div>
                
                        <div class="panel panel-info">
                            <div class="panel-heading">Question 12: <span class="text-preserve-space">Which teams do you like?&nbsp;<span style=" white-space: normal;">
    <a href="javascript:;" id="questionAdditionalInfoButton-12-recipient-1-question-7" class="color_gray" onclick="toggleAdditionalQuestionInfo('12-recipient-1-question-7')" data-more="[more]" data-less="[less]">[more]</a>
    <br>
    <span id="questionAdditionalInfo-12-recipient-1-question-7" style="display:none;">Multiple-choice (multiple answers) question options:
<br>The options for this question is automatically generated from the list of all teams in this course.</span>
</span></span>
                            </div>
                            <div class="panel-body padding-0">
                                <div class="resultStatistics">
                                    <div class="panel-body">
    <div class="row">
        <div class="col-sm-4 text-color-gray">
            <strong>
                Response Summary
            </strong>
        </div>
    </div>
    <div class="row">
        <div class="col-sm-4">
            <table class="table margin-0">
                <thead>
                    <tr>
                        <td>
                            Choice
                        </td>
                        <td>
                            Response Count
                        </td>
                        <td>
                            Percentage
                        </td>
                    </tr>
                </thead>
                <tbody>
                    <tr>
    <td>
        Team 1
    </td>
    <td>
        1
    </td>
    <td>
        50%
    </td>
</tr><tr>
    <td>
        Team 2
    </td>
    <td>
        1
    </td>
    <td>
        50%
    </td>
</tr>
                </tbody>
            </table>
        </div>
    </div>
</div>
                                </div>
                                <table class="table table-striped table-bordered dataTable margin-0">
                                    <thead class="background-color-medium-gray text-color-gray font-weight-normal">
                                        <tr>
                                            <th>
                                                Photo
                                            </th>
                                            <th id="button_sortFromName" class="button-sort-none" onclick="toggleSort(this,2)" style="width: 15%;">
                                                Giver
                                                <span class="icon-sort unsorted"></span>
                                            </th>
                                            <th id="button_sortFromTeam" class="button-sort-ascending" onclick="toggleSort(this,3)" style="width: 15%;">
                                                Team
                                                <span class="icon-sort unsorted"></span>
                                            </th>
                                            <th id="button_sortFeedback" class="button-sort-none" onclick="toggleSort(this,4)">
                                                Feedback
                                                <span class="icon-sort unsorted"></span>
                                            </th>
                                        </tr>
                                    </thead><thead>
                                    </thead><tbody>
                                        
                                        <tr>
                                        
                                            <td class="middlealign">
                                                <div class="profile-pic-icon-click align-center" data-link="/page/studentProfilePic?courseid={*}&amp;studentemail={*}">
                                                    <a class="student-profile-pic-view-link btn-link">
                                                        View Photo
                                                    </a>
                                                    <img src="" alt="No Image Given" class="hidden">
                                                </div>
                                            </td>
                                            <td class="middlealign">Alice Betsy</td>
                                            <td class="middlealign">Team 1</td>
                                            <td class="multiline"><ul class="selectedOptionsList"><li>Team 1</li><li>Team 2</li></ul></td>
                                        </tr>        
                                        
                                    </tbody>
                                </table>
                            </div>
                        </div>
                
                        <div class="panel panel-info">
                            <div class="panel-heading">Question 13: <span class="text-preserve-space">Rate our product.&nbsp;<span style=" white-space: normal;">
    <a href="javascript:;" id="questionAdditionalInfoButton-13-recipient-1-question-8" class="color_gray" onclick="toggleAdditionalQuestionInfo('13-recipient-1-question-8')" data-more="[more]" data-less="[less]">[more]</a>
    <br>
    <span id="questionAdditionalInfo-13-recipient-1-question-8" style="display:none;">Numerical-scale question:<br>Minimum value: 1. Increment: 0.5. Maximum value: 5.</span>
</span></span>
                            </div>
                            <div class="panel-body padding-0">
                                <div class="resultStatistics">
                                    <div class="panel-body">
    <div class="row">
        <div class="col-sm-4 text-color-gray">
            <strong>
                Response Summary
            </strong>
        </div>
    </div>
    <div class="row">
        <form class="form-horizontal col-sm-12" role="form">
            <div class="form-group margin-0">
                <label class="col-sm-2 control-label font-weight-normal">Average:</label>
                <div class="col-sm-3">
                    <p class="form-control-static">3.5</p>
                </div>
            </div>
            <div class="form-group margin-0">
                <label class="col-sm-2 control-label font-weight-normal">Minimum:</label>
                <div class="col-sm-3">
                    <p class="form-control-static">3.5</p>
                </div>
            </div>
            <div class="form-group margin-0">
                <label class="col-sm-2 control-label font-weight-normal">Maximum:</label>
                <div class="col-sm-3">
                    <p class="form-control-static">3.5</p>
                </div>
            </div>
        </form>
    </div>
</div>
                                </div>
                                <table class="table table-striped table-bordered dataTable margin-0">
                                    <thead class="background-color-medium-gray text-color-gray font-weight-normal">
                                        <tr>
                                            <th>
                                                Photo
                                            </th>
                                            <th id="button_sortFromName" class="button-sort-none" onclick="toggleSort(this,2)" style="width: 15%;">
                                                Giver
                                                <span class="icon-sort unsorted"></span>
                                            </th>
                                            <th id="button_sortFromTeam" class="button-sort-ascending" onclick="toggleSort(this,3)" style="width: 15%;">
                                                Team
                                                <span class="icon-sort unsorted"></span>
                                            </th>
                                            <th id="button_sortFeedback" class="button-sort-none" onclick="toggleSort(this,4)">
                                                Feedback
                                                <span class="icon-sort unsorted"></span>
                                            </th>
                                        </tr>
                                    </thead><thead>
                                    </thead><tbody>
                                        
                                        <tr>
                                        
                                            <td class="middlealign">
                                                <div class="profile-pic-icon-click align-center" data-link="/page/studentProfilePic?courseid={*}&amp;studentemail={*}">
                                                    <a class="student-profile-pic-view-link btn-link">
                                                        View Photo
                                                    </a>
                                                    <img src="" alt="No Image Given" class="hidden">
                                                </div>
                                            </td>
                                            <td class="middlealign">Alice Betsy</td>
                                            <td class="middlealign">Team 1</td>
                                            <td class="multiline">3.5</td>
                                        </tr>        
                                        
                                    </tbody>
                                </table>
                            </div>
                        </div>
                
<<<<<<< HEAD
                </div>
                </div>
            </div>
        

        

        

        

        


                <div class="panel panel-primary">
                <div style="cursor: pointer;" data-target="#panelBodyCollapse-7" class="panel-heading">
                    To: 
                    
                        <div title="" data-original-title="" class="middlealign profile-pic-icon-hover inline" data-link="/page/studentProfilePic?courseid={*}&amp;studentemail={*}">
                            <strong>Benny Charles</strong>
                            <img src="" alt="No Image Given" class="hidden profile-pic-icon-hidden">
                        </div>
                    
                        <a class="link-in-dark-bg" href="mailTo:CFResultsUiT.benny.c@gmail.com ">[CFResultsUiT.benny.c@gmail.com]</a>
                    <span class="glyphicon glyphicon-chevron-up pull-right"></span>
                </div>
                <div id="panelBodyCollapse-7" class="panel-collapse collapse in">
                <div class="panel-body">
                
=======
>>>>>>> 1f7a35a8
                        <div class="panel panel-info">
                            <div class="panel-heading">Question 14: <span class="text-preserve-space">How important are the following factors to you? Give points accordingly.&nbsp;<span style=" white-space: normal;">
    <a href="javascript:;" id="questionAdditionalInfoButton-14-recipient-1-question-9" class="color_gray" onclick="toggleAdditionalQuestionInfo('14-recipient-1-question-9')" data-more="[more]" data-less="[less]">[more]</a>
    <br>
    <span id="questionAdditionalInfo-14-recipient-1-question-9" style="display:none;">Distribute points (among options) question options:
<ul style="list-style-type: disc;margin-left: 20px;"><li>Grades</li><li>Fun</li></ul>Total points: 100</span>
</span></span>
                            </div>
                            <div class="panel-body padding-0">
                                <div class="resultStatistics">
                                    <div class="panel-body">
    <div class="row">
        <div class="col-sm-4 text-color-gray">
            <strong>
                Response Summary
            </strong>
        </div>
    </div>
    <div class="row">
        <div class="col-sm-12">
            <table class="table table-bordered table-responsive margin-0">
                <thead>
                <tr>
                    <td class="button-sort-ascending" id="button_sortteamname" onclick="toggleSort(this,1);" style="width: 35%;">Option
                        <span class="icon-sort unsorted"></span></td>
                    <td class="button-sort-none" id="button_sortname" onclick="toggleSort(this,2);">Points Received
                        <span class="icon-sort unsorted"></span></td>
                    <td class="button-sort-none" id="button_sortclaimed" onclick="toggleSort(this,3);" style="width:15%;">Average Points
                        <span class="icon-sort unsorted"></span></td>
                </tr>
                </thead>
                <tbody>
                    <tr>
    <td>
        Fun
    </td>
    <td>
    	55
    </td>
    <td>
        55
    </td>
</tr><tr>
    <td>
        Grades
    </td>
    <td>
    	45
    </td>
    <td>
        45
    </td>
</tr>
                </tbody>
            </table>
        </div>
    </div>
</div>
                                </div>
                                <table class="table table-striped table-bordered dataTable margin-0">
                                    <thead class="background-color-medium-gray text-color-gray font-weight-normal">
                                        <tr>
                                            <th>
                                                Photo
                                            </th>
                                            <th id="button_sortFromName" class="button-sort-none" onclick="toggleSort(this,2)" style="width: 15%;">
                                                Giver
                                                <span class="icon-sort unsorted"></span>
                                            </th>
                                            <th id="button_sortFromTeam" class="button-sort-ascending" onclick="toggleSort(this,3)" style="width: 15%;">
                                                Team
                                                <span class="icon-sort unsorted"></span>
                                            </th>
                                            <th id="button_sortFeedback" class="button-sort-none" onclick="toggleSort(this,4)">
                                                Feedback
                                                <span class="icon-sort unsorted"></span>
                                            </th>
                                        </tr>
                                    </thead><thead>
                                    </thead><tbody>
                                        
                                        <tr>
                                        
                                            <td class="middlealign">
                                                <div class="profile-pic-icon-click align-center" data-link="/page/studentProfilePic?courseid={*}&amp;studentemail={*}">
                                                    <a class="student-profile-pic-view-link btn-link">
                                                        View Photo
                                                    </a>
                                                    <img src="" alt="No Image Given" class="hidden">
                                                </div>
                                            </td>
                                            <td class="middlealign">Alice Betsy</td>
                                            <td class="middlealign">Team 1</td>
                                            <td class="multiline"><ul><li>Grades: 45</li><li>Fun: 55</li></ul></td>
                                        </tr>        
                                        
                                    </tbody>
                                </table>
                            </div>
                        </div>
                
                        <div class="panel panel-info">
                            <div class="panel-heading">Question 15: <span class="text-preserve-space">Split points among the your team members and yourself, according to how much you think each member has contributed.&nbsp;<span style=" white-space: normal;">
    <a href="javascript:;" id="questionAdditionalInfoButton-15-recipient-1-question-10" class="color_gray" onclick="toggleAdditionalQuestionInfo('15-recipient-1-question-10')" data-more="[more]" data-less="[less]">[more]</a>
    <br>
    <span id="questionAdditionalInfo-15-recipient-1-question-10" style="display:none;">Distribute points (among recipients) question<br>Points per recipient: 100</span>
</span></span>
                            </div>
                            <div class="panel-body padding-0">
                                <div class="resultStatistics">
                                    <div class="panel-body">
    <div class="row">
        <div class="col-sm-4 text-color-gray">
            <strong>
                Response Summary
            </strong>
        </div>
    </div>
    <div class="row">
        <div class="col-sm-12">
            <table class="table table-bordered table-responsive margin-0">
                <thead>
                <tr>
                    <td class="button-sort-ascending" id="button_sortteamname" onclick="toggleSort(this,1);" style="width: 35%;">Recipient
                        <span class="icon-sort unsorted"></span></td>
                    <td class="button-sort-none" id="button_sortname" onclick="toggleSort(this,2);">Points Received
                        <span class="icon-sort unsorted"></span></td>
                    <td class="button-sort-none" id="button_sortclaimed" onclick="toggleSort(this,3);" style="width:15%;">Average Points
                        <span class="icon-sort unsorted"></span></td>
                </tr>
                </thead>
                <tbody>
                    <tr>
    <td>
        Alice Betsy
    </td>
    <td>
    	110
    </td>
    <td>
        110
    </td>
</tr>
                </tbody>
            </table>
        </div>
    </div>
</div>
                                </div>
                                <table class="table table-striped table-bordered dataTable margin-0">
                                    <thead class="background-color-medium-gray text-color-gray font-weight-normal">
                                        <tr>
                                            <th>
                                                Photo
                                            </th>
                                            <th id="button_sortFromName" class="button-sort-none" onclick="toggleSort(this,2)" style="width: 15%;">
                                                Giver
                                                <span class="icon-sort unsorted"></span>
                                            </th>
                                            <th id="button_sortFromTeam" class="button-sort-ascending" onclick="toggleSort(this,3)" style="width: 15%;">
                                                Team
                                                <span class="icon-sort unsorted"></span>
                                            </th>
                                            <th id="button_sortFeedback" class="button-sort-none" onclick="toggleSort(this,4)">
                                                Feedback
                                                <span class="icon-sort unsorted"></span>
                                            </th>
                                        </tr>
                                    </thead><thead>
                                    </thead><tbody>
                                        
                                        <tr>
                                        
                                            <td class="middlealign">
                                                <div class="profile-pic-icon-click align-center" data-link="/page/studentProfilePic?courseid={*}&amp;studentemail={*}">
                                                    <a class="student-profile-pic-view-link btn-link">
                                                        View Photo
                                                    </a>
                                                    <img src="" alt="No Image Given" class="hidden">
                                                </div>
                                            </td>
                                            <td class="middlealign">Alice Betsy</td>
                                            <td class="middlealign">Team 1</td>
                                            <td class="multiline">110</td>
                                        </tr>        
                                        
                                    </tbody>
                                </table>
                            </div>
                        </div>
                
                        <div class="panel panel-info">
                            <div class="panel-heading">Question 16: <span class="text-preserve-space">Rate the contribution of yourself and your team members towards the latest project.&nbsp;<span style=" white-space: normal;">
    <a href="javascript:;" id="questionAdditionalInfoButton-16-recipient-1-question-11" class="color_gray" onclick="toggleAdditionalQuestionInfo('16-recipient-1-question-11')" data-more="[more]" data-less="[less]">[more]</a>
    <br>
    <span id="questionAdditionalInfo-16-recipient-1-question-11" style="display:none;">Team contribution question</span>
</span></span>
                            </div>
                            <div class="panel-body padding-0">
                                <div class="resultStatistics">
                                    
                                </div>
                                <table class="table table-striped table-bordered dataTable margin-0">
                                    <thead class="background-color-medium-gray text-color-gray font-weight-normal">
                                        <tr>
                                            <th>
                                                Photo
                                            </th>
                                            <th id="button_sortFromName" class="button-sort-none" onclick="toggleSort(this,2)" style="width: 15%;">
                                                Giver
                                                <span class="icon-sort unsorted"></span>
                                            </th>
                                            <th id="button_sortFromTeam" class="button-sort-ascending" onclick="toggleSort(this,3)" style="width: 15%;">
                                                Team
                                                <span class="icon-sort unsorted"></span>
                                            </th>
                                            <th id="button_sortFeedback" class="button-sort-none" onclick="toggleSort(this,4)">
                                                Feedback
                                                <span class="icon-sort unsorted"></span>
                                            </th>
                                        </tr>
                                    </thead><thead>
                                    </thead><tbody>
                                        
                                        <tr>
                                        
                                            <td class="middlealign">
                                                <div class="profile-pic-icon-click align-center" data-link="/page/studentProfilePic?courseid={*}&amp;studentemail={*}">
                                                    <a class="student-profile-pic-view-link btn-link">
                                                        View Photo
                                                    </a>
                                                    <img src="" alt="No Image Given" class="hidden">
                                                </div>
                                            </td>
                                            <td class="middlealign">Alice Betsy</td>
                                            <td class="middlealign">Team 1</td>
                                            <td class="multiline"><span class="color_neutral">Equal Share</span><span>&nbsp;&nbsp;[Perceived Contribution: <span class="color-negative" "="">N/A</span>]</span></td>
                                        </tr>        
                                        
                                    </tbody>
                                </table>
                            </div>
                        </div>
                
                </div>
                </div>
            </div>
        

        

        

        

        


                <div class="panel panel-primary">
                <div style="cursor: pointer;" data-target="#panelBodyCollapse-7" class="panel-heading">
                    To: 
                    
                        <div title="" data-original-title="" class="middlealign profile-pic-icon-hover inline" data-link="/page/studentProfilePic?courseid={*}&amp;studentemail={*}">
                            <strong>Benny Charles</strong>
                            <img src="" alt="No Image Given" class="hidden profile-pic-icon-hidden">
                        </div>
                    
                        <a class="link-in-dark-bg" href="mailTo:CFResultsUiT.benny.c@gmail.com ">[CFResultsUiT.benny.c@gmail.com]</a>
                    <span class="glyphicon glyphicon-chevron-up pull-right"></span>
                </div>
                <div id="panelBodyCollapse-7" class="panel-collapse collapse in">
                <div class="panel-body">
                
                        <div class="panel panel-info">
                            <div class="panel-heading">Question 1: <span class="text-preserve-space">Rate 3 other students' products</span>
                            </div>
                            <div class="panel-body padding-0">
                                <div class="resultStatistics">
                                    
                                </div>
                                <table class="table table-striped table-bordered dataTable margin-0">
                                    <thead class="background-color-medium-gray text-color-gray font-weight-normal">
                                        <tr>
                                            <th>
                                                Photo
                                            </th>
                                            <th id="button_sortFromName" class="button-sort-none" onclick="toggleSort(this,2)" style="width: 15%;">
                                                Giver
                                                <span class="icon-sort unsorted"></span>
                                            </th>
                                            <th id="button_sortFromTeam" class="button-sort-ascending" onclick="toggleSort(this,3)" style="width: 15%;">
                                                Team
                                                <span class="icon-sort unsorted"></span>
                                            </th>
                                            <th id="button_sortFeedback" class="button-sort-none" onclick="toggleSort(this,4)">
                                                Feedback
                                                <span class="icon-sort unsorted"></span>
                                            </th>
                                        </tr>
                                    </thead><thead>
                                    </thead><tbody>
                                        
                                        <tr>
                                        
                                            <td class="middlealign">
                                                <div class="profile-pic-icon-click align-center" data-link="/page/studentProfilePic?courseid={*}&amp;studentemail={*}">
                                                    <a class="student-profile-pic-view-link btn-link">
                                                        View Photo
                                                    </a>
                                                    <img src="" alt="No Image Given" class="hidden">
                                                </div>
                                            </td>
                                            <td class="middlealign">Alice Betsy</td>
                                            <td class="middlealign">Team 1</td>
                                            <td class="multiline">2 Response to Benny.</td>
                                        </tr>        
                                        
                                    </tbody>
                                </table>
                            </div>
                        </div>
                
                        <div class="panel panel-info">
                            <div class="panel-heading">Question 15: <span class="text-preserve-space">Split points among the your team members and yourself, according to how much you think each member has contributed.&nbsp;<span style=" white-space: normal;">
    <a href="javascript:;" id="questionAdditionalInfoButton-15-recipient-2-question-2" class="color_gray" onclick="toggleAdditionalQuestionInfo('15-recipient-2-question-2')" data-more="[more]" data-less="[less]">[more]</a>
    <br>
    <span id="questionAdditionalInfo-15-recipient-2-question-2" style="display:none;">Distribute points (among recipients) question<br>Points per recipient: 100</span>
</span></span>
                            </div>
                            <div class="panel-body padding-0">
                                <div class="resultStatistics">
                                    <div class="panel-body">
    <div class="row">
        <div class="col-sm-4 text-color-gray">
            <strong>
                Response Summary
            </strong>
        </div>
    </div>
    <div class="row">
        <div class="col-sm-12">
            <table class="table table-bordered table-responsive margin-0">
                <thead>
                <tr>
                    <td class="button-sort-ascending" id="button_sortteamname" onclick="toggleSort(this,1);" style="width: 35%;">Recipient
                        <span class="icon-sort unsorted"></span></td>
                    <td class="button-sort-none" id="button_sortname" onclick="toggleSort(this,2);">Points Received
                        <span class="icon-sort unsorted"></span></td>
                    <td class="button-sort-none" id="button_sortclaimed" onclick="toggleSort(this,3);" style="width:15%;">Average Points
                        <span class="icon-sort unsorted"></span></td>
                </tr>
                </thead>
                <tbody>
                    <tr>
    <td>
        Benny Charles
    </td>
    <td>
    	90
    </td>
    <td>
        90
    </td>
</tr>
                </tbody>
            </table>
        </div>
    </div>
</div>
                                </div>
                                <table class="table table-striped table-bordered dataTable margin-0">
                                    <thead class="background-color-medium-gray text-color-gray font-weight-normal">
                                        <tr>
                                            <th>
                                                Photo
                                            </th>
                                            <th id="button_sortFromName" class="button-sort-none" onclick="toggleSort(this,2)" style="width: 15%;">
                                                Giver
                                                <span class="icon-sort unsorted"></span>
                                            </th>
                                            <th id="button_sortFromTeam" class="button-sort-ascending" onclick="toggleSort(this,3)" style="width: 15%;">
                                                Team
                                                <span class="icon-sort unsorted"></span>
                                            </th>
                                            <th id="button_sortFeedback" class="button-sort-none" onclick="toggleSort(this,4)">
                                                Feedback
                                                <span class="icon-sort unsorted"></span>
                                            </th>
                                        </tr>
                                    </thead><thead>
                                    </thead><tbody>
                                        
                                        <tr>
                                        
                                            <td class="middlealign">
                                                <div class="profile-pic-icon-click align-center" data-link="/page/studentProfilePic?courseid={*}&amp;studentemail={*}">
                                                    <a class="student-profile-pic-view-link btn-link">
                                                        View Photo
                                                    </a>
                                                    <img src="" alt="No Image Given" class="hidden">
                                                </div>
                                            </td>
                                            <td class="middlealign">Alice Betsy</td>
                                            <td class="middlealign">Team 1</td>
                                            <td class="multiline">90</td>
                                        </tr>        
                                        
                                    </tbody>
                                </table>
                            </div>
                        </div>
                
                        <div class="panel panel-info">
                            <div class="panel-heading">Question 16: <span class="text-preserve-space">Rate the contribution of yourself and your team members towards the latest project.&nbsp;<span style=" white-space: normal;">
    <a href="javascript:;" id="questionAdditionalInfoButton-16-recipient-2-question-3" class="color_gray" onclick="toggleAdditionalQuestionInfo('16-recipient-2-question-3')" data-more="[more]" data-less="[less]">[more]</a>
    <br>
    <span id="questionAdditionalInfo-16-recipient-2-question-3" style="display:none;">Team contribution question</span>
</span></span>
                            </div>
                            <div class="panel-body padding-0">
                                <div class="resultStatistics">
                                    
                                </div>
                                <table class="table table-striped table-bordered dataTable margin-0">
                                    <thead class="background-color-medium-gray text-color-gray font-weight-normal">
                                        <tr>
                                            <th>
                                                Photo
                                            </th>
                                            <th id="button_sortFromName" class="button-sort-none" onclick="toggleSort(this,2)" style="width: 15%;">
                                                Giver
                                                <span class="icon-sort unsorted"></span>
                                            </th>
                                            <th id="button_sortFromTeam" class="button-sort-ascending" onclick="toggleSort(this,3)" style="width: 15%;">
                                                Team
                                                <span class="icon-sort unsorted"></span>
                                            </th>
                                            <th id="button_sortFeedback" class="button-sort-none" onclick="toggleSort(this,4)">
                                                Feedback
                                                <span class="icon-sort unsorted"></span>
                                            </th>
                                        </tr>
                                    </thead><thead>
                                    </thead><tbody>
                                        
                                        <tr>
                                        
                                            <td class="middlealign">
                                                <div class="profile-pic-icon-click align-center" data-link="/page/studentProfilePic?courseid={*}&amp;studentemail={*}">
                                                    <a class="student-profile-pic-view-link btn-link">
                                                        View Photo
                                                    </a>
                                                    <img src="" alt="No Image Given" class="hidden">
                                                </div>
                                            </td>
                                            <td class="middlealign">Alice Betsy</td>
                                            <td class="middlealign">Team 1</td>
                                            <td class="multiline"><span class="color_neutral">Equal Share</span></td>
                                        </tr>        
                                        
                                    </tbody>
                                </table>
                            </div>
                        </div>
                
                </div>
                </div>
            </div>
        

        
                </div>
                </div>
            </div>
        

        

        

        
                <div class="panel panel-warning">
                    <div style="cursor: pointer;" data-target="#panelBodyCollapse-8" class="panel-heading">
                        <strong>Team 2</strong>
                        <span class="glyphicon glyphicon-chevron-up pull-right"></span>
                    </div>
                    <div id="panelBodyCollapse-8" class="panel-collapse collapse in">
                    <div class="panel-body background-color-warning">
                        <div class="resultStatistics">
                            
                                <h3>Team 2 Received Responses Statistics </h3>
                                <hr class="margin-top-0">
                                
                                            <div class="panel panel-info">
                                                <div class="panel-heading">
                                                    <strong>Question 7: </strong><span class="text-preserve-space">What is your extra feature?&nbsp;<span style=" white-space: normal;">
    <a href="javascript:;" id="questionAdditionalInfoButton-7-" class="color_gray" onclick="toggleAdditionalQuestionInfo('7-')" data-more="[more]" data-less="[less]">[more]</a>
    <br>
    <span id="questionAdditionalInfo-7-" style="display:none;">Multiple-choice (single answer) question options:
<ul style="list-style-type: disc;margin-left: 20px;"><li>FlexiCommand</li><li>PowerSearch</li><li>GoodUI</li><li>Google Integration</li></ul></span>
</span></span>
                                                </div>
                                                <div class="panel-body padding-0">                
                                                    <div class="resultStatistics">
                                                        <div class="panel-body">
    <div class="row">
        <div class="col-sm-4 text-color-gray">
            <strong>
                Response Summary
            </strong>
        </div>
    </div>
    <div class="row">
        <div class="col-sm-4">
            <table class="table margin-0">
                <thead>
                    <tr>
                        <td>
                            Choice
                        </td>
                        <td>
                            Response Count
                        </td>
                        <td>
                            Percentage
                        </td>
                    </tr>
                </thead>
                <tbody>
                    <tr>
    <td>
        FlexiCommand
    </td>
    <td>
        0
    </td>
    <td>
        0%
    </td>
</tr><tr>
    <td>
        PowerSearch
    </td>
    <td>
        1
    </td>
    <td>
        100%
    </td>
</tr><tr>
    <td>
        GoodUI
    </td>
    <td>
        0
    </td>
    <td>
        0%
    </td>
</tr><tr>
    <td>
        Google Integration
    </td>
    <td>
        0
    </td>
    <td>
        0%
    </td>
</tr>
                </tbody>
            </table>
        </div>
    </div>
</div>
                                                    </div>
                                                </div>
                                            </div>
                                
                                            <div class="panel panel-info">
                                                <div class="panel-heading">
                                                    <strong>Question 10: </strong><span class="text-preserve-space">Which team do you think has the best feature?&nbsp;<span style=" white-space: normal;">
    <a href="javascript:;" id="questionAdditionalInfoButton-10-" class="color_gray" onclick="toggleAdditionalQuestionInfo('10-')" data-more="[more]" data-less="[less]">[more]</a>
    <br>
    <span id="questionAdditionalInfo-10-" style="display:none;">Multiple-choice (single answer) question options:
<br>The options for this question is automatically generated from the list of all teams in this course.</span>
</span></span>
                                                </div>
                                                <div class="panel-body padding-0">                
                                                    <div class="resultStatistics">
                                                        <div class="panel-body">
    <div class="row">
        <div class="col-sm-4 text-color-gray">
            <strong>
                Response Summary
            </strong>
        </div>
    </div>
    <div class="row">
        <div class="col-sm-4">
            <table class="table margin-0">
                <thead>
                    <tr>
                        <td>
                            Choice
                        </td>
                        <td>
                            Response Count
                        </td>
                        <td>
                            Percentage
                        </td>
                    </tr>
                </thead>
                <tbody>
                    <tr>
    <td>
        Team 2
    </td>
    <td>
        1
    </td>
    <td>
        100%
    </td>
</tr>
                </tbody>
            </table>
        </div>
    </div>
</div>
                                                    </div>
                                                </div>
                                            </div>
                                
                                            <div class="panel panel-info">
                                                <div class="panel-heading">
                                                    <strong>Question 15: </strong><span class="text-preserve-space">Split points among the your team members and yourself, according to how much you think each member has contributed.&nbsp;<span style=" white-space: normal;">
    <a href="javascript:;" id="questionAdditionalInfoButton-15-" class="color_gray" onclick="toggleAdditionalQuestionInfo('15-')" data-more="[more]" data-less="[less]">[more]</a>
    <br>
    <span id="questionAdditionalInfo-15-" style="display:none;">Distribute points (among recipients) question<br>Points per recipient: 100</span>
</span></span>
                                                </div>
                                                <div class="panel-body padding-0">                
                                                    <div class="resultStatistics">
                                                        <div class="panel-body">
    <div class="row">
        <div class="col-sm-4 text-color-gray">
            <strong>
                Response Summary
            </strong>
        </div>
    </div>
    <div class="row">
        <div class="col-sm-12">
            <table class="table table-bordered table-responsive margin-0">
                <thead>
                <tr>
                    <td class="button-sort-ascending" id="button_sortteamname" onclick="toggleSort(this,1);" style="width: 35%;">Recipient
                        <span class="icon-sort unsorted"></span></td>
                    <td class="button-sort-none" id="button_sortname" onclick="toggleSort(this,2);">Points Received
                        <span class="icon-sort unsorted"></span></td>
                    <td class="button-sort-none" id="button_sortclaimed" onclick="toggleSort(this,3);" style="width:15%;">Average Points
                        <span class="icon-sort unsorted"></span></td>
                </tr>
                </thead>
                <tbody>
                    <tr>
    <td>
        Charlie Dávis
    </td>
    <td>
    	50
    </td>
    <td>
        50
    </td>
</tr><tr>
    <td>
        Danny Engrid
    </td>
    <td>
    	150
    </td>
    <td>
        150
    </td>
</tr>
                </tbody>
            </table>
        </div>
    </div>
</div>
                                                    </div>
                                                </div>
                                            </div>
                                
                            
                                <div class="row">
                                    <div class="col-sm-9">
                                        <h3>Team 2 Detailed Responses </h3>
                                    </div>
                                    <div class="col-sm-3 h3">
                                        <a data-original-title="Collapse or expand all student panels. You can also click on the panel heading to toggle each one individually." class="btn btn-warning btn-xs pull-right" id="collapse-panels-button-team-0" data-toggle="tooltip" title="">
                                            Collapse  Students
                                        </a>
                                    </div>
                                </div>
                                <hr class="margin-top-0">
                            
                        </div>
        


                <div class="panel panel-primary">
                <div style="cursor: pointer;" data-target="#panelBodyCollapse-9" class="panel-heading">
                    To: 
                    
                        <div title="" data-original-title="" class="middlealign profile-pic-icon-hover inline" data-link="/page/studentProfilePic?courseid={*}&amp;studentemail={*}">
                            <strong>Danny Engrid</strong>
                            <img src="" alt="No Image Given" class="hidden profile-pic-icon-hidden">
                        </div>
                    
                        <a class="link-in-dark-bg" href="mailTo:CFResultsUiT.danny.e@gmail.com ">[CFResultsUiT.danny.e@gmail.com]</a>
                    <span class="glyphicon glyphicon-chevron-up pull-right"></span>
                </div>
                <div id="panelBodyCollapse-9" class="panel-collapse collapse in">
                <div class="panel-body">
                
                        <div class="panel panel-info">
                            <div class="panel-heading">Question 1: <span class="text-preserve-space">Rate 3 other students' products</span>
                            </div>
                            <div class="panel-body padding-0">
                                <div class="resultStatistics">
                                    
                                </div>
                                <table class="table table-striped table-bordered dataTable margin-0">
                                    <thead class="background-color-medium-gray text-color-gray font-weight-normal">
                                        <tr>
                                            <th>
                                                Photo
                                            </th>
                                            <th id="button_sortFromName" class="button-sort-none" onclick="toggleSort(this,2)" style="width: 15%;">
                                                Giver
                                                <span class="icon-sort unsorted"></span>
                                            </th>
                                            <th id="button_sortFromTeam" class="button-sort-ascending" onclick="toggleSort(this,3)" style="width: 15%;">
                                                Team
                                                <span class="icon-sort unsorted"></span>
                                            </th>
                                            <th id="button_sortFeedback" class="button-sort-none" onclick="toggleSort(this,4)">
                                                Feedback
                                                <span class="icon-sort unsorted"></span>
                                            </th>
                                        </tr>
                                    </thead><thead>
                                    </thead><tbody>
                                        
                                        <tr>
                                        
                                            <td class="middlealign">
                                                <div class="profile-pic-icon-click align-center" data-link="/page/studentProfilePic?courseid={*}&amp;studentemail={*}">
                                                    <a class="student-profile-pic-view-link btn-link">
                                                        View Photo
                                                    </a>
                                                    <img src="" alt="No Image Given" class="hidden">
                                                </div>
                                            </td>
                                            <td class="middlealign">Benny Charles</td>
                                            <td class="middlealign">Team 1</td>
                                            <td class="multiline">1 Response to Danny.</td>
                                        </tr>        
                                        
                                    </tbody>
                                </table>
                            </div>
                        </div>
                
                        <div class="panel panel-info">
                            <div class="panel-heading">Question 15: <span class="text-preserve-space">Split points among the your team members and yourself, according to how much you think each member has contributed.&nbsp;<span style=" white-space: normal;">
    <a href="javascript:;" id="questionAdditionalInfoButton-15-recipient-3-question-2" class="color_gray" onclick="toggleAdditionalQuestionInfo('15-recipient-3-question-2')" data-more="[more]" data-less="[less]">[more]</a>
    <br>
    <span id="questionAdditionalInfo-15-recipient-3-question-2" style="display:none;">Distribute points (among recipients) question<br>Points per recipient: 100</span>
</span></span>
                            </div>
                            <div class="panel-body padding-0">
                                <div class="resultStatistics">
                                    <div class="panel-body">
    <div class="row">
        <div class="col-sm-4 text-color-gray">
            <strong>
                Response Summary
            </strong>
        </div>
    </div>
    <div class="row">
        <div class="col-sm-12">
            <table class="table table-bordered table-responsive margin-0">
                <thead>
                <tr>
                    <td class="button-sort-ascending" id="button_sortteamname" onclick="toggleSort(this,1);" style="width: 35%;">Recipient
                        <span class="icon-sort unsorted"></span></td>
                    <td class="button-sort-none" id="button_sortname" onclick="toggleSort(this,2);">Points Received
                        <span class="icon-sort unsorted"></span></td>
                    <td class="button-sort-none" id="button_sortclaimed" onclick="toggleSort(this,3);" style="width:15%;">Average Points
                        <span class="icon-sort unsorted"></span></td>
                </tr>
                </thead>
                <tbody>
                    <tr>
    <td>
        Danny Engrid
    </td>
    <td>
    	150
    </td>
    <td>
        150
    </td>
</tr>
                </tbody>
            </table>
        </div>
    </div>
</div>
                                </div>
                                <table class="table table-striped table-bordered dataTable margin-0">
                                    <thead class="background-color-medium-gray text-color-gray font-weight-normal">
                                        <tr>
                                            <th>
                                                Photo
                                            </th>
                                            <th id="button_sortFromName" class="button-sort-none" onclick="toggleSort(this,2)" style="width: 15%;">
                                                Giver
                                                <span class="icon-sort unsorted"></span>
                                            </th>
                                            <th id="button_sortFromTeam" class="button-sort-ascending" onclick="toggleSort(this,3)" style="width: 15%;">
                                                Team
                                                <span class="icon-sort unsorted"></span>
                                            </th>
                                            <th id="button_sortFeedback" class="button-sort-none" onclick="toggleSort(this,4)">
                                                Feedback
                                                <span class="icon-sort unsorted"></span>
                                            </th>
                                        </tr>
                                    </thead><thead>
                                    </thead><tbody>
                                        
                                        <tr>
                                        
                                            <td class="middlealign">
                                                <div class="profile-pic-icon-click align-center" data-link="/page/studentProfilePic?courseid={*}&amp;studentemail={*}">
                                                    <a class="student-profile-pic-view-link btn-link">
                                                        View Photo
                                                    </a>
                                                    <img src="" alt="No Image Given" class="hidden">
                                                </div>
                                            </td>
                                            <td class="middlealign">Alice Betsy</td>
                                            <td class="middlealign">Team 1</td>
                                            <td class="multiline">150</td>
                                        </tr>        
                                        
                                    </tbody>
                                </table>
                            </div>
                        </div>
                
                </div>
                </div>
            </div>
        

        

        

        

        


                <div class="panel panel-primary">
                <div style="cursor: pointer;" data-target="#panelBodyCollapse-10" class="panel-heading">
                    To: 
                    
                        <div title="" data-original-title="" class="middlealign profile-pic-icon-hover inline" data-link="/page/studentProfilePic?courseid={*}&amp;studentemail={*}">
                            <strong>Drop out</strong>
                            <img src="" alt="No Image Given" class="hidden profile-pic-icon-hidden">
                        </div>
                    
                        <a class="link-in-dark-bg" href="mailTo:drop.out@gmail.com ">[drop.out@gmail.com]</a>
                    <span class="glyphicon glyphicon-chevron-up pull-right"></span>
                </div>
                <div id="panelBodyCollapse-10" class="panel-collapse collapse in">
                <div class="panel-body">
                
                        <div class="panel panel-info">
                            <div class="panel-heading">Question 7: <span class="text-preserve-space">What is your extra feature?&nbsp;<span style=" white-space: normal;">
    <a href="javascript:;" id="questionAdditionalInfoButton-7-recipient-4-question-1" class="color_gray" onclick="toggleAdditionalQuestionInfo('7-recipient-4-question-1')" data-more="[more]" data-less="[less]">[more]</a>
    <br>
    <span id="questionAdditionalInfo-7-recipient-4-question-1" style="display:none;">Multiple-choice (single answer) question options:
<ul style="list-style-type: disc;margin-left: 20px;"><li>FlexiCommand</li><li>PowerSearch</li><li>GoodUI</li><li>Google Integration</li></ul></span>
</span></span>
                            </div>
                            <div class="panel-body padding-0">
                                <div class="resultStatistics">
                                    <div class="panel-body">
    <div class="row">
        <div class="col-sm-4 text-color-gray">
            <strong>
                Response Summary
            </strong>
        </div>
    </div>
    <div class="row">
        <div class="col-sm-4">
            <table class="table margin-0">
                <thead>
                    <tr>
                        <td>
                            Choice
                        </td>
                        <td>
                            Response Count
                        </td>
                        <td>
                            Percentage
                        </td>
                    </tr>
                </thead>
                <tbody>
                    <tr>
    <td>
        FlexiCommand
    </td>
    <td>
        0
    </td>
    <td>
        0%
    </td>
</tr><tr>
    <td>
        PowerSearch
    </td>
    <td>
        1
    </td>
    <td>
        100%
    </td>
</tr><tr>
    <td>
        GoodUI
    </td>
    <td>
        0
    </td>
    <td>
        0%
    </td>
</tr><tr>
    <td>
        Google Integration
    </td>
    <td>
        0
    </td>
    <td>
        0%
    </td>
</tr>
                </tbody>
            </table>
        </div>
    </div>
</div>
                                </div>
                                <table class="table table-striped table-bordered dataTable margin-0">
                                    <thead class="background-color-medium-gray text-color-gray font-weight-normal">
                                        <tr>
                                            <th>
                                                Photo
                                            </th>
                                            <th id="button_sortFromName" class="button-sort-none" onclick="toggleSort(this,2)" style="width: 15%;">
                                                Giver
                                                <span class="icon-sort unsorted"></span>
                                            </th>
                                            <th id="button_sortFromTeam" class="button-sort-ascending" onclick="toggleSort(this,3)" style="width: 15%;">
                                                Team
                                                <span class="icon-sort unsorted"></span>
                                            </th>
                                            <th id="button_sortFeedback" class="button-sort-none" onclick="toggleSort(this,4)">
                                                Feedback
                                                <span class="icon-sort unsorted"></span>
                                            </th>
                                        </tr>
                                    </thead><thead>
                                    </thead><tbody>
                                        
                                        <tr>
                                        
                                            <td class="middlealign">
                                                <div class="profile-pic-icon-click align-center" data-link="/page/studentProfilePic?courseid={*}&amp;studentemail={*}">
                                                    <a class="student-profile-pic-view-link btn-link">
                                                        View Photo
                                                    </a>
                                                    <img src="" alt="No Image Given" class="hidden">
                                                </div>
                                            </td>
                                            <td class="middlealign">Drop out</td>
                                            <td class="middlealign">Team 2</td>
                                            <td class="multiline">PowerSearch</td>
                                        </tr>        
                                        
                                    </tbody>
                                </table>
                            </div>
                        </div>
                
                        <div class="panel panel-info">
                            <div class="panel-heading">Question 10: <span class="text-preserve-space">Which team do you think has the best feature?&nbsp;<span style=" white-space: normal;">
    <a href="javascript:;" id="questionAdditionalInfoButton-10-recipient-4-question-2" class="color_gray" onclick="toggleAdditionalQuestionInfo('10-recipient-4-question-2')" data-more="[more]" data-less="[less]">[more]</a>
    <br>
    <span id="questionAdditionalInfo-10-recipient-4-question-2" style="display:none;">Multiple-choice (single answer) question options:
<br>The options for this question is automatically generated from the list of all teams in this course.</span>
</span></span>
                            </div>
                            <div class="panel-body padding-0">
                                <div class="resultStatistics">
                                    <div class="panel-body">
    <div class="row">
        <div class="col-sm-4 text-color-gray">
            <strong>
                Response Summary
            </strong>
        </div>
    </div>
    <div class="row">
        <div class="col-sm-4">
            <table class="table margin-0">
                <thead>
                    <tr>
                        <td>
                            Choice
                        </td>
                        <td>
                            Response Count
                        </td>
                        <td>
                            Percentage
                        </td>
                    </tr>
                </thead>
                <tbody>
                    <tr>
    <td>
        Team 2
    </td>
    <td>
        1
    </td>
    <td>
        100%
    </td>
</tr>
                </tbody>
            </table>
        </div>
    </div>
</div>
                                </div>
                                <table class="table table-striped table-bordered dataTable margin-0">
                                    <thead class="background-color-medium-gray text-color-gray font-weight-normal">
                                        <tr>
                                            <th>
                                                Photo
                                            </th>
                                            <th id="button_sortFromName" class="button-sort-none" onclick="toggleSort(this,2)" style="width: 15%;">
                                                Giver
                                                <span class="icon-sort unsorted"></span>
                                            </th>
                                            <th id="button_sortFromTeam" class="button-sort-ascending" onclick="toggleSort(this,3)" style="width: 15%;">
                                                Team
                                                <span class="icon-sort unsorted"></span>
                                            </th>
                                            <th id="button_sortFeedback" class="button-sort-none" onclick="toggleSort(this,4)">
                                                Feedback
                                                <span class="icon-sort unsorted"></span>
                                            </th>
                                        </tr>
                                    </thead><thead>
                                    </thead><tbody>
                                        
                                        <tr>
                                        
                                            <td class="middlealign">
                                                <div class="profile-pic-icon-click align-center" data-link="/page/studentProfilePic?courseid={*}&amp;studentemail={*}">
                                                    <a class="student-profile-pic-view-link btn-link">
                                                        View Photo
                                                    </a>
                                                    <img src="" alt="No Image Given" class="hidden">
                                                </div>
                                            </td>
                                            <td class="middlealign">Drop out</td>
                                            <td class="middlealign">Team 2</td>
                                            <td class="multiline">Team 2</td>
                                        </tr>        
                                        
                                    </tbody>
                                </table>
                            </div>
                        </div>
                
                </div>
                </div>
            </div>
        

        

        

        

        


                <div class="panel panel-primary">
                <div style="cursor: pointer;" data-target="#panelBodyCollapse-11" class="panel-heading">
                    To: 
                    
                        <div title="" data-original-title="" class="middlealign profile-pic-icon-hover inline" data-link="/page/studentProfilePic?courseid={*}&amp;studentemail={*}">
                            <strong>Charlie Dávis</strong>
                            <img src="" alt="No Image Given" class="hidden profile-pic-icon-hidden">
                        </div>
                    
                        <a class="link-in-dark-bg" href="mailTo:CFResultsUiT.charlie.d@gmail.com ">[CFResultsUiT.charlie.d@gmail.com]</a>
                    <span class="glyphicon glyphicon-chevron-up pull-right"></span>
                </div>
                <div id="panelBodyCollapse-11" class="panel-collapse collapse in">
                <div class="panel-body">
                
                        <div class="panel panel-info">
                            <div class="panel-heading">Question 1: <span class="text-preserve-space">Rate 3 other students' products</span>
                            </div>
                            <div class="panel-body padding-0">
                                <div class="resultStatistics">
                                    
                                </div>
                                <table class="table table-striped table-bordered dataTable margin-0">
                                    <thead class="background-color-medium-gray text-color-gray font-weight-normal">
                                        <tr>
                                            <th>
                                                Photo
                                            </th>
                                            <th id="button_sortFromName" class="button-sort-none" onclick="toggleSort(this,2)" style="width: 15%;">
                                                Giver
                                                <span class="icon-sort unsorted"></span>
                                            </th>
                                            <th id="button_sortFromTeam" class="button-sort-ascending" onclick="toggleSort(this,3)" style="width: 15%;">
                                                Team
                                                <span class="icon-sort unsorted"></span>
                                            </th>
                                            <th id="button_sortFeedback" class="button-sort-none" onclick="toggleSort(this,4)">
                                                Feedback
                                                <span class="icon-sort unsorted"></span>
                                            </th>
                                        </tr>
                                    </thead><thead>
                                    </thead><tbody>
                                        
                                        <tr>
                                        
                                            <td class="middlealign">
                                                <div class="profile-pic-icon-click align-center" data-link="/page/studentProfilePic?courseid={*}&amp;studentemail={*}">
                                                    <a class="student-profile-pic-view-link btn-link">
                                                        View Photo
                                                    </a>
                                                    <img src="" alt="No Image Given" class="hidden">
                                                </div>
                                            </td>
                                            <td class="middlealign">Benny Charles</td>
                                            <td class="middlealign">Team 1</td>
                                            <td class="multiline">4 Response to Charlie.</td>
                                        </tr>        
                                        
                                    </tbody>
                                </table>
                            </div>
                        </div>
                
                        <div class="panel panel-info">
                            <div class="panel-heading">Question 15: <span class="text-preserve-space">Split points among the your team members and yourself, according to how much you think each member has contributed.&nbsp;<span style=" white-space: normal;">
    <a href="javascript:;" id="questionAdditionalInfoButton-15-recipient-5-question-2" class="color_gray" onclick="toggleAdditionalQuestionInfo('15-recipient-5-question-2')" data-more="[more]" data-less="[less]">[more]</a>
    <br>
    <span id="questionAdditionalInfo-15-recipient-5-question-2" style="display:none;">Distribute points (among recipients) question<br>Points per recipient: 100</span>
</span></span>
                            </div>
                            <div class="panel-body padding-0">
                                <div class="resultStatistics">
                                    <div class="panel-body">
    <div class="row">
        <div class="col-sm-4 text-color-gray">
            <strong>
                Response Summary
            </strong>
        </div>
    </div>
    <div class="row">
        <div class="col-sm-12">
            <table class="table table-bordered table-responsive margin-0">
                <thead>
                <tr>
                    <td class="button-sort-ascending" id="button_sortteamname" onclick="toggleSort(this,1);" style="width: 35%;">Recipient
                        <span class="icon-sort unsorted"></span></td>
                    <td class="button-sort-none" id="button_sortname" onclick="toggleSort(this,2);">Points Received
                        <span class="icon-sort unsorted"></span></td>
                    <td class="button-sort-none" id="button_sortclaimed" onclick="toggleSort(this,3);" style="width:15%;">Average Points
                        <span class="icon-sort unsorted"></span></td>
                </tr>
                </thead>
                <tbody>
                    <tr>
    <td>
        Charlie Dávis
    </td>
    <td>
    	50
    </td>
    <td>
        50
    </td>
</tr>
                </tbody>
            </table>
        </div>
    </div>
</div>
                                </div>
                                <table class="table table-striped table-bordered dataTable margin-0">
                                    <thead class="background-color-medium-gray text-color-gray font-weight-normal">
                                        <tr>
                                            <th>
                                                Photo
                                            </th>
                                            <th id="button_sortFromName" class="button-sort-none" onclick="toggleSort(this,2)" style="width: 15%;">
                                                Giver
                                                <span class="icon-sort unsorted"></span>
                                            </th>
                                            <th id="button_sortFromTeam" class="button-sort-ascending" onclick="toggleSort(this,3)" style="width: 15%;">
                                                Team
                                                <span class="icon-sort unsorted"></span>
                                            </th>
                                            <th id="button_sortFeedback" class="button-sort-none" onclick="toggleSort(this,4)">
                                                Feedback
                                                <span class="icon-sort unsorted"></span>
                                            </th>
                                        </tr>
                                    </thead><thead>
                                    </thead><tbody>
                                        
                                        <tr>
                                        
                                            <td class="middlealign">
                                                <div class="profile-pic-icon-click align-center" data-link="/page/studentProfilePic?courseid={*}&amp;studentemail={*}">
                                                    <a class="student-profile-pic-view-link btn-link">
                                                        View Photo
                                                    </a>
                                                    <img src="" alt="No Image Given" class="hidden">
                                                </div>
                                            </td>
                                            <td class="middlealign">Alice Betsy</td>
                                            <td class="middlealign">Team 1</td>
                                            <td class="multiline">50</td>
                                        </tr>        
                                        
                                    </tbody>
                                </table>
                            </div>
                        </div>
                
                </div>
                </div>
            </div>
        

        

        

        

        


                <div class="panel panel-primary">
                <div style="cursor: pointer;" data-target="#panelBodyCollapse-12" class="panel-heading">
                    To: 
                    
                        <strong>Team 2</strong>
                    
                        <a class="link-in-dark-bg" href="mailTo:Team 2 " style="display:none;">[Team 2]</a>
                    <span class="glyphicon glyphicon-chevron-up pull-right"></span>
                </div>
                <div id="panelBodyCollapse-12" class="panel-collapse collapse in">
                <div class="panel-body">
                
                        <div class="panel panel-info">
                            <div class="panel-heading">Question 4: <span class="text-preserve-space">Give feedback to 3 other teams.</span>
                            </div>
                            <div class="panel-body padding-0">
                                <div class="resultStatistics">
                                    
                                </div>
                                <table class="table table-striped table-bordered dataTable margin-0">
                                    <thead class="background-color-medium-gray text-color-gray font-weight-normal">
                                        <tr>
                                            <th>
                                                Photo
                                            </th>
                                            <th id="button_sortFromName" class="button-sort-none" onclick="toggleSort(this,2)" style="width: 15%;">
                                                Giver
                                                <span class="icon-sort unsorted"></span>
                                            </th>
                                            <th id="button_sortFromTeam" class="button-sort-ascending" onclick="toggleSort(this,3)" style="width: 15%;">
                                                Team
                                                <span class="icon-sort unsorted"></span>
                                            </th>
                                            <th id="button_sortFeedback" class="button-sort-none" onclick="toggleSort(this,4)">
                                                Feedback
                                                <span class="icon-sort unsorted"></span>
                                            </th>
                                        </tr>
                                    </thead><thead>
                                    </thead><tbody>
                                        
                                        <tr>
                                        
                                            <td class="middlealign">
                                                <div class="profile-pic-icon-click align-center" data-link="/page/studentProfilePic?courseid={*}&amp;studentemail={*}">
                                                    <a class="student-profile-pic-view-link btn-link">
                                                        View Photo
                                                    </a>
                                                    <img src="" alt="No Image Given" class="hidden">
                                                </div>
                                            </td>
                                            <td class="middlealign">Team 1</td>
                                            <td class="middlealign"></td>
                                            <td class="multiline">Response from team 1 (by alice) to team 2.</td>
                                        </tr>        
                                        
                                    </tbody>
                                </table>
                            </div>
                        </div>
                
                </div>
                </div>
            </div>
        

        
                </div>
                </div>
            </div>
        

        
                </div>
                </div>
            </div>
        

        
                <div class="panel panel-success">
                    <div style="cursor: pointer;" data-target="#panelBodyCollapse-13" class="panel-heading">
                        <div class="row">
                            <div class="col-sm-9">
                                <strong>Section B</strong>                        
                            </div>
                            <div class="col-sm-3">
                                <div class="pull-right">
                                    <a data-original-title="Collapse or expand all team panels. You can also click on the panel heading to toggle each one individually." class="btn btn-success btn-xs" id="collapse-panels-button-section-2" data-toggle="tooltip" title="">
                                        Collapse 
                                        Teams
                                    </a>
                                    &nbsp;
                                    <span class="glyphicon glyphicon-chevron-up"></span>
                                </div>
                            </div>
                        </div>
                    </div>
                    <div id="panelBodyCollapse-13" class="panel-collapse collapse in">
                    <div class="panel-body" id="sectionBody-2">
        

        
                <div class="panel panel-warning">
                    <div style="cursor: pointer;" data-target="#panelBodyCollapse-14" class="panel-heading">
                        <strong>Team 3</strong>
                        <span class="glyphicon glyphicon-chevron-up pull-right"></span>
                    </div>
                    <div id="panelBodyCollapse-14" class="panel-collapse collapse in">
                    <div class="panel-body background-color-warning">
                        <div class="resultStatistics">
                            
                                <h3>Team 3 Received Responses Statistics </h3>
                                <hr class="margin-top-0">
                                
                                        <p class="text-color-gray"><i>No statistics available.</i></p>
                            
                            
                                <div class="row">
                                    <div class="col-sm-9">
                                        <h3>Team 3 Detailed Responses </h3>
                                    </div>
                                    <div class="col-sm-3 h3">
                                        <a data-original-title="Collapse or expand all student panels. You can also click on the panel heading to toggle each one individually." class="btn btn-warning btn-xs pull-right" id="collapse-panels-button-team-0" data-toggle="tooltip" title="">
                                            Collapse  Students
                                        </a>
                                    </div>
                                </div>
                                <hr class="margin-top-0">
                            
                        </div>
        


                <div class="panel panel-primary">
                <div style="cursor: pointer;" data-target="#panelBodyCollapse-15" class="panel-heading">
                    To: 
                    
                        <div title="" data-original-title="" class="middlealign profile-pic-icon-hover inline" data-link="/page/studentProfilePic?courseid={*}&amp;studentemail={*}">
                            <strong>Emily</strong>
                            <img src="" alt="No Image Given" class="hidden profile-pic-icon-hidden">
                        </div>
                    
                        <a class="link-in-dark-bg" href="mailTo:CFResultsUiT.emily.f@gmail.com ">[CFResultsUiT.emily.f@gmail.com]</a>
                    <span class="glyphicon glyphicon-chevron-up pull-right"></span>
                </div>
                <div id="panelBodyCollapse-15" class="panel-collapse collapse in">
                <div class="panel-body">
                
                        <div class="panel panel-info">
                            <div class="panel-heading">Question 1: <span class="text-preserve-space">Rate 3 other students' products</span>
                            </div>
                            <div class="panel-body padding-0">
                                <div class="resultStatistics">
                                    
                                </div>
                                <table class="table table-striped table-bordered dataTable margin-0">
                                    <thead class="background-color-medium-gray text-color-gray font-weight-normal">
                                        <tr>
                                            <th>
                                                Photo
                                            </th>
                                            <th id="button_sortFromName" class="button-sort-none" onclick="toggleSort(this,2)" style="width: 15%;">
                                                Giver
                                                <span class="icon-sort unsorted"></span>
                                            </th>
                                            <th id="button_sortFromTeam" class="button-sort-ascending" onclick="toggleSort(this,3)" style="width: 15%;">
                                                Team
                                                <span class="icon-sort unsorted"></span>
                                            </th>
                                            <th id="button_sortFeedback" class="button-sort-none" onclick="toggleSort(this,4)">
                                                Feedback
                                                <span class="icon-sort unsorted"></span>
                                            </th>
                                        </tr>
                                    </thead><thead>
                                    </thead><tbody>
                                        
                                        <tr>
                                        
                                            <td class="middlealign">
                                                <div class="profile-pic-icon-click align-center" data-link="/page/studentProfilePic?courseid={*}&amp;studentemail={*}">
                                                    <a class="student-profile-pic-view-link btn-link">
                                                        View Photo
                                                    </a>
                                                    <img src="" alt="No Image Given" class="hidden">
                                                </div>
                                            </td>
                                            <td class="middlealign">Charlie Dávis</td>
                                            <td class="middlealign">Team 2</td>
                                            <td class="multiline">3 Response to Emily.</td>
                                        </tr>        
                                        
                                    </tbody>
                                </table>
                            </div>
                        </div>
                
                </div>
                </div>
            </div>
        

        
                    </div>
                    </div>
                </div>
        

                </div>
                </div>
            </div>

        

        
            <div class="panel panel-warning">
                <div style="cursor: pointer;" data-target="#panelBodyCollapse-16" class="panel-heading">
                    <form style="display:none;" id="responseRate" class="responseRateForm" action="/page/instructorFeedbackResultsAjaxResponseRate">
                        <input name="courseid" value="CFResultsUiT.CS2104" type="hidden">
                        <input name="fsname" value="First Session" type="hidden">
                        <input name="user" value="CFResultsUiT.instr" type="hidden">
                    </form>
                    <div class="display-icon pull-right">
                    <span class="glyphicon glyphicon-chevron-up pull-right"></span>
                    </div>
                    Participants who have not responded to any question</div>
                <div id="panelBodyCollapse-16" class="panel-collapse collapse in">
                      
                    <div class="panel-body padding-0">
                        <table class="table table-striped table-bordered margin-0">
                            <tbody>
                            
                                    <tr>
                                        <td>Danny Engrid</td>
                                    </tr>
                            
                                    <tr>
                                        <td>Emily</td>
                                    </tr>
                            
                                    <tr>
                                        <td>Extra guy</td>
                                    </tr>
                            
                                    <tr>
                                        <td>Teammates Helper</td>
                                    </tr>
                            
                            </tbody>
                        </table>
                    </div>
            
                </div>
                </div>
            
        </div><|MERGE_RESOLUTION|>--- conflicted
+++ resolved
@@ -1733,38 +1733,6 @@
                             </div>
                         </div>
                 
-<<<<<<< HEAD
-                </div>
-                </div>
-            </div>
-        
-
-        
-
-        
-
-        
-
-        
-
-
-                <div class="panel panel-primary">
-                <div style="cursor: pointer;" data-target="#panelBodyCollapse-7" class="panel-heading">
-                    To: 
-                    
-                        <div title="" data-original-title="" class="middlealign profile-pic-icon-hover inline" data-link="/page/studentProfilePic?courseid={*}&amp;studentemail={*}">
-                            <strong>Benny Charles</strong>
-                            <img src="" alt="No Image Given" class="hidden profile-pic-icon-hidden">
-                        </div>
-                    
-                        <a class="link-in-dark-bg" href="mailTo:CFResultsUiT.benny.c@gmail.com ">[CFResultsUiT.benny.c@gmail.com]</a>
-                    <span class="glyphicon glyphicon-chevron-up pull-right"></span>
-                </div>
-                <div id="panelBodyCollapse-7" class="panel-collapse collapse in">
-                <div class="panel-body">
-                
-=======
->>>>>>> 1f7a35a8
                         <div class="panel panel-info">
                             <div class="panel-heading">Question 14: <span class="text-preserve-space">How important are the following factors to you? Give points accordingly.&nbsp;<span style=" white-space: normal;">
     <a href="javascript:;" id="questionAdditionalInfoButton-14-recipient-1-question-9" class="color_gray" onclick="toggleAdditionalQuestionInfo('14-recipient-1-question-9')" data-more="[more]" data-less="[less]">[more]</a>
