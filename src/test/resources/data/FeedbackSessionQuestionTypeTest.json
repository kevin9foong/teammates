--- conflicted
+++ resolved
@@ -1,4 +1,4 @@
-{
+    {
     "accounts":{
         "instructor1OfCourse1":{
             "googleId":"FSQTT.idOfInstructor1OfCourse1",
@@ -193,14 +193,15 @@
             "comments":"",
             "course":"FSQTT.idOfTypicalCourse2"
         },
-		"unregisteredStudentInCourse1":{
+        "unregisteredStudentInCourse1":{
             "email":"unregisteredStudentInCourse2@gmail.tmt",
             "name":"unregistered Student In Course2",
             "comments":"This is an unregistered student in Course 2",
             "team":"Team Unregistered",
             "comments":"",
             "course":"FSQTT.idOfTypicalCourse2"
-        }        
+        }    
+        
     },
     "feedbackSessions":{
         "mcqSession":{
@@ -293,17 +294,10 @@
             "sentOpenEmail":true,
             "sentPublishedEmail":false
         },
-<<<<<<< HEAD
         "rubricSession":{
             "feedbackSessionName":"RUBRIC Session",
             "courseId":"FSQTT.idOfTypicalCourse1",
             "creatorEmail":"instructor1@course1.tmt",
-=======
-        "unregisteredStudentSession":{
-            "feedbackSessionName":"Unregistered Student Session",
-            "courseId":"FSQTT.idOfTypicalCourse2",
-            "creatorEmail":"instructor1@course2.tmt",
->>>>>>> c7a364c0
             "instructions":{
                 "value":"Please answer the following questions."
             },
@@ -315,11 +309,25 @@
             "timeZone":2.0,
             "gracePeriod":10,
             "feedbackSessionType":"STANDARD",
-<<<<<<< HEAD
             "sentOpenEmail":true,
-=======
+            "sentPublishedEmail":false
+        },
+        "unregisteredStudentSession":{
+            "feedbackSessionName":"Unregistered Student Session",
+            "courseId":"FSQTT.idOfTypicalCourse2",
+            "creatorEmail":"instructor1@course2.tmt",
+            "instructions":{
+                "value":"Please answer the following questions."
+            },
+            "createdTime":"2012-03-20 11:59 PM UTC",
+            "startTime":"2012-04-01 11:59 PM UTC",
+            "endTime":"2017-04-30 11:59 PM UTC",
+            "sessionVisibleFromTime":"2012-03-28 11:59 PM UTC",
+            "resultsVisibleFromTime":"2017-05-01 11:59 PM UTC",
+            "timeZone":2.0,
+            "gracePeriod":10,
+            "feedbackSessionType":"STANDARD",
             "sentOpenEmail":false,
->>>>>>> c7a364c0
             "sentPublishedEmail":false
         }
     },
@@ -530,30 +538,7 @@
             ],
             "showRecipientNameTo":[
                 "INSTRUCTORS"
-            ]            
-        },
-		"qn1InSession1InCourse2":{
-            "feedbackSessionName":"Unregistered Student Session",
-            "courseId":"FSQTT.idOfTypicalCourse2",
-            "creatorEmail":"instructor1@course2.tmt",
-            "questionMetaData":{
-                "value":"{\"questionText\":\"Rate our product.\", \"questionType\":\"NUMSCALE\", \"minScale\" : 1, \"maxScale\" : 5,\"step\" : 0.5}"
-            },
-            "questionNumber":"1",
-            "questionType":"NUMSCALE",
-            "giverType":"STUDENTS",
-            "recipientType":"SELF",
-            "numberOfEntitiesToGiveFeedbackTo":1,
-            "showResponsesTo":[
-                "INSTRUCTORS"
-            ],
-            "showGiverNameTo":[
-                "INSTRUCTORS"
-            ],
-            "showRecipientNameTo":[
-                "INSTRUCTORS"
-            ]
-<<<<<<< HEAD
+            ]
         },
         "qn1InSession6InCourse1":{
             "feedbackSessionName":"RUBRIC Session",
@@ -581,12 +566,30 @@
             ],
             "showRecipientNameTo":[
                 "INSTRUCTORS"
-            ]
-            
+            ]            
+        },
+        "qn1InSession1InCourse2":{
+            "feedbackSessionName":"Unregistered Student Session",
+            "courseId":"FSQTT.idOfTypicalCourse2",
+            "creatorEmail":"instructor1@course2.tmt",
+            "questionMetaData":{
+                "value":"{\"questionText\":\"Rate our product.\", \"questionType\":\"NUMSCALE\", \"minScale\" : 1, \"maxScale\" : 5,\"step\" : 0.5}"
+            },
+            "questionNumber":"1",
+            "questionType":"NUMSCALE",
+            "giverType":"STUDENTS",
+            "recipientType":"SELF",
+            "numberOfEntitiesToGiveFeedbackTo":1,
+            "showResponsesTo":[
+                "INSTRUCTORS"
+            ],
+            "showGiverNameTo":[
+                "INSTRUCTORS"
+            ],
+            "showRecipientNameTo":[
+                "INSTRUCTORS"
+            ]
         }
-=======
-		}
->>>>>>> c7a364c0
     },
     "feedbackResponses":{
         "response1ForQ1S1C1":{
@@ -818,7 +821,6 @@
                 "value":"{\"questionType\" : \"CONTRIB\", \"answer\" : 130}"
             }
         },
-<<<<<<< HEAD
         "response1ForQ1S6C1":{
             "feedbackSessionName":"RUBRIC Session",
             "courseId":"FSQTT.idOfTypicalCourse1",
@@ -861,7 +863,8 @@
             "recipientEmail":"student4InCourse1@gmail.tmt",
             "responseMetaData":{
                 "value":"{\"questionType\" : \"RUBRIC\", \"answer\" : [-1,0]}"
-=======
+            }
+        },
         "response1ForQ1S1C2":{
             "feedbackSessionName":"Unregistered Student Session",
             "courseId":"FSQTT.idOfTypicalCourse2",
@@ -871,7 +874,6 @@
             "recipientEmail":"unregisteredStudentInCourse2@gmail.tmt",
             "responseMetaData":{
                 "value":"{\"questionType\" : \"NUMSCALE\", \"answer\" : 2}"
->>>>>>> c7a364c0
             }
         }
     }
